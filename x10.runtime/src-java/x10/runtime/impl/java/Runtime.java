/*
 *  This file is part of the X10 project (http://x10-lang.org).
 *
 *  This file is licensed to You under the Eclipse Public License (EPL);
 *  You may not use this file except in compliance with the License.
 *  You may obtain a copy of the License at
 *      http://www.opensource.org/licenses/eclipse-1.0.php
 *
 *  (C) Copyright IBM Corporation 2006-2010.
 */

package x10.runtime.impl.java;

import x10.core.ThrowableUtilities;
import x10.rtt.RuntimeType;
import x10.rtt.Type;
import x10.x10rt.X10JavaDeserializer;
import x10.x10rt.X10JavaSerializable;
import x10.x10rt.X10JavaSerializer;
import x10.x10rt.X10RT;

import java.io.ByteArrayInputStream;
import java.io.ByteArrayOutputStream;
import java.io.DataInputStream;
import java.io.DataOutputStream;
import java.io.IOException;
import java.lang.reflect.InvocationTargetException;
import java.util.Map;

public abstract class Runtime implements x10.core.fun.VoidFun_0_0 {

    private static final long serialVersionUID = 1L;

    public RuntimeType<?> $getRTT() {
        return null;
    }

    public Type<?> $getParam(int i) {
        return null;
    }

    private String[] args;

    // constructor just for allocation
    public Runtime(java.lang.System[] $dummy) {
        // TODO
        // super($dummy);
    }

    public Runtime $init() {
        return this;
    }

    public Runtime() {}

    /**
     * Body of main java thread
     */
    protected void start(final String[] args) {
        this.args = args;

        // load libraries
        String property = System.getProperty("x10.LOAD");
        if (null != property) {
            String[] libs = property.split(":");
            for (int i = libs.length - 1; i >= 0; i--)
                System.loadLibrary(libs[i]);
        }

        // @MultiVM, the following is right ??
        // FIXME: By here it is already too late because statics in Runtime
        // refer to X10RT. Need to restructure this so that we can call
        // X10RT.init explicitly from here.
        X10RT.init();

        java.lang.Runtime.getRuntime().addShutdownHook(new java.lang.Thread() {
            public void run() {
                System.out.flush();
            }
        });

        // start and join main x10 thread in place 0
        x10.lang.Runtime.Worker worker = new x10.lang.Runtime.Worker(0);
        worker.body = this;
        worker.start();
        try {
            worker.join();
        } catch (InterruptedException e) {
        }

        // shutdown
        System.exit(exitCode);
    }

    /**
     * Body of main x10 thread
     */
    // static init activity
    static class $Closure$Init implements x10.core.fun.VoidFun_0_0 {
        public void $apply() {
            // execute X10-level static initialization
            x10.runtime.impl.java.InitDispatcher.runInitializer();
        }

        public x10.rtt.RuntimeType<?> $getRTT() {
            return $RTT;
        }

        public x10.rtt.Type<?> $getParam(int i) {
            return null;
        }

        public void $_serialize(X10JavaSerializer serializer) throws IOException {
            throw new UnsupportedOperationException("Serialization not supported for " + getClass());
        }

        public int $_get_serialization_id() {
            throw new UnsupportedOperationException("Serialization not supported for " + getClass());
        }
    }

    // body of main activity
    static class $Closure$Main implements x10.core.fun.VoidFun_0_0 {
        private final Runtime out$;
        private final x10.array.Array<String> aargs;

        public void $apply() {
            // catch and rethrow checked exceptions (closures cannot throw
            // checked exceptions)
            try {
                // execute root x10 activity
                out$.runtimeCallback(aargs);
            } catch (java.lang.RuntimeException e) {
                throw e;
            } catch (java.lang.Error e) {
                throw e;
            } catch (java.lang.Throwable t) {
                throw new x10.runtime.impl.java.WrappedThrowable(t);
            }
        }

        $Closure$Main(Runtime out$, x10.array.Array<String> aargs) {
            this.out$ = out$;
            this.aargs = aargs;
        }

        public x10.rtt.RuntimeType<?> $getRTT() {
            return $RTT;
        }

        public x10.rtt.Type<?> $getParam(int i) {
            return null;
        }

        public void $_serialize(X10JavaSerializer serializer) throws IOException {
            throw new UnsupportedOperationException("Serialization not supported for " + getClass());
        }

        public int $_get_serialization_id() {
            throw new UnsupportedOperationException("Serialization not supported for " + getClass());
        }
    }

    public void $apply() {
        // try { Class.forName("x10.lang.Place"); } catch
        // (ClassNotFoundException e) { }

        // preload classes by default
        if (!Boolean.getBoolean("x10.NO_PRELOAD_CLASSES")) {
            // System.out.println("start preloading of classes");
            Class<?> userMain = this.getClass().getEnclosingClass();
            x10.runtime.impl.java.PreLoader.preLoad(userMain, Boolean.getBoolean("x10.PRELOAD_STRINGS"));
        }

        // build up Array[String] for args
        final x10.array.Array<String> aargs = x10.array.Array.<String> $make(x10.rtt.Types.STRING, args.length);
        for (int i = 0; i < args.length; i++) {
            // WIP for Emitter.mangleSignedNumeric
            aargs.$set_1_$$x10$array$Array_T$G(i, args[i]);
//            aargs.$set$s0_1_$$x10$array$Array_T$G(i, args[i]);
        }

        // execute root x10 activity
        try {
            // start xrx
            x10.lang.Runtime.start(
            // static init activity
            new $Closure$Init(),
            // body of main activity
                                   new $Closure$Main(this, aargs));
        } catch (java.lang.Throwable t) {
            // XTENLANG=2686: Unwrap UnknownJavaThrowable to get the original Throwable object
            if (t instanceof UnknownJavaThrowable) t = t.getCause();
            t.printStackTrace();
            setExitCode(1);
        }
    }

    /**
     * User code provided by Main template - start xrx runtime - run main
     * activity
     */
    public abstract void runtimeCallback(x10.array.Array<java.lang.String> args);

    /**
     * Application exit code
     */
    private static int exitCode = 0;

    /**
     * Set the application exit code
     */
    public static void setExitCode(int code) {
        exitCode = code;
    }

    /**
     * The number of places in the system
     */
    public static int MAX_PLACES = X10RT.numPlaces();

    /**
     * Trace serialization
     */
    public static final boolean TRACE_SER = Boolean.getBoolean("x10.TRACE_SER");

    //TODO Keith Remove this later
    /**
     * Emit detail serialization traces for java serialization. Using for debugging in preliminary stage
     */
    public static final boolean TRACE_SER_DETAIL = Boolean.getBoolean("x10.TRACE_SER_DETAIL");

    public static Boolean isCustomSerialization() {
        String property = System.getProperty("x10.CUSTOM_JAVA_SERIALIZATION");
        if (property == null) {
            return System.getProperty("x10.CUSTOM_JAVA_SERIALIZATION_USING_REFLECTION") == null;
        }
        return Boolean.valueOf(property);
    }

    // For the moment make this the default so that the test can run against it
    public static Boolean isCustomSerializationUsingReflection() {
        String property = System.getProperty("x10.CUSTOM_JAVA_SERIALIZATION_USING_REFLECTION");
        if (property == null) {
            return false;
        }
        return Boolean.valueOf(property);
    }

    /**
     * Synchronously executes body at place(id)
     */
    public static void runClosureAt(int place, x10.core.fun.VoidFun_0_0 body) {
        runAt(place, body);
    }

    /**
     * Synchronously executes body at place(id)
     */
    public static void runClosureCopyAt(int place, x10.core.fun.VoidFun_0_0 body) {
        runAt(place, body);
    }

    /**
     * Copy body (same place)
     */
    public static <T> T deepCopy(T body) {
        if (X10JavaSerializable.CUSTOM_JAVA_SERIALIZATION) {
            try {
                byte[] ba = serialize(body);
                DataInputStream ois = new DataInputStream(new ByteArrayInputStream(ba));
                X10JavaDeserializer deserializer = new X10JavaDeserializer(ois);
                if (TRACE_SER_DETAIL) {
                    System.out.println("Starting deserialization for deepCopy of " + body.getClass());
                }
                body = (T) deserializer.readRef();
                if (TRACE_SER_DETAIL) {
                    System.out.println("Done with deserialization for deepCopy of " + body.getClass());
                }
            } catch (java.io.IOException e) {
                x10.core.Throwable xe = ThrowableUtilities.getCorrespondingX10Exception(e);
                xe.printStackTrace();
                throw xe;
            }
            return body;
        } else if (X10JavaSerializable.CUSTOM_JAVA_SERIALIZATION_USING_REFLECTION) {
            try {
                byte[] ba = serializeUsingReflection(body);
                DataInputStream ois = new DataInputStream(new ByteArrayInputStream(ba));
                X10JavaDeserializer deserializer = new X10JavaDeserializer(ois);
                if (TRACE_SER_DETAIL) {
                    System.out.println("Starting deserialization for deepCopy of " + body.getClass());
                }
                body = (T) deserializer.readRefUsingReflection();
                if (TRACE_SER_DETAIL) {
                    System.out.println("Done with deserialization for deepCopy of " + body.getClass());
                }
            } catch (java.io.IOException e) {
                x10.core.Throwable xe = ThrowableUtilities.getCorrespondingX10Exception(e);
                xe.printStackTrace();
                throw xe;
            } catch (IllegalAccessException e) {
                x10.core.Throwable xe = ThrowableUtilities.getCorrespondingX10Exception(e);
                xe.printStackTrace();
                throw xe;
            } catch (NoSuchMethodException e) {
                x10.core.Throwable xe = ThrowableUtilities.getCorrespondingX10Exception(e);
                xe.printStackTrace();
                throw xe;
            } catch (InvocationTargetException e) {
                x10.core.Throwable xe = ThrowableUtilities.getCorrespondingX10Exception(e);
                xe.printStackTrace();
                throw xe;
            } catch (NoSuchFieldException e) {
                x10.core.Throwable xe = ThrowableUtilities.getCorrespondingX10Exception(e);
                xe.printStackTrace();
                throw xe;
            }
            return body;
        } else {
            try {

                byte[] ba = serialize(body);
                java.io.ObjectInputStream ois = new java.io.ObjectInputStream(new java.io.ByteArrayInputStream(ba));
                body = (T) ois.readObject();
                ois.close();
            } catch (java.io.IOException e) {
                x10.core.Throwable xe = ThrowableUtilities.getCorrespondingX10Exception(e);
                xe.printStackTrace();
                throw xe;
            } catch (ClassNotFoundException e) {
                e.printStackTrace();
                throw new java.lang.Error(e);
            }
            return body;
        }
    }

    public static <T> byte[] serialize(T body) throws IOException {
        if (CUSTOM_JAVA_SERIALIZATION) {
            if (TRACE_SER_DETAIL) {
                System.out.println("Starting serialization for runAtAll  " + body.getClass());
            }
            ByteArrayOutputStream baos = new ByteArrayOutputStream();
            DataOutputStream oos = new DataOutputStream(baos);
            X10JavaSerializer serializer = new X10JavaSerializer(oos);
            if (body instanceof X10JavaSerializable) {
                serializer.write((X10JavaSerializable) body);
            } else {
                serializer.write(body);
            }
            oos.close();
            byte[] ba = baos.toByteArray();
            if (TRACE_SER_DETAIL) {
                System.out.println("Done with serialization for runAtAll " + body.getClass());
            }
            return ba;
        } else {
            ByteArrayOutputStream baos = new ByteArrayOutputStream();
            (new java.io.ObjectOutputStream(baos)).writeObject(body);
            return baos.toByteArray();
        }
    }

    public static <T> byte[] serializeUsingReflection(T body) throws IOException, IllegalAccessException, NoSuchMethodException, InvocationTargetException, NoSuchFieldException {
        long startTime = 0L;
        if (TRACE_SER) {
            startTime = System.nanoTime();
        }
        ByteArrayOutputStream baos = new ByteArrayOutputStream();
        DataOutputStream oos = new DataOutputStream(baos);
        X10JavaSerializer serializer = new X10JavaSerializer(oos);
        serializer.writeObjectUsingReflection(body);
        oos.close();
        byte[] ba = baos.toByteArray();
        if (TRACE_SER) {
            long endTime = System.nanoTime();
            System.out.println("Serializer: serialized " + ba.length + " bytes in " + (endTime - startTime) / 1000
                    + " microsecs.");
        }
        return ba;
    }

    // @MultiVM, add this method
    public static void runAt(int place, x10.core.fun.VoidFun_0_0 body) {
        byte[] msg;
        try {
<<<<<<< HEAD
            if (X10JavaSerializable.CUSTOM_JAVA_SERIALIZATION) {
                if (TRACE_SER_DETAIL) {
                    System.out.println("Starting serialization for runAt  " + body.getClass());
                }
                msg = serialize(body);
                if (TRACE_SER_DETAIL) {
                    System.out.println("Done with serialization for runAt " + body.getClass());
                }
            } else if (X10JavaSerializable.CUSTOM_JAVA_SERIALIZATION_USING_REFLECTION) {
                if (TRACE_SER_DETAIL) {
                    System.out.println("Starting serialization for runAt  " + body.getClass());
                }
                msg = serializeUsingReflection(body);
                if (TRACE_SER_DETAIL) {
                    System.out.println("Done with serialization for runAt " + body.getClass());
                }
            } else {
                ByteArrayOutputStream baos = new ByteArrayOutputStream();
                (new java.io.ObjectOutputStream(baos)).writeObject(body);
                msg = baos.toByteArray();
            }
=======
            msg = serialize(body);
>>>>>>> dafe7a1a
            int msgLen = msg.length;
            if (X10RT.VERBOSE) System.out.println("@MultiVM: sendJavaRemote");
            x10.x10rt.MessageHandlers.runClosureAtSend(place, msgLen, msg);
        } catch (java.io.IOException e) {
            e.printStackTrace();
            throw new x10.runtime.impl.java.WrappedThrowable(e);
        } catch (IllegalAccessException e) {
            x10.core.Throwable xe = ThrowableUtilities.getCorrespondingX10Exception(e);
            xe.printStackTrace();
            throw xe;
        } catch (NoSuchMethodException e) {
            x10.core.Throwable xe = ThrowableUtilities.getCorrespondingX10Exception(e);
            xe.printStackTrace();
            throw xe;
        } catch (InvocationTargetException e) {
            x10.core.Throwable xe = ThrowableUtilities.getCorrespondingX10Exception(e);
            xe.printStackTrace();
            throw xe;
        } catch (NoSuchFieldException e) {
            x10.core.Throwable xe = ThrowableUtilities.getCorrespondingX10Exception(e);
            xe.printStackTrace();
            throw xe;
        } finally {
            if (X10RT.VERBOSE) System.out.println("@MULTIVM: finally section");
        }
    }

    // Special version of runAt for broadcast type communication
    // (Serialize once, run everywhere)
    public static void runAtAll(boolean includeHere, x10.core.fun.VoidFun_0_0 body) {
        byte[] msg;
        try {
<<<<<<< HEAD
            if (X10JavaSerializable.CUSTOM_JAVA_SERIALIZATION) {
                if (TRACE_SER_DETAIL) {
                    System.out.println("Starting serialization for runAtAll  " + body.getClass());
                }
                msg = serialize(body);
                if (TRACE_SER_DETAIL) {
                    System.out.println("Done with serialization for runAtAll " + body.getClass());
                }
            } else if (X10JavaSerializable.CUSTOM_JAVA_SERIALIZATION_USING_REFLECTION) {
                if (TRACE_SER_DETAIL) {
                    System.out.println("Starting serialization for runAtAll  " + body.getClass());
                }
                msg = serializeUsingReflection(body);
                if (TRACE_SER_DETAIL) {
                    System.out.println("Done with serialization for runAtAll " + body.getClass());
                }
            } else {
                ByteArrayOutputStream baos = new ByteArrayOutputStream();
                (new java.io.ObjectOutputStream(baos)).writeObject(body);
                msg = baos.toByteArray();
            }
=======
            msg = serialize(body);
>>>>>>> dafe7a1a
            int hereId = X10RT.here();
            for (int place = hereId + 1; place < Runtime.MAX_PLACES; ++place) {
                x10.x10rt.MessageHandlers.runClosureAtSend(place, msg.length, msg);
            }
            int endPlace = includeHere ? hereId : hereId - 1;
            for (int place = 0; place <= endPlace; ++place) {
                x10.x10rt.MessageHandlers.runClosureAtSend(place, msg.length, msg);
            }
        } catch (java.io.IOException e) {
            e.printStackTrace();
            throw new x10.runtime.impl.java.WrappedThrowable(e);
        } catch (IllegalAccessException e) {
            x10.core.Throwable xe = ThrowableUtilities.getCorrespondingX10Exception(e);
            xe.printStackTrace();
            throw xe;
        } catch (NoSuchMethodException e) {
            x10.core.Throwable xe = ThrowableUtilities.getCorrespondingX10Exception(e);
            xe.printStackTrace();
            throw xe;
        } catch (InvocationTargetException e) {
            x10.core.Throwable xe = ThrowableUtilities.getCorrespondingX10Exception(e);
            xe.printStackTrace();
            throw xe;
        } catch (NoSuchFieldException e) {
            x10.core.Throwable xe = ThrowableUtilities.getCorrespondingX10Exception(e);
            xe.printStackTrace();
            throw xe;
        }
    }

    /**
     * @MultiVM: Return true if place(id) is local to this node
     */
    public static boolean local(int id) {
        int hereId = X10RT.here();
        return (hereId == id);
    }

    /**
     * @MultiVM: mapped to Runtime.x10 -> event_probe(): void
     */
    public static void eventProbe() {
        X10RT.probe();
    }

    /**
     * Load environment variables.
     */
    public static x10.util.HashMap<String, String> loadenv() {
        Map<String, String> env = System.getenv();
        x10.util.HashMap<String, String> map = x10.util.HashMap.<String, String> $make(x10.rtt.Types.STRING,
                                                                                    x10.rtt.Types.STRING);
        for (Map.Entry<String, String> e : env.entrySet()) {
            map.put_0_$$x10$util$HashMap_K_1_$$x10$util$HashMap_V(e.getKey(), e.getValue());
        }
        return map;
    }

    /**
     * Redirect to the specified user class's main().
     */
    public static void main(String[] args) throws Throwable {
        boolean verbose = false;
        String className = null;
        for (int i = 0; i < args.length; i++) {
            String arg = args[i];
            if (arg.equals("-v") || arg.equals("-verbose") || arg.equals("--verbose")) {
                verbose = true;
            } else if (arg.charAt(0) == '-') {
                int eq = arg.indexOf('=');
                String key = "x10." + (eq < 0 ? arg.substring(1) : arg.substring(1, eq));
                String value = eq < 0 ? "true" : arg.substring(eq + 1);
                System.setProperty(key, value);
            } else {
                int dotx10 = arg.indexOf(".x10");
                className = (dotx10 < 0 ? arg : arg.substring(0, dotx10)) + "$$Main";
                int len = args.length - i - 1;
                System.arraycopy(args, i + 1, args = new String[len], 0, len);
            }
        }
        if (verbose) {
            System.err.println("Invoking user class: " + className + " with classpath '"
                    + System.getProperty("java.class.path") + "'");
        }
        try {
            Class.forName(className).getMethod("main", String[].class).invoke(null, (Object) args);
        } catch (ClassNotFoundException e) {
            System.err.println("Class not found: " + className);
        } catch (InvocationTargetException e) {
            throw e.getCause();
        } catch (Exception e) {
            System.err.println("Unable to invoke user program: " + e);
            if (verbose) e.printStackTrace();
        }
    }

    public int $_get_serialization_id() {
		throw new x10.lang.UnsupportedOperationException("Cannot serialize " + getClass());
	}

    public void $_serialize(X10JavaSerializer serializer) throws IOException {
        throw new x10.lang.UnsupportedOperationException("Cannot serialize " + getClass());
	}
}<|MERGE_RESOLUTION|>--- conflicted
+++ resolved
@@ -285,7 +285,7 @@
             return body;
         } else if (X10JavaSerializable.CUSTOM_JAVA_SERIALIZATION_USING_REFLECTION) {
             try {
-                byte[] ba = serializeUsingReflection(body);
+                byte[] ba = serialize(body);
                 DataInputStream ois = new DataInputStream(new ByteArrayInputStream(ba));
                 X10JavaDeserializer deserializer = new X10JavaDeserializer(ois);
                 if (TRACE_SER_DETAIL) {
@@ -299,27 +299,10 @@
                 x10.core.Throwable xe = ThrowableUtilities.getCorrespondingX10Exception(e);
                 xe.printStackTrace();
                 throw xe;
-            } catch (IllegalAccessException e) {
-                x10.core.Throwable xe = ThrowableUtilities.getCorrespondingX10Exception(e);
-                xe.printStackTrace();
-                throw xe;
-            } catch (NoSuchMethodException e) {
-                x10.core.Throwable xe = ThrowableUtilities.getCorrespondingX10Exception(e);
-                xe.printStackTrace();
-                throw xe;
-            } catch (InvocationTargetException e) {
-                x10.core.Throwable xe = ThrowableUtilities.getCorrespondingX10Exception(e);
-                xe.printStackTrace();
-                throw xe;
-            } catch (NoSuchFieldException e) {
-                x10.core.Throwable xe = ThrowableUtilities.getCorrespondingX10Exception(e);
-                xe.printStackTrace();
-                throw xe;
             }
             return body;
         } else {
             try {
-
                 byte[] ba = serialize(body);
                 java.io.ObjectInputStream ois = new java.io.ObjectInputStream(new java.io.ByteArrayInputStream(ba));
                 body = (T) ois.readObject();
@@ -337,6 +320,7 @@
     }
 
     public static <T> byte[] serialize(T body) throws IOException {
+        byte[] ba;
         if (CUSTOM_JAVA_SERIALIZATION) {
             if (TRACE_SER_DETAIL) {
                 System.out.println("Starting serialization for runAtAll  " + body.getClass());
@@ -350,9 +334,36 @@
                 serializer.write(body);
             }
             oos.close();
-            byte[] ba = baos.toByteArray();
+            ba = baos.toByteArray();
             if (TRACE_SER_DETAIL) {
                 System.out.println("Done with serialization for runAtAll " + body.getClass());
+            }
+            return ba;
+        } else if (X10JavaSerializable.CUSTOM_JAVA_SERIALIZATION_USING_REFLECTION) {
+            if (TRACE_SER_DETAIL) {
+                System.out.println("Starting serialization for runAt  " + body.getClass());
+            }
+            try {
+                ba =  serializeUsingReflection(body);
+            } catch (IllegalAccessException e) {
+                x10.core.Throwable xe = ThrowableUtilities.getCorrespondingX10Exception(e);
+                xe.printStackTrace();
+                throw xe;
+            } catch (NoSuchMethodException e) {
+                x10.core.Throwable xe = ThrowableUtilities.getCorrespondingX10Exception(e);
+                xe.printStackTrace();
+                throw xe;
+            } catch (InvocationTargetException e) {
+                x10.core.Throwable xe = ThrowableUtilities.getCorrespondingX10Exception(e);
+                xe.printStackTrace();
+                throw xe;
+            } catch (NoSuchFieldException e) {
+                x10.core.Throwable xe = ThrowableUtilities.getCorrespondingX10Exception(e);
+                xe.printStackTrace();
+                throw xe;
+            }
+            if (TRACE_SER_DETAIL) {
+                System.out.println("Done with serialization for runAt " + body.getClass());
             }
             return ba;
         } else {
@@ -363,21 +374,12 @@
     }
 
     public static <T> byte[] serializeUsingReflection(T body) throws IOException, IllegalAccessException, NoSuchMethodException, InvocationTargetException, NoSuchFieldException {
-        long startTime = 0L;
-        if (TRACE_SER) {
-            startTime = System.nanoTime();
-        }
         ByteArrayOutputStream baos = new ByteArrayOutputStream();
         DataOutputStream oos = new DataOutputStream(baos);
         X10JavaSerializer serializer = new X10JavaSerializer(oos);
         serializer.writeObjectUsingReflection(body);
         oos.close();
         byte[] ba = baos.toByteArray();
-        if (TRACE_SER) {
-            long endTime = System.nanoTime();
-            System.out.println("Serializer: serialized " + ba.length + " bytes in " + (endTime - startTime) / 1000
-                    + " microsecs.");
-        }
         return ba;
     }
 
@@ -385,53 +387,13 @@
     public static void runAt(int place, x10.core.fun.VoidFun_0_0 body) {
         byte[] msg;
         try {
-<<<<<<< HEAD
-            if (X10JavaSerializable.CUSTOM_JAVA_SERIALIZATION) {
-                if (TRACE_SER_DETAIL) {
-                    System.out.println("Starting serialization for runAt  " + body.getClass());
-                }
-                msg = serialize(body);
-                if (TRACE_SER_DETAIL) {
-                    System.out.println("Done with serialization for runAt " + body.getClass());
-                }
-            } else if (X10JavaSerializable.CUSTOM_JAVA_SERIALIZATION_USING_REFLECTION) {
-                if (TRACE_SER_DETAIL) {
-                    System.out.println("Starting serialization for runAt  " + body.getClass());
-                }
-                msg = serializeUsingReflection(body);
-                if (TRACE_SER_DETAIL) {
-                    System.out.println("Done with serialization for runAt " + body.getClass());
-                }
-            } else {
-                ByteArrayOutputStream baos = new ByteArrayOutputStream();
-                (new java.io.ObjectOutputStream(baos)).writeObject(body);
-                msg = baos.toByteArray();
-            }
-=======
             msg = serialize(body);
->>>>>>> dafe7a1a
             int msgLen = msg.length;
             if (X10RT.VERBOSE) System.out.println("@MultiVM: sendJavaRemote");
             x10.x10rt.MessageHandlers.runClosureAtSend(place, msgLen, msg);
         } catch (java.io.IOException e) {
             e.printStackTrace();
             throw new x10.runtime.impl.java.WrappedThrowable(e);
-        } catch (IllegalAccessException e) {
-            x10.core.Throwable xe = ThrowableUtilities.getCorrespondingX10Exception(e);
-            xe.printStackTrace();
-            throw xe;
-        } catch (NoSuchMethodException e) {
-            x10.core.Throwable xe = ThrowableUtilities.getCorrespondingX10Exception(e);
-            xe.printStackTrace();
-            throw xe;
-        } catch (InvocationTargetException e) {
-            x10.core.Throwable xe = ThrowableUtilities.getCorrespondingX10Exception(e);
-            xe.printStackTrace();
-            throw xe;
-        } catch (NoSuchFieldException e) {
-            x10.core.Throwable xe = ThrowableUtilities.getCorrespondingX10Exception(e);
-            xe.printStackTrace();
-            throw xe;
         } finally {
             if (X10RT.VERBOSE) System.out.println("@MULTIVM: finally section");
         }
@@ -442,31 +404,7 @@
     public static void runAtAll(boolean includeHere, x10.core.fun.VoidFun_0_0 body) {
         byte[] msg;
         try {
-<<<<<<< HEAD
-            if (X10JavaSerializable.CUSTOM_JAVA_SERIALIZATION) {
-                if (TRACE_SER_DETAIL) {
-                    System.out.println("Starting serialization for runAtAll  " + body.getClass());
-                }
-                msg = serialize(body);
-                if (TRACE_SER_DETAIL) {
-                    System.out.println("Done with serialization for runAtAll " + body.getClass());
-                }
-            } else if (X10JavaSerializable.CUSTOM_JAVA_SERIALIZATION_USING_REFLECTION) {
-                if (TRACE_SER_DETAIL) {
-                    System.out.println("Starting serialization for runAtAll  " + body.getClass());
-                }
-                msg = serializeUsingReflection(body);
-                if (TRACE_SER_DETAIL) {
-                    System.out.println("Done with serialization for runAtAll " + body.getClass());
-                }
-            } else {
-                ByteArrayOutputStream baos = new ByteArrayOutputStream();
-                (new java.io.ObjectOutputStream(baos)).writeObject(body);
-                msg = baos.toByteArray();
-            }
-=======
             msg = serialize(body);
->>>>>>> dafe7a1a
             int hereId = X10RT.here();
             for (int place = hereId + 1; place < Runtime.MAX_PLACES; ++place) {
                 x10.x10rt.MessageHandlers.runClosureAtSend(place, msg.length, msg);
@@ -478,22 +416,6 @@
         } catch (java.io.IOException e) {
             e.printStackTrace();
             throw new x10.runtime.impl.java.WrappedThrowable(e);
-        } catch (IllegalAccessException e) {
-            x10.core.Throwable xe = ThrowableUtilities.getCorrespondingX10Exception(e);
-            xe.printStackTrace();
-            throw xe;
-        } catch (NoSuchMethodException e) {
-            x10.core.Throwable xe = ThrowableUtilities.getCorrespondingX10Exception(e);
-            xe.printStackTrace();
-            throw xe;
-        } catch (InvocationTargetException e) {
-            x10.core.Throwable xe = ThrowableUtilities.getCorrespondingX10Exception(e);
-            xe.printStackTrace();
-            throw xe;
-        } catch (NoSuchFieldException e) {
-            x10.core.Throwable xe = ThrowableUtilities.getCorrespondingX10Exception(e);
-            xe.printStackTrace();
-            throw xe;
         }
     }
 
