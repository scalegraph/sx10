--- conflicted
+++ resolved
@@ -132,7 +132,6 @@
             throw e1;
         }
     }
-<<<<<<< HEAD
 
     public void _serialize(X10JavaSerializer serializer) throws IOException {
             throw new UnsupportedOperationException("Cannot serialize " + getClass());
@@ -141,8 +140,8 @@
         public int _get_serialization_id() {
             throw new UnsupportedOperationException("Cannot serialize " + getClass());
         }
-=======
     // for Emitter.mangleSignedNumeric
+
     public static void sleep$s0$s1(long time, int nanos) {
         try {
             java.lang.Thread.sleep(time, nanos);
@@ -156,5 +155,4 @@
             throw e1;
         }
     }
->>>>>>> 8b3fad3c
 }