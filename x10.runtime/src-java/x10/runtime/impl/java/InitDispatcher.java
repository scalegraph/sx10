--- conflicted
+++ resolved
@@ -438,18 +438,7 @@
 
     private static byte[] serializeField(Object object) {
         try {
-<<<<<<< HEAD
-            if (X10JavaSerializable.CUSTOM_JAVA_SERIALIZATION) {
-                return Runtime.serialize(object);
-            }
-            java.io.ByteArrayOutputStream baos = new java.io.ByteArrayOutputStream();
-            java.io.ObjectOutputStream out = new java.io.ObjectOutputStream(baos);
-            out.writeObject(object);
-            out.close();
-            return baos.toByteArray();
-=======
             return Runtime.serialize(object);
->>>>>>> dafe7a1a
         } catch (java.io.IOException e) {
             x10.core.Throwable xe = ThrowableUtilities.getCorrespondingX10Exception(e);
             xe.printStackTrace();
