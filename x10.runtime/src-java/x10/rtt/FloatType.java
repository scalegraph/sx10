--- conflicted
+++ resolved
@@ -12,27 +12,21 @@
 package x10.rtt;
 
 
-<<<<<<< HEAD
 import x10.x10rt.X10JavaDeserializer;
 import x10.x10rt.X10JavaSerializable;
 import x10.x10rt.X10JavaSerializer;
 
 import java.io.IOException;
 
-public class FloatType extends RuntimeType<Float> implements X10JavaSerializable{
+public class FloatType extends RuntimeType<x10.core.Float> implements X10JavaSerializable{
 
 	private static final long serialVersionUID = 1L;
     private static final int _serialization_id = x10.x10rt.DeserializationDispatcher.addDispatcher(FloatType.class.getName());
-=======
-public class FloatType extends RuntimeType<x10.core.Float> {
-
-    private static final long serialVersionUID = 1L;
 
     // make sure deserialized RTT object is not duplicated
     private Object readResolve() throws java.io.ObjectStreamException {
         return Types.FLOAT;
     }
->>>>>>> 22d88e32
 
     public FloatType() {
         super(x10.core.Float.class,
