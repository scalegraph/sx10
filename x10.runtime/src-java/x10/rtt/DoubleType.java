/*
 *  This file is part of the X10 project (http://x10-lang.org).
 *
 *  This file is licensed to You under the Eclipse Public License (EPL);
 *  You may not use this file except in compliance with the License.
 *  You may obtain a copy of the License at
 *      http://www.opensource.org/licenses/eclipse-1.0.php
 *
 *  (C) Copyright IBM Corporation 2006-2010.
 */

package x10.rtt;


import x10.x10rt.X10JavaDeserializer;
import x10.x10rt.X10JavaSerializable;
import x10.x10rt.X10JavaSerializer;

import java.io.IOException;

public class DoubleType extends RuntimeType<x10.core.Double> {
//public class DoubleType extends RuntimeType<x10.core.Double> implements X10JavaSerializable{

    private static final long serialVersionUID = 1L;
//    private static final int _serialization_id = x10.x10rt.DeserializationDispatcher.addDispatcher(DoubleType.class.getName());

    // make sure deserialized RTT object is not duplicated
    private Object readResolve() throws java.io.ObjectStreamException {
        return Types.DOUBLE;
    }

    public DoubleType() {
        super(x10.core.Double.class,
              new Type[] {
                  new ParameterizedType(Types.COMPARABLE, UnresolvedType.THIS),
                  new ParameterizedType(x10.lang.Arithmetic.$RTT, UnresolvedType.THIS),
                  new ParameterizedType(x10.util.Ordered.$RTT, UnresolvedType.THIS),
                  Types.STRUCT
              });
    }

    @Override
    public String typeName() {
        return "x10.lang.Double";
    }

    // for shortcut 
    @Override
    public boolean instanceOf(Object o) {
        return o instanceof x10.core.Double;
    }

    @Override
    public Object makeArray(int length) {
        return new double[length];
    }
    
    @Override
    public Object makeArray(Object... elem) {
        double[] arr = new double[elem.length];
        for (int i = 0; i < elem.length; i++) {
            arr[i] = ((Number)elem[i]).doubleValue();
        }
        return arr;
    }
    
    @Override
    public x10.core.Double getArray(Object array, int i) {
        return x10.core.Double.$box(((double[]) array)[i]);
    }
    
    @Override
    public void setArray(Object array, int i, x10.core.Double v) {
        ((double[]) array)[i] = x10.core.Double.$unbox(v);
    }
    
    @Override
    public int arrayLength(Object array) {
    	return ((double[]) array).length;
    }

<<<<<<< HEAD

//    public void $_serialize(X10JavaSerializer serializer) throws IOException {
//    }
//
//    public int $_get_serialization_id() {
//        return _serialization_id;
//    }
//
//    public static X10JavaSerializable $_deserializer(X10JavaDeserializer deserializer) throws IOException {
//		return $_deserialize_body(null, deserializer);
//	}
//
//    public static X10JavaSerializable $_deserialize_body(DoubleType t, X10JavaDeserializer deserializer) throws IOException {
//        DoubleType doubleType = (DoubleType) Types.DOUBLE;
//        deserializer.record_reference(doubleType);
//        return doubleType;
//    }
=======
    @Override
    public void $_serialize(X10JavaSerializer serializer) throws IOException {
    }

    @Override
    public int $_get_serialization_id() {
        return _serialization_id;
    }

    public static X10JavaSerializable $_deserializer(X10JavaDeserializer deserializer) throws IOException {
		return $_deserialize_body(null, deserializer);
	}

    public static X10JavaSerializable $_deserialize_body(DoubleType t, X10JavaDeserializer deserializer) throws IOException {
        DoubleType doubleType = (DoubleType) Types.DOUBLE;
        deserializer.record_reference(doubleType);
        return doubleType;
    }
>>>>>>> 17c965d9
    
}<|MERGE_RESOLUTION|>--- conflicted
+++ resolved
@@ -79,8 +79,6 @@
     	return ((double[]) array).length;
     }
 
-<<<<<<< HEAD
-
 //    public void $_serialize(X10JavaSerializer serializer) throws IOException {
 //    }
 //
@@ -97,25 +95,5 @@
 //        deserializer.record_reference(doubleType);
 //        return doubleType;
 //    }
-=======
-    @Override
-    public void $_serialize(X10JavaSerializer serializer) throws IOException {
-    }
-
-    @Override
-    public int $_get_serialization_id() {
-        return _serialization_id;
-    }
-
-    public static X10JavaSerializable $_deserializer(X10JavaDeserializer deserializer) throws IOException {
-		return $_deserialize_body(null, deserializer);
-	}
-
-    public static X10JavaSerializable $_deserialize_body(DoubleType t, X10JavaDeserializer deserializer) throws IOException {
-        DoubleType doubleType = (DoubleType) Types.DOUBLE;
-        deserializer.record_reference(doubleType);
-        return doubleType;
-    }
->>>>>>> 17c965d9
     
 }