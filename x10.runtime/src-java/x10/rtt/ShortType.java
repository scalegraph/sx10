/*
 *  This file is part of the X10 project (http://x10-lang.org).
 *
 *  This file is licensed to You under the Eclipse Public License (EPL);
 *  You may not use this file except in compliance with the License.
 *  You may obtain a copy of the License at
 *      http://www.opensource.org/licenses/eclipse-1.0.php
 *
 *  (C) Copyright IBM Corporation 2006-2010.
 */

package x10.rtt;

public class ShortType extends RuntimeType<x10.core.Short> {

<<<<<<< HEAD
import x10.x10rt.X10JavaDeserializer;
import x10.x10rt.X10JavaSerializable;
import x10.x10rt.X10JavaSerializer;

import java.io.IOException;

public class ShortType extends RuntimeType<Short>implements X10JavaSerializable {

	private static final long serialVersionUID = 1L;
    private static final int _serialization_id = x10.x10rt.DeserializationDispatcher.addDispatcher(ShortType.class.getName());
=======
    private static final long serialVersionUID = 1L;

    // make sure deserialized RTT object is not duplicated
    private Object readResolve() throws java.io.ObjectStreamException {
        return Types.SHORT;
    }
>>>>>>> 49071308

    public ShortType() {
        super(x10.core.Short.class,
            new Type[] {
                new ParameterizedType(Types.COMPARABLE, UnresolvedType.THIS),
                new ParameterizedType(x10.lang.Arithmetic.$RTT, UnresolvedType.THIS),
                new ParameterizedType(x10.lang.Bitwise.$RTT, UnresolvedType.THIS),
                new ParameterizedType(x10.util.Ordered.$RTT, UnresolvedType.THIS),
                Types.STRUCT
            });
    }
    
    @Override
    public String typeName() {
        return "x10.lang.Short";
    }

    // for shortcut 
    @Override
    public boolean instanceof$(Object o) {
        return o instanceof x10.core.Short;
    }
    
    @Override
    public Object makeArray(int length) {
        return new short[length];
    }
    
    @Override
    public Object makeArray(Object... elem) {
        short[] arr = new short[elem.length];
        for (int i = 0; i < elem.length; i++) {
            arr[i] = x10.core.Short.$unbox(elem[i]);
        }
        return arr;
    }

    @Override
    public x10.core.Short getArray(Object array, int i) {
        return x10.core.Short.$box(((short[]) array)[i]);
    }
    
    @Override
    public void setArray(Object array, int i, x10.core.Short v) {
        ((short[]) array)[i] = x10.core.Short.$unbox(v);
    }
    
    @Override
    public int arrayLength(Object array) {
    	return ((short[]) array).length;
    }

    public void _serialize(X10JavaSerializer serializer) throws IOException {
    }

    public int _get_serialization_id() {
        return _serialization_id;
    }

    public static X10JavaSerializable _deserializer(X10JavaDeserializer deserializer) throws IOException {
		return _deserialize_body(null, deserializer);
	}

    public static X10JavaSerializable _deserialize_body(ShortType t, X10JavaDeserializer deserializer) throws IOException {
        ShortType shortType = new ShortType();
        deserializer.record_reference(shortType);
        return shortType;
    }
    
}<|MERGE_RESOLUTION|>--- conflicted
+++ resolved
@@ -11,27 +11,21 @@
 
 package x10.rtt;
 
-public class ShortType extends RuntimeType<x10.core.Short> {
-
-<<<<<<< HEAD
 import x10.x10rt.X10JavaDeserializer;
 import x10.x10rt.X10JavaSerializable;
 import x10.x10rt.X10JavaSerializer;
 
 import java.io.IOException;
 
-public class ShortType extends RuntimeType<Short>implements X10JavaSerializable {
+public class ShortType extends RuntimeType<x10.core.Short>implements X10JavaSerializable {
 
 	private static final long serialVersionUID = 1L;
     private static final int _serialization_id = x10.x10rt.DeserializationDispatcher.addDispatcher(ShortType.class.getName());
-=======
-    private static final long serialVersionUID = 1L;
 
     // make sure deserialized RTT object is not duplicated
     private Object readResolve() throws java.io.ObjectStreamException {
         return Types.SHORT;
     }
->>>>>>> 49071308
 
     public ShortType() {
         super(x10.core.Short.class,
