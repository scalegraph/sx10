--- conflicted
+++ resolved
@@ -18,17 +18,13 @@
 
 public class UShortType extends RuntimeType<x10.core.UShort> implements X10JavaSerializable{
 
-<<<<<<< HEAD
 	private static final long serialVersionUID = 1L;
     private static final int _serialization_id = x10.x10rt.DeserializationDispatcher.addDispatcher(UShortType.class.getName());
-=======
-    private static final long serialVersionUID = 1L;
 
     // make sure deserialized RTT object is not duplicated
     private Object readResolve() throws java.io.ObjectStreamException {
         return Types.USHORT;
     }
->>>>>>> 22d88e32
 
     public UShortType() {
         super(x10.core.UShort.class,
