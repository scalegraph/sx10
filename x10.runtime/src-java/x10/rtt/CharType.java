--- conflicted
+++ resolved
@@ -84,7 +84,6 @@
     	return ((char[]) array).length;
     }
 
-<<<<<<< HEAD
 //    public void $_serialize(X10JavaSerializer serializer) throws IOException {
 //    }
 //
@@ -101,25 +100,4 @@
 //        deserializer.record_reference(charType);
 //        return charType;
 //    }
-=======
-    @Override
-    public void $_serialize(X10JavaSerializer serializer) throws IOException {
-    }
-
-    @Override
-    public int $_get_serialization_id() {
-        return _serialization_id;
-    }
-
-    public static X10JavaSerializable $_deserializer(X10JavaDeserializer deserializer) throws IOException {
-		return $_deserialize_body(null, deserializer);
-	}
-
-    public static X10JavaSerializable $_deserialize_body(CharType t, X10JavaDeserializer deserializer) throws IOException {
-        CharType charType = (CharType) Types.CHAR;
-        deserializer.record_reference(charType);
-        return charType;
-    }
->>>>>>> 40962de9
-
 }