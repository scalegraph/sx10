/*
 *  This file is part of the X10 project (http://x10-lang.org).
 *
 *  This file is licensed to You under the Eclipse Public License (EPL);
 *  You may not use this file except in compliance with the License.
 *  You may obtain a copy of the License at
 *      http://www.opensource.org/licenses/eclipse-1.0.php
 *
 *  (C) Copyright IBM Corporation 2006-2010.
 */
package x10.x10rt;

import x10.core.IndexedMemoryChunk;
import x10.lang.FinishState;
import x10.lang.Place;

public class TeamSupport {
    
    /*
     * Must be manually kept in synch with x10rt_red_type in x10rt_types.h
     */
    private static final int RED_TYPE_BYTE = 1;
    private static final int RED_TYPE_SHORT = 2;
    private static final int RED_TYPE_INT = 4;
    private static final int RED_TYPE_LONG = 6;
    private static final int RED_TYPE_DOUBLE = 8;
    private static final int RED_TYPE_FLOAT = 9;
    
    private static int getTypeCode(IndexedMemoryChunk<?> chunk) {
        Object chunkRaw = chunk.getBackingArray();
        int typeCode = 0;
        if (chunkRaw instanceof byte[]) {
            typeCode = RED_TYPE_BYTE;
        } else if (chunkRaw instanceof short[]) {
            typeCode = RED_TYPE_SHORT;
        } else if (chunkRaw instanceof int[]) {
            typeCode = RED_TYPE_INT;
        } else if (chunkRaw instanceof long[]) {
            typeCode = RED_TYPE_LONG;
        } else if (chunkRaw instanceof double[]) {
            typeCode = RED_TYPE_DOUBLE;
        } else if (chunkRaw instanceof float[]) {
            typeCode = RED_TYPE_FLOAT;
        } else {
            throw new java.lang.UnsupportedOperationException("Unsupported type of src array "+chunk.T.typeName()+" in nativeAllReduce");
        }
        return typeCode;
    }
    
    private static void aboutToDie(String methodName) {
        System.err.println("About to die in " + methodName);
        throw new java.lang.UnsupportedOperationException("About to die in " + methodName);
    }

    public static void nativeMake(IndexedMemoryChunk<Place> places, int count, IndexedMemoryChunk<x10.core.Int> result) {
        if (!X10RT.forceSinglePlace) {
        Place[] np = (Place[])places.getBackingArray();
        int[] int_places = new int[np.length];
        for (int i=0; i<places.length; i++) {
            int_places[i] = np[i].id;
        }
        int[] nr = result.getIntArray();

        FinishState fs = ActivityManagement.activityCreationBookkeeping();

        try {
            nativeMakeImpl(int_places, count, nr, fs);
        } catch (UnsatisfiedLinkError e) {
            aboutToDie("nativeMake");
        }
        } else {
        int[] nr = result.getIntArray();
        nr[0] = 0;
        }
    }
        
    public static int nativeSize(int id) {
        if (!X10RT.forceSinglePlace) {
            int size = 0;
            try {
                size = nativeSizeImpl(id);
            } catch (UnsatisfiedLinkError e) {
                aboutToDie("nativeSize");
            }
            return size;
        }
        return 1;
    }

    public static void nativeBarrier(int id, int role) {
        if (!X10RT.forceSinglePlace) {
            FinishState fs = ActivityManagement.activityCreationBookkeeping();
            try {
                nativeBarrierImpl(id, role, fs);
            } catch (UnsatisfiedLinkError e) {
                aboutToDie("nativeBarrier");
            }
        }
    }
        
    public static void nativeScatter(int id, int role, int root, IndexedMemoryChunk<?> src, int src_off, 
                                     IndexedMemoryChunk<?> dst, int dst_off, int count) {
        if (!X10RT.forceSinglePlace) {
        Object srcRaw = src.getBackingArray();
        Object dstRaw = dst.getBackingArray();

        int typeCode = getTypeCode(src);
        assert getTypeCode(dst) == typeCode : "Incompatible src and dst arrays";

        FinishState fs = ActivityManagement.activityCreationBookkeeping();

        try {
            nativeScatterImpl(id, role, root, srcRaw, src_off, dstRaw, dst_off, count, typeCode, fs);
        } catch (UnsatisfiedLinkError e) {
            aboutToDie("nativeScatter");
        }
        }
    }
        
    public static void nativeBcast(int id, int role, int root, IndexedMemoryChunk<?> src, int src_off, 
                                   IndexedMemoryChunk<?> dst, int dst_off, int count) {
        if (!X10RT.forceSinglePlace) {
        Object srcRaw = src.getBackingArray();
        Object dstRaw = dst.getBackingArray();

        int typeCode = getTypeCode(src);
        assert getTypeCode(dst) == typeCode : "Incompatible src and dst arrays";

        FinishState fs = ActivityManagement.activityCreationBookkeeping();

        try {
            nativeBcastImpl(id, role, root, srcRaw, src_off, dstRaw, dst_off, count, typeCode, fs);
        } catch (UnsatisfiedLinkError e) {
            aboutToDie("nativeBcast");
        }
        }
    }
    
    public static void nativeAllToAll(int id, int role, IndexedMemoryChunk<?> src, int src_off, 
                                      IndexedMemoryChunk<?> dst, int dst_off, int count) {
        if (!X10RT.forceSinglePlace) {
        Object srcRaw = src.getBackingArray();
        Object dstRaw = dst.getBackingArray();

        int typeCode = getTypeCode(src);
        assert getTypeCode(dst) == typeCode : "Incompatible src and dst arrays";

        FinishState fs = ActivityManagement.activityCreationBookkeeping();

        try {
            nativeAllToAllImpl(id, role, srcRaw, src_off, dstRaw, dst_off, count, typeCode, fs);
        } catch (UnsatisfiedLinkError e) {
            aboutToDie("nativeAllToAll");
        }
        }
    }
    
<<<<<<< HEAD
    public static void nativeReduce(int id, int role, int root, IndexedMemoryChunk<?> src, int src_off, 
                                    IndexedMemoryChunk<?> dst, int dst_off, int count, int op) {
        aboutToDie("nativeReduce");
    }

=======
    public static void nativeReduce(int id, int role, IndexedMemoryChunk<?> src, int src_off, 
            IndexedMemoryChunk<?> dst, int dst_off, int count, int op) {
		if (!X10RT.forceSinglePlace) {
			Object srcRaw = src.getBackingArray();
			Object dstRaw = dst.getBackingArray();
			
			int typeCode = getTypeCode(src);
			assert getTypeCode(dst) == typeCode : "Incompatible src and dst arrays";
			
			FinishState fs = ActivityManagement.activityCreationBookkeeping();
			
			try {
				nativeReduceImpl(id, role, srcRaw, src_off, dstRaw, dst_off, count, op, typeCode, fs);
				} catch (UnsatisfiedLinkError e) {
				aboutToDie("nativeReduce");
			}
		}
	}
    
>>>>>>> bb0ad0ab
    public static void nativeAllReduce(int id, int role, IndexedMemoryChunk<?> src, int src_off, 
                                       IndexedMemoryChunk<?> dst, int dst_off, int count, int op) {
        if (!X10RT.forceSinglePlace) {
        Object srcRaw = src.getBackingArray();
        Object dstRaw = dst.getBackingArray();
        
        int typeCode = getTypeCode(src);
        assert getTypeCode(dst) == typeCode : "Incompatible src and dst arrays";
        
        FinishState fs = ActivityManagement.activityCreationBookkeeping();

        try {
            nativeAllReduceImpl(id, role, srcRaw, src_off, dstRaw, dst_off, count, op, typeCode, fs);
        } catch (UnsatisfiedLinkError e) {
            aboutToDie("nativeAllReduce");
        }
        }
    }
    
    public static void nativeScatterV(int id, int role, int root, IndexedMemoryChunk<?> src, IndexedMemoryChunk<?> src_offs, IndexedMemoryChunk<?> src_counts, 
	                                 IndexedMemoryChunk<?> dst, int dst_off,  int counts) {
        aboutToDie("nativeScatterV");
    }

    public static void nativeGather(int id, int role, int root, IndexedMemoryChunk<?> src, int src_offs,
	                                 IndexedMemoryChunk<?> dst, int dst_off,  int counts) {
        aboutToDie("nativeGather");
    }
    
    public static void nativeGatherV(int id, int role, int root, IndexedMemoryChunk<?> src, int src_offs, int src_counts,
	                                 IndexedMemoryChunk<?> dst, IndexedMemoryChunk<?> dst_offs, IndexedMemoryChunk<?> dst_counts) {
        aboutToDie("nativeGatherV");
    }

    public static void nativeAllGather(int id, int role, IndexedMemoryChunk<?> src, int src_offs,
	                                 IndexedMemoryChunk<?> dst, int dst_off,  int counts) {
        aboutToDie("nativeAllGather");
    }
    
    public static void nativeAllGatherV(int id, int role, IndexedMemoryChunk<?> src, int src_offs, int src_counts,
	                                 IndexedMemoryChunk<?> dst, IndexedMemoryChunk<?> dst_offs, IndexedMemoryChunk<?> dst_counts) {
        aboutToDie("nativeAllGatherV");
    }
    
    public static void nativeAllToAllV(int id, int role, IndexedMemoryChunk<?> src, IndexedMemoryChunk<?> src_offs, IndexedMemoryChunk<?> src_counts, 
	                                 IndexedMemoryChunk<?> dst, IndexedMemoryChunk<?> dst_offs, IndexedMemoryChunk<?> dst_counts) {
        aboutToDie("nativeAllToAllV");
    }
    
    public static void nativeIndexOfMax(int id, int role, IndexedMemoryChunk<?> src,
                                        IndexedMemoryChunk<?> dst) {
        if (!X10RT.forceSinglePlace) {
        double v = ((x10.util.Team.DoubleIdx[])src.getBackingArray())[0].value;
        double[] value = new double[] { v };
        int[] idx = new int[1];
        FinishState fs = ActivityManagement.activityCreationBookkeeping();

        try {
            nativeIndexOfMaxImpl(id, role, value, idx, fs);
            x10.util.Team.DoubleIdx dstTuple = ((x10.util.Team.DoubleIdx[])dst.getBackingArray())[0];
            dstTuple.value = value[0];
            dstTuple.idx = idx[0];
        } catch (UnsatisfiedLinkError e) {
            aboutToDie("nativeIndexOfMax");
        }
        } else {
            x10.util.Team.DoubleIdx dstTuple = ((x10.util.Team.DoubleIdx[])dst.getBackingArray())[0];
            x10.util.Team.DoubleIdx srcTuple = ((x10.util.Team.DoubleIdx[])src.getBackingArray())[0];
            dstTuple.value = srcTuple.value;
            dstTuple.idx = srcTuple.idx;
        }
    }

    public static void nativeIndexOfMin(int id, int role, IndexedMemoryChunk<?> src,
                                        IndexedMemoryChunk<?> dst) {
        if (!X10RT.forceSinglePlace) {
        double v = ((x10.util.Team.DoubleIdx[])src.getBackingArray())[0].value;
        double[] value = new double[] { v };
        int[] idx = new int[1];
        FinishState fs = ActivityManagement.activityCreationBookkeeping();

        try {
            nativeIndexOfMinImpl(id, role, value, idx, fs);
            x10.util.Team.DoubleIdx dstTuple = ((x10.util.Team.DoubleIdx[])dst.getBackingArray())[0];
            dstTuple.value = value[0];
            dstTuple.idx = idx[0];
        } catch (UnsatisfiedLinkError e) {
            aboutToDie("nativeIndexOfMin");
        }
        } else {
            x10.util.Team.DoubleIdx dstTuple = ((x10.util.Team.DoubleIdx[])dst.getBackingArray())[0];
            x10.util.Team.DoubleIdx srcTuple = ((x10.util.Team.DoubleIdx[])src.getBackingArray())[0];
            dstTuple.value = srcTuple.value;
            dstTuple.idx = srcTuple.idx;
        }
    }

    public static void nativeSplit(int id, int role, int color, int new_role, IndexedMemoryChunk<x10.core.Int> result) {
        if (!X10RT.forceSinglePlace) {
        int[] nr = result.getIntArray();

        FinishState fs = ActivityManagement.activityCreationBookkeeping();

        try {
            nativeSplitImpl(id, role, color, new_role, nr, fs);
        } catch (UnsatisfiedLinkError e) {
            aboutToDie("nativeSplit");
        }
        }
    }
    
    public static void nativeDel(int id, int role) {
        if (!X10RT.forceSinglePlace) {
        FinishState fs = ActivityManagement.activityCreationBookkeeping();
        
        try {
            nativeDelImpl(id, role, fs);
        } catch (UnsatisfiedLinkError e) {
            aboutToDie("nativeDel");
        }
        }
    }
    
    private static native void nativeMakeImpl(int[] places, int count, int[] result, FinishState fs);
    
    private static native int nativeSizeImpl(int id);
    
    private static native void nativeBarrierImpl(int id, int role, FinishState fs);
    
    private static native void nativeScatterImpl(int id, int role, int root, Object srcRaw, int src_off, 
                                                 Object dstRaw, int dst_off,
                                                 int count, int typecode, FinishState fs);
    
    private static native void nativeBcastImpl(int id, int role, int root, Object srcRaw, int src_off, 
                                               Object dstRaw, int dst_off,
                                               int count, int typecode, FinishState fs);
    
    private static native void nativeAllToAllImpl(int id, int role, Object srcRaw, int src_off, 
                                                  Object dstRaw, int dst_off,
                                                  int count, int typecode, FinishState fs);
    
    private static native void nativeReduceImpl(int id, int role, Object srcRaw, int src_off, 
    											Object dstRaw, int dst_off, int count,
            									int op, int typecode, FinishState fs);

    private static native void nativeAllReduceImpl(int id, int role, Object srcRaw, int src_off, 
                                                   Object dstRaw, int dst_off,
                                                   int count, int op, int typecode, FinishState fs);
    
    private static native void nativeIndexOfMaxImpl(int id, int role, double[] value, int[] idx, FinishState fs);
    
    private static native void nativeIndexOfMinImpl(int id, int role, double[] value, int[] idx, FinishState fs);
    
    private static native void nativeSplitImpl(int id, int role, int color, int new_role, int[] nr, FinishState fs);
    
    private static native void nativeDelImpl(int id, int role, FinishState fs);
    
    static native void initialize();
}<|MERGE_RESOLUTION|>--- conflicted
+++ resolved
@@ -155,14 +155,7 @@
         }
     }
     
-<<<<<<< HEAD
     public static void nativeReduce(int id, int role, int root, IndexedMemoryChunk<?> src, int src_off, 
-                                    IndexedMemoryChunk<?> dst, int dst_off, int count, int op) {
-        aboutToDie("nativeReduce");
-    }
-
-=======
-    public static void nativeReduce(int id, int role, IndexedMemoryChunk<?> src, int src_off, 
             IndexedMemoryChunk<?> dst, int dst_off, int count, int op) {
 		if (!X10RT.forceSinglePlace) {
 			Object srcRaw = src.getBackingArray();
@@ -174,14 +167,13 @@
 			FinishState fs = ActivityManagement.activityCreationBookkeeping();
 			
 			try {
-				nativeReduceImpl(id, role, srcRaw, src_off, dstRaw, dst_off, count, op, typeCode, fs);
+				nativeReduceImpl(id, role, root, srcRaw, src_off, dstRaw, dst_off, count, op, typeCode, fs);
 				} catch (UnsatisfiedLinkError e) {
 				aboutToDie("nativeReduce");
 			}
 		}
 	}
     
->>>>>>> bb0ad0ab
     public static void nativeAllReduce(int id, int role, IndexedMemoryChunk<?> src, int src_off, 
                                        IndexedMemoryChunk<?> dst, int dst_off, int count, int op) {
         if (!X10RT.forceSinglePlace) {
@@ -323,7 +315,7 @@
                                                   Object dstRaw, int dst_off,
                                                   int count, int typecode, FinishState fs);
     
-    private static native void nativeReduceImpl(int id, int role, Object srcRaw, int src_off, 
+    private static native void nativeReduceImpl(int id, int role, int root, Object srcRaw, int src_off, 
     											Object dstRaw, int dst_off, int count,
             									int op, int typecode, FinishState fs);
 
