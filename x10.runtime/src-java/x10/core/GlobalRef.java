--- conflicted
+++ resolved
@@ -308,7 +308,6 @@
         //        + t);
     }
 
-<<<<<<< HEAD
 	public void _serialize(X10JavaSerializer serializer) throws IOException {
         globalize();
         serializer.write(T);
@@ -353,11 +352,10 @@
         return gr;
     }
 
-=======
-
     public static class LocalEval extends x10.core.Ref {
 
 	private static final long serialVersionUID = 1L;
+    private static final int _serialization_id = x10.x10rt.DeserializationDispatcher.addDispatcher(LocalEval.class.getName());
 	public static final x10.rtt.RuntimeType<LocalEval> $RTT = new x10.rtt.NamedType<LocalEval>("x10.lang.GlobalRef.LocalEval", LocalEval.class, new x10.rtt.Type[] {x10.rtt.Types.OBJECT});
 	public x10.rtt.RuntimeType<?> $getRTT() {return $RTT;}
     
@@ -385,9 +383,27 @@
 	    }
 	}
 
+    public void _serialize(X10JavaSerializer serializer) throws IOException {
+	}
+
+	public static X10JavaSerializable _deserializer(X10JavaDeserializer deserializer) throws java.io.IOException {
+       LocalEval obj = new LocalEval((System []) null);
+        deserializer.record_reference(obj);
+        return _deserialize_body(obj, deserializer);
+	}
+
+	public int _get_serialization_id() {
+		return _serialization_id;
+	}
+
+    public static X10JavaSerializable _deserialize_body(LocalEval obj, X10JavaDeserializer deserializer) throws IOException {
+           return obj;
+    }
+
 
 	public static class $Closure$Eval<$T, $U> extends x10.core.Ref implements x10.core.fun.Fun_0_0 {
 	    private static final long serialVersionUID = 1L;
+        private static final int _serialization_id = x10.x10rt.DeserializationDispatcher.addDispatcher($Closure$Eval.class.getName());
 	    public static final x10.rtt.RuntimeType<$Closure$Eval> $RTT =
 		new x10.rtt.StaticFunType<$Closure$Eval>($Closure$Eval.class, 
 							 new x10.rtt.RuntimeType.Variance[] {x10.rtt.RuntimeType.Variance.INVARIANT, x10.rtt.RuntimeType.Variance.INVARIANT},
@@ -417,11 +433,41 @@
 	    public $U $apply$G() {
 		return this.eval.$apply(this.ref.$apply$G(),$T);
 	    }
+
+        public void _serialize(X10JavaSerializer serializer) throws IOException {
+            serializer.write($T);
+            serializer.write($U);
+            serializer.write(ref);
+            serializer.write(eval);
+        }
+
+        public static X10JavaSerializable _deserializer(X10JavaDeserializer deserializer) throws java.io.IOException {
+            $Closure$Eval obj = new $Closure$Eval((System[]) null);
+            deserializer.record_reference(obj);
+            return _deserialize_body(obj, deserializer);
+        }
+
+        public int _get_serialization_id() {
+            return _serialization_id;
+        }
+
+        public static X10JavaSerializable _deserialize_body($Closure$Eval obj, X10JavaDeserializer deserializer) throws IOException {
+            x10.rtt.Type $T = (Type) deserializer.readRef();
+            obj.$T = $T;
+            x10.rtt.Type $U = (Type) deserializer.readRef();
+            obj.$U = $U;
+            GlobalRef ref = (GlobalRef) deserializer.readRef();
+            obj.ref = ref;
+            x10.core.fun.Fun_0_1 eval = ( x10.core.fun.Fun_0_1)deserializer.readRef();
+            obj.eval = eval;
+            return obj;
+        }
 	}
 
             
 	public static class $Closure$Apply<$T> extends x10.core.Ref implements x10.core.fun.Fun_0_0 {
 	    private static final long serialVersionUID = 1L;
+        private static final int _serialization_id = x10.x10rt.DeserializationDispatcher.addDispatcher($Closure$Apply.class.getName());
 	    public static final x10.rtt.RuntimeType<$Closure$Apply> $RTT =
 		new x10.rtt.StaticFunType<$Closure$Apply>($Closure$Apply.class, 
 							  new x10.rtt.RuntimeType.Variance[] {x10.rtt.RuntimeType.Variance.INVARIANT},
@@ -447,9 +493,29 @@
 	    public $T $apply$G() {
 		return this.ref.$apply$G();
 	    }
-	}
-
-    }
-        
->>>>>>> 4304a170
+
+        public void _serialize(X10JavaSerializer serializer) throws IOException {
+            serializer.write($T);
+            serializer.write(ref);
+        }
+
+        public static X10JavaSerializable _deserializer(X10JavaDeserializer deserializer) throws java.io.IOException {
+            $Closure$Apply obj = new $Closure$Apply((System[]) null);
+            deserializer.record_reference(obj);
+            return _deserialize_body(obj, deserializer);
+        }
+
+        public int _get_serialization_id() {
+            return _serialization_id;
+        }
+
+        public static X10JavaSerializable _deserialize_body($Closure$Apply obj, X10JavaDeserializer deserializer) throws IOException {
+            x10.rtt.Type $T = (Type) deserializer.readRef();
+            obj.$T = $T;
+            GlobalRef ref = (GlobalRef) deserializer.readRef();
+            obj.ref = ref;
+            return obj;
+        }
+	}
+    }
 }