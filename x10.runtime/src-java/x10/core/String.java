--- conflicted
+++ resolved
@@ -24,12 +24,8 @@
     java.lang.Comparable<java.lang.String>, x10.util.Ordered
 {
 
-<<<<<<< HEAD
-	private static final long serialVersionUID = 1L;
+    private static final long serialVersionUID = 1L;
     private static final int _serialization_id = x10.x10rt.DeserializationDispatcher.addDispatcher(String.class.getName());
-=======
-    private static final long serialVersionUID = 1L;
->>>>>>> 49071308
 
     public static final x10.rtt.RuntimeType<java.lang.String> $RTT = Types.STRING;
     
