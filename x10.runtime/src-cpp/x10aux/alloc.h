--- conflicted
+++ resolved
@@ -120,16 +120,9 @@
         }
         return ret;
     }
-<<<<<<< HEAD
 
-    template<class T>inline T* system_alloc(size_t size = sizeof(T)) {
-        _M_("system_alloc: Allocating " << size << " bytes of type " << TYPENAME(T));
-
+	template<class T> inline T* system_alloc(size_t size = sizeof(T)) {
         BDWGC_LOCK;
-=======
-    
-    template<class T> inline T* system_alloc(size_t size = sizeof(T)) {
->>>>>>> 179b9e2a
         T* ret = (T*)::malloc(size);
         BDWGC_UNLOCK;
         if (ret == NULL && size > 0) {
@@ -141,14 +134,8 @@
         return (T*)memset(system_alloc<T>(size), 0, size);
     }
 
-<<<<<<< HEAD
-    template<class T> T* system_realloc(T* src, size_t dsz) {
-        _M_("system_alloc: Reallocing chunk " << (void*)src << " of type " << TYPENAME(T));
-
+	template<class T> inline T* system_realloc(T* src, size_t dsz) {
         BDWGC_LOCK;
-=======
-    template<class T> inline T* system_realloc(T* src, size_t dsz) {
->>>>>>> 179b9e2a
         T* ret = (T*)::realloc(src, dsz);
         BDWGC_UNLOCK;
         if (ret == NULL && dsz > 0) {
@@ -157,16 +144,10 @@
         return ret;
     }
 
-<<<<<<< HEAD
-    template<class T> inline void system_dealloc(const T* obj_) {
-        _M_("system_alloc: Freeing chunk " << (void*)obj_ << " of type " << TYPENAME(T));
+	inline void system_dealloc(const void* obj_) {
         BDWGC_LOCK;
-        ::free((void*)obj_);
+        ::free(const_cast<void*>(obj_));
         BDWGC_UNLOCK;
-=======
-    inline void system_dealloc(const void* obj_) {
-        ::free(const_cast<void*>(obj_));
->>>>>>> 179b9e2a
     }
 
     template<class T> inline T* alloc(size_t size = sizeof(T), bool containsPtrs = true) {
