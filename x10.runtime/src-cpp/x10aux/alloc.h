--- conflicted
+++ resolved
@@ -154,21 +154,7 @@
     template<class T> struct is_pointer<T*> { static const bool value = true; };
 
     template<class T> inline T* alloc(size_t size = sizeof(T), bool containsPtrs = true) {
-<<<<<<< HEAD
-        _M_("Allocating " << size << " bytes of type " << TYPENAME(T));
         if(is_pointer<T>::value) containsPtrs = true;
-        return (T*)alloc_internal(size, containsPtrs);
-    }
-
-
-//    template<class T> inline T* alloc(size_t size = sizeof(T), bool containsPtrs = true) {
-//        _M_("Allocating " << size << " bytes of type " << TYPENAME(T));
-//        return (T*)alloc_internal(size, containsPtrs);
-//    }
-
-    template<class T> T* realloc(T* src, size_t dsz) {
-        _M_("Reallocing chunk " << (void*)src << " of type " << TYPENAME(T));
-=======
         return (T*)alloc_internal(size, containsPtrs);
     }
 
@@ -177,7 +163,6 @@
     }
     
     template<class T> inline T* realloc(T* src, size_t dsz) {
->>>>>>> ecaf6de2
         return (T*)realloc_internal(src, dsz);
     }
 
