--- conflicted
+++ resolved
@@ -12,24 +12,6 @@
 #ifndef X10AUX_SERIALIZATION_H
 #define X10AUX_SERIALIZATION_H
 
-<<<<<<< HEAD
-
-#include <x10aux/config.h>
-
-#include <x10aux/captured_lval.h>
-#include <x10aux/alloc.h>
-#include <x10aux/deserialization_dispatcher.h>
-#include <x10/lang/RuntimeNatives.h>
-
-#include <limits>
-#include <map>
-
-#if defined(__GNUC__) && __GNUC__ >=4
-#include <tr1/unordered_map>
-#endif
-
-=======
->>>>>>> 179b9e2a
 /* --------------------- 
  * Serialization support
  * ---------------------
@@ -106,541 +88,12 @@
 #include <x10aux/deserialization_buffer.h>
 #include <x10/lang/RuntimeNatives.h>
 
-<<<<<<< HEAD
-namespace x10 {
-    namespace lang {
-        class Reference;
-        class Runtime__Profile;
-    }
-}
+namespace x10 { namespace lang { class Runtime__Profile; } }
+//namespace x10 { namespace lang { class Reference; } }
 
 namespace x10aux {
 
-	template <class T>
-	class gc_allocator
-	{
-	public:
-		typedef size_t size_type;
-		typedef ptrdiff_t difference_type;
-		typedef T* pointer;
-		typedef const T* const_pointer;
-		typedef T& reference;
-		typedef const T& const_reference;
-		typedef T value_type;
-
-		template <class U>
-		struct rebind {
-			typedef gc_allocator<U> other;
-		};
-
-		gc_allocator() throw(){}
-		gc_allocator(const gc_allocator&) throw(){}
-		template <class U> gc_allocator(const gc_allocator<U>&) throw(){}
-		~gc_allocator() throw(){}
-
-		pointer allocate(size_type num, const void* hint = 0) {
-			return x10aux::alloc<T>(num * sizeof(T), true);
-		}
-		void construct(pointer p, const T& value) {
-			new( (void*)p ) T(value);
-		}
-		void deallocate(pointer p, size_type num) {
-			x10aux::dealloc( p );
-		}
-		void destroy(pointer p) { p->~T(); }
-		pointer address(reference value) const { return &value; }
-		const_pointer address(const_reference value) const { return &value; }
-		size_type max_size() const throw() {
-			return std::numeric_limits<size_t>::max() / sizeof(T);
-		}
-	};
-
-}
-
-template <class T1, class T2>
-bool operator==(const x10aux::gc_allocator<T1>&, const x10aux::gc_allocator<T2>&) throw() { return true; }
-
-template <class T1, class T2>
-bool operator!=(const x10aux::gc_allocator<T1>&, const x10aux::gc_allocator<T2>&) throw() { return false; }
-
-namespace x10aux {
-
-    // addr_map can be used to detect and properly handle cycles when serializing object graphs
-    // it can also be used to avoid serializing two copies of an object when serializing a DAG.
-    class addr_map {
-        // NB: Must call x10aux::alloc here because _ptrs may hold the only live reference
-        //     to temporary objects allocated by custom serialization serialize methods.
-        //     If we don't keep those objects live here, the storage may be reused during the
-        //     serialization operation, resulting in incorrect detection of a repeated reference!
-
-#if defined(__GNUC__) && __GNUC__ >=4
-    	typedef std::tr1::unordered_map<void*, void*, std::tr1::hash<void*>, std::equal_to<void*>, gc_allocator< std::pair<void*, void*> > > map_type;
-#else
-    	typedef std::map<void*, void*, std::hash<void*>, std::equal_to<void*>, gc_allocator< std::pair<void*, void*> > > map_type;
-#endif
-    	map_type map;
-
-        void* _get_or_add(void* key, void* val);
-        void _add(void* key, void* val);
-        void* _get(void* key);
-        void* _set(void* key, void* val);
-
-    public:
-        addr_map(int init_size = 4)
-        { }
-        /* Returns 0 if the pointer has not been recorded yet */
-        template<class T> x10_long get_position_or_add(const T* r) {
-            x10_long next_pos = map.size() + 1;
-            x10_long pos = (x10_long)_get_or_add((void*)r, (void*)next_pos);
-            if (pos == 0) {
-                _S_("\t\tRecorded new reference "<<((void*)r)<<" of type "<<ANSI_SER<<ANSI_BOLD<<TYPENAME(T)<<ANSI_RESET<<" at "<<pos<<" in map: "<<this);
-            } else {
-                _S_("\t\tFound repeated reference "<<((void*)r)<<" of type "<<ANSI_SER<<ANSI_BOLD<<TYPENAME(T)<<ANSI_RESET<<" at "<<pos<<" in map: "<<this);
-            }
-            return pos;
-        }
-        template<class T> x10_long get_position(T* r) {
-        	x10_long pos = (x10_long)_get((void*)r);
-            _S_("\t\tRetrieving repeated reference "<<((void*) r)<<" of type "<<ANSI_SER<<ANSI_BOLD<<TYPENAME(T)<<ANSI_RESET<<" at "<<pos<<" (absolute) in map: "<<this);
-            return pos;
-        }
-        template<class T> void add_at_position(const T* r) {
-            x10_long pos = map.size() + 1;
-            _add((void*)pos, (void*)r);
-        }
-        template<class T> T* get_at_position(x10_long pos) {
-            T* val = (T*)_get((void*)pos);
-            _S_("\t\tRetrieving repeated reference "<<((void*) val)<<" of type "<<ANSI_SER<<ANSI_BOLD<<TYPENAME(T)<<ANSI_RESET<<" at "<<pos<<" (absolute) in map: "<<this);
-            return val;
-        }
-        template<class T> T* set_at_position(int pos, T* newval) {
-            T* val = (T*)_set(pos, newval);
-            _S_("\t\tReplacing repeated reference "<<((void*) val)<<" of type "<<ANSI_SER<<ANSI_BOLD<<TYPENAME(T)<<ANSI_RESET<<" at "<<(pos)<<" (absolute) in map: "<<this<<" by "<<((void*) newval));
-            return val;
-        }
-    };
-
-
-
-    // copy bytes with Endian encoding/decoding support
-    inline void copy_bytes(void *dest, const void *src, size_t n) {
-        #if !defined(HOMOGENEOUS) && (defined(__i386__) || defined(__x86_64__))
-        unsigned char *x = (unsigned char*) dest;
-        unsigned char *y = (unsigned char*) src;
-        for (size_t i=0,j=n-1; i<n; ++i,--j) {
-            x[i] = y[j];
-        }
-        #else
-        memcpy(dest, src, n);
-        #endif
-    }
-
-    // copy bulk data of size n of a given length, with Endian encoding/decoding support
-    inline void copy_bulk(void *dest, const void *src, x10_long length, size_t n) {
-        #if !defined(HOMOGENEOUS) && (defined(__i386__) && defined(__x86_64__))
-        unsigned char *x = (unsigned char*) dest;
-        unsigned char *y = (unsigned char*) src;
-        for (x10_long k=0; k<length; k++) {
-            for (size_t i=0,j=n-1; i<n; ++i,--j) {
-                x[i] = y[j];
-            }
-            x += n; y += n;
-        }
-        #else
-        memcpy(dest, src, length*n);
-        #endif
-    }
-
-    // A growable buffer for serializing into
-    class serialization_buffer {
-    private:
-        char *buffer;
-        char *limit;
-        char *cursor;
-        addr_map map;
-        bool size_flag;
-        bool write_flag;
-
-        void grow (size_t new_capacity);
-
-    public:
-
-        serialization_buffer (void) : buffer(NULL), limit(NULL), cursor(NULL), map(), size_flag(false), write_flag(false) {}
-
-        ~serialization_buffer (void) {
-            if (buffer!=NULL && write_flag == false) {
-                x10aux::system_dealloc(buffer);
-            }
-        }
-
-        void begin_count(void);
-        void begin_write(char *buf, int count);
-
-        void grow (void);
-
-        size_t length (void) { return cursor - buffer; }
-        size_t capacity (void) { return limit - buffer; }
-
-        char *steal() { char *buf = buffer; buffer = NULL; return buf; }
-        char *borrow() { return buffer; }
-
-        static void serialize_reference(serialization_buffer &buf, x10::lang::Reference*);
-        static void copyIn(serialization_buffer &buf, const void* data, x10_long length, size_t sizeOfT);
-
-        template <class T> void manually_record_reference(T* val) {
-            map.get_position_or_add(val);
-        }
-        
-        // Default case for primitives and other things that never contain pointers
-        template<class T> struct Write;
-        template<class T> struct Write<T*>;
-        template<class T> struct Write<captured_ref_lval<T> >;
-        template<class T> struct Write<captured_struct_lval<T> >;
-        template<typename T> void write(const T &val);
-
-        // So it can access the addr_map
-        template<class T> friend struct Write;
-    };
-
-    
-    // Case for non-refs (includes simple primitives like x10_int and all structs)
-    template<class T> struct serialization_buffer::Write {
-        static void size(serialization_buffer &buf, const T &val);
-        static void write(serialization_buffer &buf, const T &val);
-    };
-    // General case for structs
-    template<class T> void serialization_buffer::Write<T>::size(serialization_buffer &buf,
-                                                             const T &val) {
-        T::_serialize(val,buf);
-    }
-    template<class T> void serialization_buffer::Write<T>::write(serialization_buffer &buf,
-                                                             const T &val) {
-        _S_("Serializing a "<<ANSI_SER<<ANSI_BOLD<<TYPENAME(T)<<ANSI_RESET<<" into buf: "<<&buf);
-        size(buf,val);
-    }
-    // Specializations for the simple primitives
-    #define PRIMITIVE_WRITE_AS_INT(TYPE) \
-	template<> inline void serialization_buffer::Write<TYPE>::size(serialization_buffer &buf, \
-																const TYPE &val) {\
-		buf.cursor += sizeof(TYPE); \
-	} \
-    template<> inline void serialization_buffer::Write<TYPE>::write(serialization_buffer &buf, \
-                                                                const TYPE &val) {\
-        _S_("Serializing "<<star_rating<TYPE>()<<" a "<<ANSI_SER<<TYPENAME(TYPE)<<ANSI_RESET<<": " \
-                          <<(int)val<<" into buf: "<<&buf); \
-        /* *(TYPE*) buf.cursor = val; // Cannot do this because of alignment */ \
-        if (buf.cursor + sizeof(TYPE) >= buf.limit) buf.grow(); \
-        copy_bytes(buf.cursor, &val, sizeof(TYPE)); \
-        buf.cursor += sizeof(TYPE); \
-    }
-    #define PRIMITIVE_WRITE(TYPE) \
-	template<> inline void serialization_buffer::Write<TYPE>::size(serialization_buffer &buf, \
-																const TYPE &val) {\
-		buf.cursor += sizeof(TYPE); \
-	} \
-    template<> inline void serialization_buffer::Write<TYPE>::write(serialization_buffer &buf, \
-                                                                const TYPE &val) {\
-        _S_("Serializing "<<star_rating<TYPE>()<<" a "<<ANSI_SER<<TYPENAME(TYPE)<<ANSI_RESET<<": " \
-                          <<val<<" into buf: "<<&buf); \
-        /* *(TYPE*) buf.cursor = val; // Cannot do this because of alignment */ \
-        if (buf.cursor + sizeof(TYPE) >= buf.limit) buf.grow(); \
-        copy_bytes(buf.cursor, &val, sizeof(TYPE)); \
-        buf.cursor += sizeof(TYPE); \
-    }
-    #define PRIMITIVE_VOLATILE_WRITE(TYPE) \
-	template<> inline void serialization_buffer::Write<volatile TYPE>::size(serialization_buffer &buf, \
-																const volatile TYPE &val) {\
-		buf.cursor += sizeof(TYPE); \
-	} \
-    template<> inline void serialization_buffer::Write<volatile TYPE>::write(serialization_buffer &buf, \
-                                                                         const volatile TYPE &val) {\
-        _S_("Serializing "<<star_rating<TYPE>()<<" a volatile "<<ANSI_SER<<TYPENAME(TYPE)<<ANSI_RESET<<": " \
-                          <<val<<" into buf: "<<&buf); \
-        /* *(TYPE*) buf.cursor = val; // Cannot do this because of alignment */ \
-        if (buf.cursor + sizeof(TYPE) >= buf.limit) buf.grow(); \
-        copy_bytes(buf.cursor, const_cast<TYPE*>(&val), sizeof(TYPE)); \
-        buf.cursor += sizeof(TYPE); \
-    }
-    PRIMITIVE_WRITE(x10_boolean)
-    PRIMITIVE_WRITE_AS_INT(x10_byte)
-    PRIMITIVE_WRITE_AS_INT(x10_ubyte)
-    PRIMITIVE_WRITE(x10_char)
-    PRIMITIVE_WRITE(x10_short)
-    PRIMITIVE_WRITE(x10_ushort)
-    PRIMITIVE_WRITE(x10_int)
-    PRIMITIVE_WRITE(x10_uint)
-    PRIMITIVE_WRITE(x10_long)
-    PRIMITIVE_WRITE(x10_ulong)
-    PRIMITIVE_WRITE(x10_float)
-    PRIMITIVE_WRITE(x10_double)
-    //PRIMITIVE_WRITE(x10_addr_t) // already defined above
-        
-    PRIMITIVE_VOLATILE_WRITE(x10_int)
-    PRIMITIVE_VOLATILE_WRITE(x10_long)
-
-    // Case for references e.g. Reference*
-    template<class T> struct serialization_buffer::Write<T*> {
-       	static void size(serialization_buffer &buf, T* val);
-        static void write(serialization_buffer &buf, T* val);
-    };
-    template<class T> void serialization_buffer::Write<T*>::size(serialization_buffer &buf,
-                                                                   T* val) {
-        if (NULL != val) {
-            x10_long pos = buf.map.get_position_or_add(val);
-            if (pos != 0) {
-                _S_("\tRepeated ("<<pos<<") serialization of a "<<ANSI_SER<<ANSI_BOLD<<TYPENAME(T)<<ANSI_RESET<<" into buf: "<<&buf);
-                buf.write((x10aux::serialization_id_t) 0xFFFF);
-                buf.write((x10_int) pos);
-                return;
-            }
-        }
-        x10::lang::Reference* valAsRef = reinterpret_cast<x10::lang::Reference*>(val);
-        serialize_reference(buf, valAsRef);
-    }
-    template<class T> void serialization_buffer::Write<T*>::write(serialization_buffer &buf,
-                                                                   T* val) {
-        _S_("Serializing a "<<ANSI_SER<<ANSI_BOLD<<TYPENAME(T)<<ANSI_RESET<<" into buf: "<<&buf);
-        size(buf,val);
-    }
-
-    inline void serialization_buffer::copyIn(serialization_buffer &buf,
-                                             const void *data,
-                                             x10_long length,
-                                             size_t sizeOfT) {
-        size_t numBytes = length * sizeOfT;
-        if (!buf.size_flag) {
-            if (buf.cursor + numBytes >= buf.limit) buf.grow(buf.length() + numBytes);
-            copy_bulk(buf.cursor, data, length, sizeOfT);
-        }
-        buf.cursor += numBytes;
-    }
-
-    
-    // Case for captured stack variables e.g. captured_ref_lval<T> and captured_struct_lval<T>.
-    template<class T> struct serialization_buffer::Write<captured_ref_lval<T> > {
-        static void size(serialization_buffer &buf, captured_ref_lval<T> val);
-        static void write(serialization_buffer &buf, captured_ref_lval<T> val);
-    };
-    template<class T> void serialization_buffer::Write<captured_ref_lval<T> >::size(serialization_buffer &buf,
-                                                                                 captured_ref_lval<T> val) {
-        x10_long capturedAddress = val.capturedAddress();
-        buf.write(capturedAddress);
-    }
-    template<class T> void serialization_buffer::Write<captured_ref_lval<T> >::write(serialization_buffer &buf,
-                                                                                 captured_ref_lval<T> val) {
-        _S_("Serializing a stack variable of type ref<"<<ANSI_SER<<ANSI_BOLD<<TYPENAME(T)<<ANSI_RESET<<"> into buf: "<<&buf);
-        x10_long capturedAddress = val.capturedAddress();
-        _S_("\tCaptured address is "<<((void*)capturedAddress));
-        buf.write(capturedAddress);
-    }
-    template<class T> struct serialization_buffer::Write<captured_struct_lval<T> > {
-        static void size(serialization_buffer &buf, captured_struct_lval<T> val);
-        static void write(serialization_buffer &buf, captured_struct_lval<T> val);
-    };
-    template<class T> void serialization_buffer::Write<captured_struct_lval<T> >::size(serialization_buffer &buf,
-                                                                                    captured_struct_lval<T> val) {
-        x10_long capturedAddress = val.capturedAddress();
-        buf.write(capturedAddress);
-    }
-    template<class T> void serialization_buffer::Write<captured_struct_lval<T> >::write(serialization_buffer &buf,
-                                                                                    captured_struct_lval<T> val) {
-        _S_("Serializing a stack variable of type "<<ANSI_SER<<ANSI_BOLD<<TYPENAME(T)<<ANSI_RESET<<" into buf: "<<&buf);
-        x10_long capturedAddress = val.capturedAddress();
-        _S_("\tCaptured address is "<<((void*)capturedAddress));
-        buf.write(capturedAddress);
-    }
-
-    
-    template<typename T> void serialization_buffer::write(const T &val) {
-        if (size_flag) {
-            Write<T>::size(*this,val);
-        }
-        else {
-            Write<T>::write(*this,val);
-        }
-    }
-
-
-    // A buffer from which we can deserialize x10 objects
-    class deserialization_buffer {
-    private:
-        char* buffer;
-        const char* cursor;
-        addr_map map;
-        size_t len;
-    public:
-        char *getBuffer() { return buffer; }
-        size_t getLen() { return len; }
-
-        deserialization_buffer(char *buffer_, size_t len_)
-            : buffer(buffer_), cursor(buffer_), map(), len(len_)
-        { }
-
-        size_t consumed (void) { return cursor - buffer; }
-
-        static x10::lang::Reference* deserialize_reference(deserialization_buffer &buf);
-        static void copyOut(deserialization_buffer &buf, void* data, x10_long length, size_t sizeOfT);
-        
-        // Default case for primitives and other things that never contain pointers
-        template<class T> struct Read;
-        template<class T> struct Read<T*>;
-        template<typename T> GPUSAFE T read();
-        template<typename T> GPUSAFE T peek() {
-            const char* saved_cursor = cursor;
-            T val = read<T>();
-            cursor = saved_cursor;
-            return val;
-        }
-        // This has to be called every time a reference is created, but
-        // before the rest of the object is deserialized!
-        template<typename T> void record_reference(T* r);
-
-        template<typename T> void update_reference(T* r, T* newr);
-
-        // So it can access the addr_map
-        template<class T> friend struct Read;
-    };
-
-    template<typename T> void deserialization_buffer::record_reference(T* r) {
-        map.add_at_position(r);
-        /*
-        x10_long prev_pos = map.add_at_position(r, cur_pos);
-        if (prev_pos != cur_pos) {
-            _S_("\t"<<ANSI_SER<<ANSI_BOLD<<"OOPS!"<<ANSI_RESET<<" Attempting to repeatedly record a reference "<<((void*)r)<<" (already found at position "<<prev_pos<<") in buf: "<<this);
-        }
-        return !prev_pos;
-        */
-    }
-
-    // TODO: I do not understand the purpose of this method.
-    template<typename T> void deserialization_buffer::update_reference(T* r, T* newr) {
-        map.set_at_position(map._get(r), newr);
-        /*
-        x10_long prev_pos = map.add_at_position(r, cur_pos);
-        if (prev_pos == cur_pos) {
-            _S_("\t"<<ANSI_SER<<ANSI_BOLD<<"OOPS!"<<ANSI_RESET<<" Attempting to update a nonexistent reference "<<((void*)r)<<" in buf: "<<this);
-        }
-        map.set_at_position(prev_pos, newr);
-        */
-    }
-    
-    // Case for non-refs (includes simple primitives like x10_int and all structs)
-    template<class T> struct deserialization_buffer::Read {
-        GPUSAFE static T _(deserialization_buffer &buf);
-    };
-    // General case for structs
-    template<class T> T deserialization_buffer::Read<T>::_(deserialization_buffer &buf) {
-        _S_("Deserializing a "<<ANSI_SER<<ANSI_BOLD<<TYPENAME(T)<<ANSI_RESET<<" from buf: "<<&buf);
-        // Call the struct's static deserialization method
-        return T::_deserialize(buf);
-    }
-
-    inline void deserialization_buffer::copyOut(deserialization_buffer &buf,
-                                                void *data,
-                                                x10_long length,
-                                                size_t sizeOfT) {
-        copy_bulk(data, buf.cursor, length, sizeOfT);
-        buf.cursor += length * sizeOfT;
-    }
-
-    // Specializations for all simple primitives
-    #define PRIMITIVE_READ_AS_INT(TYPE) \
-    template<> inline TYPE deserialization_buffer::Read<TYPE>::_(deserialization_buffer &buf) { \
-        /* //TYPE &val = *(TYPE*) buf.cursor; // Cannot do this because of alignment */ \
-        TYPE val; \
-        copy_bytes(&val, buf.cursor, sizeof(TYPE)); \
-        buf.cursor += sizeof(TYPE); \
-        _S_("Deserializing "<<star_rating<TYPE>()<<" a "<<ANSI_SER<<TYPENAME(TYPE)<<ANSI_RESET<<": " \
-            <<(int)val<<" from buf: "<<&buf); \
-        return val; \
-    }
-    #define PRIMITIVE_READ(TYPE) \
-    template<> inline TYPE deserialization_buffer::Read<TYPE>::_(deserialization_buffer &buf) { \
-        /* //TYPE &val = *(TYPE*) buf.cursor; // Cannot do this because of alignment */ \
-        TYPE val; \
-        copy_bytes(&val, buf.cursor, sizeof(TYPE)); \
-        buf.cursor += sizeof(TYPE); \
-        _S_("Deserializing "<<star_rating<TYPE>()<<" a "<<ANSI_SER<<TYPENAME(TYPE)<<ANSI_RESET<<": " \
-            <<val<<" from buf: "<<&buf); \
-        return val; \
-    }
-    PRIMITIVE_READ(x10_boolean)
-    PRIMITIVE_READ_AS_INT(x10_byte)
-    PRIMITIVE_READ_AS_INT(x10_ubyte)
-    PRIMITIVE_READ(x10_char)
-    PRIMITIVE_READ(x10_short)
-    PRIMITIVE_READ(x10_ushort)
-    PRIMITIVE_READ(x10_int)
-    PRIMITIVE_READ(x10_uint)
-    PRIMITIVE_READ(x10_long)
-    PRIMITIVE_READ(x10_ulong)
-    PRIMITIVE_READ(x10_float)
-    PRIMITIVE_READ(x10_double)
-    //PRIMITIVE_READ(x10_addr_t) // already defined above
-
-    // Case for references e.g. Reference*, 
-    template<class T> struct deserialization_buffer::Read<T*> {
-        GPUSAFE static T* _(deserialization_buffer &buf);
-    };
-    template<class T> T* deserialization_buffer::Read<T*>::_(deserialization_buffer &buf) {
-        _S_("Deserializing a "<<ANSI_SER<<ANSI_BOLD<<TYPENAME(T)<<ANSI_RESET<<" from buf: "<<&buf);
-        x10aux::serialization_id_t code = buf.peek<x10aux::serialization_id_t>();
-        if (code == (x10aux::serialization_id_t) 0xFFFF) {
-            buf.read<x10aux::serialization_id_t>();
-            int pos = (int) buf.read<x10_int>();
-            _S_("\tRepeated ("<<pos<<") deserialization of a "<<ANSI_SER<<ANSI_BOLD<<TYPENAME(T)<<ANSI_RESET<<" from buf: "<<&buf);
-            return buf.map.get_at_position<T>(pos);
-        }
-        // Deserialize it
-        return reinterpret_cast<T*>(deserialize_reference(buf));
-    }
-
-    // Case for captured stack addresses, captured_ref_lval<T> and captured_struct_lval<T>
-    template<class T> struct deserialization_buffer::Read<captured_ref_lval<T> > {
-        GPUSAFE static captured_ref_lval<T> _(deserialization_buffer &buf);
-    };
-    template<class T> captured_ref_lval<T> deserialization_buffer::Read<captured_ref_lval<T> >::_(deserialization_buffer &buf) {
-        _S_("Deserializing a stack variable of type ref<"<<ANSI_SER<<ANSI_BOLD<<TYPENAME(T)<<ANSI_RESET<<"> from buf: "<<&buf);
-        x10_long addr = buf.read<x10_long>();
-        _S_("\tCaptured address is "<<((void*)addr));
-        x10aux::captured_ref_lval<T> result;
-        result.setCapturedAddress(addr);
-        return result;
-    }
-    template<class T> struct deserialization_buffer::Read<captured_struct_lval<T> > {
-        GPUSAFE static captured_struct_lval<T> _(deserialization_buffer &buf);
-    };
-    template<class T> captured_struct_lval<T> deserialization_buffer::Read<captured_struct_lval<T> >::_(deserialization_buffer &buf) {
-        _S_("Deserializing a stack variable of type "<<ANSI_SER<<ANSI_BOLD<<TYPENAME(T)<<ANSI_RESET<<" from buf: "<<&buf);
-        x10_long addr = buf.read<x10_long>();
-        _S_("\tCaptured address is "<<((void*)addr));
-        x10aux::captured_struct_lval<T> result;
-        result.setCapturedAddress(addr);
-        return result;
-    }
-
-    
-    template<typename T> GPUSAFE T deserialization_buffer::read() {
-        return Read<T>::_(*this);
-    }
-
-    // avoid header inclusion problem, do this in a cc file
-    void set_prof_data(x10::lang::Runtime__Profile *prof, unsigned long long bytes, unsigned long long nanos);
-
-    template <class T> T deep_copy(T o, x10::lang::Runtime__Profile *prof) {
-        serialization_buffer buf;
-        unsigned long long before_nanos, before_bytes;
-        if (prof!=NULL) {
-            before_nanos = x10::lang::RuntimeNatives::nanoTime();
-        }
-        buf.write(o);
-        deserialization_buffer buf2(buf.borrow(), buf.length());
-        T res = buf2.read<T>();
-        if (prof!=NULL) {
-            set_prof_data(prof, buf.length(), x10::lang::RuntimeNatives::nanoTime() - before_nanos);
-        }
-        return res;
-    }
+    void raiseSerializationProtocolError();
 
     template <typename T> int count_ser_size(T* data, int offset, int count) {
         serialization_buffer buf;
@@ -700,13 +153,6 @@
         }
         assert(buf.consumed() == imc_count);
     }
-=======
-namespace x10 { namespace lang { class Runtime__Profile; } }
-
-namespace x10aux {
-
-    void raiseSerializationProtocolError();
->>>>>>> 179b9e2a
 }
 
 #endif
