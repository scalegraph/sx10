--- conflicted
+++ resolved
@@ -13,11 +13,7 @@
 
 #include <x10/lang/String.h>
 
-<<<<<<< HEAD
-#include <x10/array/Array.h>
-=======
 #include <x10/lang/Rail.h>
->>>>>>> 179b9e2a
 
 #include <x10/io/File.h>
 
@@ -173,41 +169,6 @@
 		return (x10_boolean) (::rmdir(path->c_str()) == 0);
 }
 
-<<<<<<< HEAD
-int
-File__NativeFile::cmp(const void* a, const void* b) {
-	return strcmp(*(char**)a, *(char**)b);
-}
-
-x10::array::Array<String*>*
-File__NativeFile::list() {
-	char sep = (char) (File::FMGL(SEPARATOR__get)().v);
-	DIR* dir;
-	struct dirent* de;
-	if((dir = ::opendir(path->c_str())) == NULL)
-		return NULL;
-	int n;
-	for(n = 0; (de = ::readdir(dir)) != NULL; n++) ;
-	::rewinddir(dir);
-	n -= 2;
-	char** tmpArray = (char**)malloc(sizeof(char*) * n);
-	String* absPath = getAbsolutePath();
-	int i = 0;
-	while((de = ::readdir(dir)) != NULL) {
-		if(strcmp(de->d_name, ".") == 0 || strcmp(de->d_name, "..") == 0) continue;
-		tmpArray[i] = (char*)::malloc(sizeof(char) * (absPath->length() + 1 + ::strlen(de->d_name) + 1));
-		::sprintf(tmpArray[i], "%s%c%s", absPath->c_str(), sep, de->d_name);
-		i++;
-	}
-	::closedir(dir);
-	qsort(tmpArray, n, sizeof(char*), File__NativeFile::cmp);
-	x10::array::Array<String*>* array = x10::array::Array<String*>::_make((x10_int)n);
-	for(i = 0; i < n; i++) {
-		array->__set((x10_int)i, String::Steal(tmpArray[i]));
-	}
-	free(tmpArray);
-	return array;
-=======
 Rail<String*>*
 File__NativeFile::list() {
 	char sep = (char) (File::FMGL(SEPARATOR__get)().v);
@@ -228,7 +189,6 @@
     ::closedir(dir);
 
     return gr->toRail();
->>>>>>> 179b9e2a
 }
 
 x10_boolean
