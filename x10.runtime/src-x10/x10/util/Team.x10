/*
 *  This file is part of the X10 project (http://x10-lang.org).
 *
 *  This file is licensed to You under the Eclipse Public License (EPL);
 *  You may not use this file except in compliance with the License.
 *  You may obtain a copy of the License at
 *      http://www.opensource.org/licenses/eclipse-1.0.php
 *
 *  (C) Copyright IBM Corporation 2006-2010.
 */

package x10.util;

import x10.compiler.Native;
import x10.compiler.NativeRep;
import x10.compiler.StackAllocate;

import x10.lang.Zero;

import x10.util.concurrent.AtomicInteger;

/** Interface to low level collective operations.  A team is a collection of
 * activities that work together by simultaneously doing 'collective
 * operations', expressed as calls to methods in the Team struct.  Each member
 * of the team identifies itself using the 'role' integer, which is a value
 * from 0 to team.size() - 1.  Each member can only live at a particular place,
 * which is indicated by the user when the Team is created.
 */
public struct Team {

    private static struct DoubleIdx(value:Double, idx:Int) {}

    /** A team that has one member at each place.
     */
    public static WORLD = Team(0, new Array[Place](PlaceGroup.WORLD.numPlaces(), (i:Int)=>PlaceGroup.WORLD(i)));
    private static has_collectives = (nativeSupports(OPT_COLLECTIVES) != 0);
    private static has_collectives_append = (nativeSupports(OPT_COLLECTIVES) != 0 && nativeSupports(OPT_COLLECTIVES_APPEND) != 0);

    /** The underlying representation of a team's identity.
     */
    private id: Int;
<<<<<<< HEAD
    private places: Array[Place](1);
=======
    private members: PlaceLocalHandle[Array[Place](1)];
>>>>>>> 9b8bcb35
    private role: PlaceLocalHandle[Array[Int](1)];

    /** Returns the id of the team.
     */
    public def id() = id;

    /** Returns the places of the team.
     */
    public def places() = members();

    /** Returns the role of here
     */
    public def getRoleHere() : Array[Int](1) = this.role();

    /** Returns the role of here
     */
    public def getRoleHere() : Array[Int](1) = this.role();

    /** Returns the PlaceGroup of the places of the team.
     */
    public def placeGroup() : PlaceGroup = {
<<<<<<< HEAD
        return new OrderedPlaceGroup(places);
=======
        return new OrderedPlaceGroup(members());
>>>>>>> 9b8bcb35
    }

    /** Returns the place corresponding to the given role.
     * @param role Our role in this team
     */
    public def getPlace(role:Int) : Place = members()(role);

    /** Returns the role corresponding to the given place.
     * @param place Place in this team
     */
    public def getRole(place:Place) : Array[Int](1) = {
<<<<<<< HEAD
        return getRole(places, place);
=======
        return getRole(members(), place);
>>>>>>> 9b8bcb35
    }

    private static def getRole(places:Array[Place](1), place:Place) {
        val role = new ArrayBuilder[Int]();
        for ([p] in places) {
            if (places(p) == place)
                role.add(p);
        }
        return role.result();    
    }
    
    private def this (id:Int, places:Array[Place](1)) {
<<<<<<< HEAD
        this.id = id;
        this.places = places;
        this.role = PlaceLocalHandle.make[Array[Int](1)](new OrderedPlaceGroup(places), () => getRole(places, here));
=======
        val pg = new OrderedPlaceGroup(places);
        this.id = id;
        this.members = PlaceLocalHandle.make[Array[Place](1)](pg, ()=>places);
        this.role = PlaceLocalHandle.make[Array[Int](1)](pg, ()=>getRole(places, here));
>>>>>>> 9b8bcb35
    }

    /** Create a team by defining the place where each member lives.  This would usually be called before creating an async for each member of the team.
     * @param places The place of each member
     */
    public def this (places:Array[Place](1)) {
        this(places.raw(), places.size, new OrderedPlaceGroup(places));
    }

    private def this (places:IndexedMemoryChunk[Place], count:Int, pg:PlaceGroup) {
        val result = IndexedMemoryChunk.allocateUninitialized[Int](1);
        val pa = new Array[Place](places);
        finish nativeMake(places, count, result);
        this.id = result(0);
<<<<<<< HEAD
        this.places =new Array[Place](places);
        this.role = PlaceLocalHandle.make[Array[Int](1)](pg, () => getRole(new Array[Place](places), here));
=======
        this.members = PlaceLocalHandle.make[Array[Place](1)](pg, ()=>pa);
        this.role = PlaceLocalHandle.make[Array[Int](1)](pg, ()=>getRole(pa, here));
>>>>>>> 9b8bcb35
    }

    private static def nativeMake (places:IndexedMemoryChunk[Place], count:Int, result:IndexedMemoryChunk[Int]) : void {
        Runtime.increaseParallelism();
        @Native("java", "x10.x10rt.TeamSupport.nativeMake(places, count, result);")
    	@Native("c++", "x10rt_team_new(count, (x10rt_place*)places->raw(), x10aux::coll_handler2, x10aux::coll_enter2(result->raw()));") {}
        Runtime.decreaseParallelism(1);
    }

    /** Returns the number of elements in the team.
     */
    public def size () : Int = nativeSize(id);

    private static def nativeSize (id:Int) : Int {
        @Native("java", "return x10.x10rt.TeamSupport.nativeSize(id);")
        @Native("c++", "return (x10_int)x10rt_team_sz(id);") { return -1; }
    }

    /** Blocks until all team members have reached the barrier.
     * @param role Our role in this collective operation
     */
    public def barrier (role:Int) : void {
        finish nativeBarrier(id, role);
    }

    private static def nativeBarrier (id:int, role:Int) : void {
        @Native("java", "x10.x10rt.TeamSupport.nativeBarrier(id, role);")
        @Native("c++", "x10rt_barrier(id, role, x10aux::coll_handler, x10aux::coll_enter());") {}
    }
    
    /** Blocks until all members have received their part of root's array.
     * Each member receives a contiguous and distinct portion of the src array.
     * src should be structured so that the portions are sorted in ascending
     * order, e.g., the first member gets the portion at offset src_off of sbuf, and the
     * last member gets the last portion.
     *
     * @param role Our role in the team
     *
     * @param root The member who is supplying the data
     *
     * @param src The data that will be sent (will only be used by the root
     * member)
     *
     * @param src_off The offset into src at which to start reading
     *
     * @param dst The rail into which the data will be received for this member
     *
     * @param dst_off The offset into dst at which to start writing
     *
     * @param count The number of elements being transferred
     */
    public def scatter[T] (role:Int, root:Int, src:Array[T], src_off:Int, dst:Array[T], dst_off:Int, count:Int) : void {
        finish nativeScatter(id, role, root, src.raw(), src_off, dst.raw(), dst_off, count);
    }

    private static def nativeScatter[T] (id:Int, role:Int, root:Int, src:IndexedMemoryChunk[T], src_off:Int, dst:IndexedMemoryChunk[T], dst_off:Int, count:Int) : void {
        @Native("java", "x10.x10rt.TeamSupport.nativeScatter(id, role, root, src, src_off, dst, dst_off, count);")
        @Native("c++", "x10rt_scatter(id, role, root, &src->raw()[src_off], &dst->raw()[dst_off], sizeof(TPMGL(T)), count, x10aux::coll_handler, x10aux::coll_enter());") {}
    }
    
    private static def dummyChunk[T]() { return IndexedMemoryChunk.allocateUninitialized[T](0); }; 

    private static def getRawOrDummyChunk[T](arr: Array[T]) {
        if (arr == null)
            return dummyChunk[T]();
        else
            return arr.raw();
    };
    
    /** Scatters the given array, called by the root.  Blocks until all members have received their part of root's array.
     * Each member receives a contiguous and distinct portion of the src array.
     * src should be structured so that the portions are sorted in ascending
     * order, e.g., the first member gets the portion at offset src_off of sbuf, and the
     * last member gets the last portion.  Note that the size of src is equal to n * count,
     * where n is the number of members of the team.
     *
     * @see #scatter
     * @see #scatterRecv
     *
     * @param role Our role in the team
     *
     * @param root The member who is supplying the data
     *
     * @param src The data that will be sent 
     *
     * @param count The number of elements being transferred
     *
     * @return received array
     *
     */
    public def scatter[T] (role:Int, root:Int, src:Array[T], count:Int) {
        val dst_raw = IndexedMemoryChunk.allocateUninitialized[T](count);
        finish nativeScatter(id, role, root, getRawOrDummyChunk(src), 0, dst_raw, 0, count);
        return new Array[T](dst_raw);
    }

    /**
     * @deprecated use {@link #scatter(Int, Int, Array[T], Int)} instead
     */
    public def scatterSend[T] (role:Int, root:Int, src:Array[T], count:Int) {
    	val dst_raw = IndexedMemoryChunk.allocateUninitialized[T](count);
        finish nativeScatter(id, role, root, src.raw(), 0, dst_raw, 0, count);
        return new Array[T](dst_raw);
    }

    /**
     * @deprecated use {@link #scatter(Int, Int, Array[T], Int)} instead
     */
    public def scatterRecv[T] (role:Int, root:Int, count:Int) {
    	val dst_raw = IndexedMemoryChunk.allocateUninitialized[T](count);
        finish nativeScatter(id, role, root, dummyChunk[T](), 0, dst_raw, 0, count);
        return new Array[T](dst_raw);
    }


    /** Almost same as scatter except for permitting messages to have different sizes.
     *
     * @see #scatter

     * @param role Our role in the team
     *
     * @param root The member who is supplying the data
     *
     * @param src The data that will be sent (will only be used by the root
     * member)
     *
     * @param src_offs The offsets into src at which to start reading
     *
     * @param src_counts The numbers of elements being sent
     * 
     * @param dst The rail into which the data will be received for this member
     *
     * @param dst_off The offset into dst at which to start writing
     *
     * @param dst_count The numbers of elements being received
     */
    public def scatterv[T] (role:Int, root:Int, src:Array[T], src_offs:Array[Int], src_counts:Array[Int], dst:Array[T], dst_off:Int, dst_count:Int) : void {
        if (has_collectives_append) {
            finish nativeScatterv(id, role, root, getRawOrDummyChunk(src), getRawOrDummyChunk(src_offs), getRawOrDummyChunk(src_counts), getRawOrDummyChunk(dst), dst_off, dst_count);
        } else {
            TeamEmulationAppend.scatterv(this, role, root, src, src_offs, src_counts, dst, dst_off, dst_count);
        }
    }

    private static def nativeScatterv[T] (id:Int, role:Int, root:Int, src:IndexedMemoryChunk[T], src_offs:IndexedMemoryChunk[Int], src_counts:IndexedMemoryChunk[Int], dst:IndexedMemoryChunk[T], dst_off:Int, dst_count:Int) : void {
        @Native("java", "x10.x10rt.TeamSupport.nativeScatterV(id, role, root, src, src_offs, src_counts, dst, dst_off, dst_count);")
        @Native("c++", "x10rt_scatterv(id, role, root, src->raw(), src_offs->raw(), src_counts->raw(), &dst->raw()[dst_off], dst_count, sizeof(TPMGL(T)), x10aux::coll_handler, x10aux::coll_enter());") {}
    }
    
    /** Almost same as scatter except for permitting messages to have different sizes.
     * The received array is structured so that the portions are sorted in ascending
     * order, e.g., the first member gets the portion at the head of sbuf, and the
     * last member gets the last portion.
     *
     * @see #scatterv
     * @see #scattervRecv
     *
     * @param role Our role in the team
     *
     * @param root The member who is supplying the data
     *
     * @param src The data that will be sent 
     *
     * @param src_offs The offsets into src at which to start reading
     *
     * @param src_counts The numbers of elements being sent
     *
     * @param dst_count The numbers of elements being received
     *
     * @return received array
     */
    public def scatterv[T] (role:Int, root:Int, src:Array[T], src_counts:Array[Int], src_offs:Array[Int], dst_count:Int) {
        assert(role != root || src_counts.size == size());
        assert(role != root || src_offs.size == size());
        val dst = new Array[T](IndexedMemoryChunk.allocateUninitialized[T](dst_count));
        scatterv(role, root, src, src_offs, src_counts, dst, 0, dst_count);
        return dst;
    }

    /**
     * @deprecated use {@link #scatterv(Int, Int, Array[T], Array[Int], Array[Int], Int)} instead
     */
    public def scattervSend[T] (role:Int, root:Int, src:Array[T], src_counts:Array[Int], src_offs:Array[Int], dst_count:Int) {
        assert(src_counts.size == size());
        assert(src_offs.size == size());
        val dst = new Array[T](IndexedMemoryChunk.allocateUninitialized[T](dst_count));
        scatterv(role, root, src, src_offs, src_counts, dst, 0, dst_count);
        return dst;
    }

    /**
     * @deprecated use {@link #scatterv(Int, Int, Array[T], Array[Int], Array[Int], Int)} instead
     */
    public def scattervRecv[T] (role:Int, root:Int, dst_count:Int) {
        val dst = new Array[T](IndexedMemoryChunk.allocateUninitialized[T](dst_count));
        scatterv(role, root, null, null, null, dst, 0, dst_count);
        return dst;
    }
    
    /** Blocks until the root have received each part of all member's array.
     * Each member sends a contiguous and distinct portion of the src array.
     * dst will be structured so that the portions are sorted in ascending
     * order, e.g., the first member gets the portion at offset src_off of sbuf, and the
     * last member gets the last portion.
     *
     * @param role Our role in the team
     *
     * @param root The member who is receiving the data
     *
     * @param src The data that will be sent 
     *
     * @param src_off The offset into src at which to start reading
     *
     * @param dst The rail into which the data will be received (will only be used by the root
     * member)
     *
     * @param dst_off The offset into dst at which to start writing (will only be used by the root
     * member)
     *
     * @param count The number of elements being transferred
     */
    public def gather[T] (role:Int, root:Int, src:Array[T], src_off:Int, dst:Array[T], dst_off:Int, count:Int) : void {
        if (has_collectives_append) {
            finish nativeGather(id, role, root, src.raw(), src_off, dst.raw(), dst_off, count);
        } else {
            TeamEmulationAppend.gather(this, role, root, src, src_off, dst, dst_off, count);
        }
    }

    private static def nativeGather[T] (id:Int, role:Int, root:Int, src:IndexedMemoryChunk[T], src_off:Int, dst:IndexedMemoryChunk[T], dst_off:Int, count:Int) : void {
        @Native("java", "x10.x10rt.TeamSupport.nativeGather(id, role, root, src, src_off, dst, dst_off, count);")
        @Native("c++", "x10rt_gather(id, role, root, &src->raw()[src_off], &dst->raw()[dst_off], sizeof(TPMGL(T)), count, x10aux::coll_handler, x10aux::coll_enter());") {}
    }

    /** Gathers the given array.
     * Blocks until the root have received each part of all member's array.
     * Each member sends a contiguous and distinct portion of the src array.
     * dst will be structured so that the portions are sorted in ascending
     * order, e.g., the first member gets the portion at offset src_off of sbuf, and the
     * last member gets the last portion.
     *
     * @see #gather
     * @see #gatherRecv
     *
     * @param role Our role in the team
     *
     * @param root The member who is receiving the data
     *
     * @param src The data that will be sent 
     *
     * @param count The number of elements being transferred
     *
     * @return received array
     */
    public def gather[T] (role:Int, root:Int, src:Array[T], count:Int) {
        val dst = role == root ? new Array[T](IndexedMemoryChunk.allocateUninitialized[T](count)) : null;
        gather(role, root, src, 0, dst, 0, count);
        return dst;
    }

    /**
     * @deprecated use {@link #gather(Int, Int, Array[T], Int)} instead
     */
    public def gatherSend[T] (role:Int, root:Int, src:Array[T], count:Int) : void {
        gather(role, root, src, 0, null, 0, count);
    }

    /**
     * @deprecated use {@link #gather(Int, Int, Array[T], Int)} instead
     */
    public def gatherRecv[T] (role:Int, root:Int, src:Array[T], count:Int) {
        val dst = new Array[T](IndexedMemoryChunk.allocateUninitialized[T](count));
        gather(role, root, src, 0, dst, 0, count);
        return dst;
    }

    /** Almost same as gather except that each member sends one data.
     *
     * @see #gatherSend
     * @see #gatherRecv1
     *
     * @param role Our role in the team
     *
     * @param root The member who is receiving the data
     *
     * @param src The data that will be sent 
     *
     * @param count The number of elements being transferred
     */
    public def gather1[T] (role:Int, root:Int, src:T) {T haszero} : Array[T](1) {
        val src_raw = IndexedMemoryChunk.allocateUninitialized[T](1);
        src_raw(0) = src;
        val dst : Array[T](1) = role == root ? new Array[T](IndexedMemoryChunk.allocateUninitialized[T](size())) : null as Array[T](1) ;
        gather(role, root, new Array[T](src_raw), 0, dst, 0, 1);
        return dst;
    }

    /**
     * @deprecated use {@link #gather1(Int, Int, T)} instead
     */
    public def gatherSend1[T] (role:Int, root:Int, src:T) : void {
    	val src_raw = IndexedMemoryChunk.allocateUninitialized[T](1);
    	src_raw(0) = src;
        finish nativeGather(id, role, root, src_raw, 0, dummyChunk[T](), 0, 1);
    }

    /**
     * @deprecated use {@link #gather1(Int, Int, T)} instead
     */
    public def gatherRecv1[T] (role:Int, root:Int, src:T) {
    	val src_raw = IndexedMemoryChunk.allocateUninitialized[T](1);
    	src_raw(0) = src;
    	val dst_raw = IndexedMemoryChunk.allocateUninitialized[T](size());
        finish nativeGather(id, role, root, src_raw, 0, dst_raw, 0, 1);
        return new Array[T](dst_raw);
    }

    /** Almost same as gather except for permitting messages to have different sizes.
     *
     * @param role Our role in the team
     *
     * @param root The member who is receiving the data
     *
     * @param src The data that will be sent 
     *
     * @param src_off The offset into src at which to start reading
     *
     * @param src_count The numbers of elements being sent
     * 
     * @param dst The rail into which the data will be received (will only be used by the root
     * member)
     *
     * @param dst_offs The offsets into dst at which to start writing (will only be used by the root
     * member)
     *
     * @param dst_counts The numbers of elements being transferred
     */
    public def gatherv[T] (role:Int, root:Int, src:Array[T], src_off:Int, src_count:Int, dst:Array[T], dst_offs:Array[Int], dst_counts:Array[Int]) : void {
        if (has_collectives_append) {
            finish nativeGatherv(id, role, root, getRawOrDummyChunk(src), src_off, src_count, getRawOrDummyChunk(dst), getRawOrDummyChunk(dst_offs), getRawOrDummyChunk(dst_counts));
        } else {
            TeamEmulationAppend.gatherv(this, role, root, src, src_off, src_count, dst, dst_offs, dst_counts);
        }
    }

    private static def nativeGatherv[T] (id:Int, role:Int, root:Int, src:IndexedMemoryChunk[T], src_off:Int, src_count:Int, dst:IndexedMemoryChunk[T], dst_offs:IndexedMemoryChunk[Int], dst_counts:IndexedMemoryChunk[Int]) : void {
        @Native("java", "x10.x10rt.TeamSupport.nativeGatherV(id, role, root, src, src_off, src_count, dst, dst_offs, dst_counts);")
        @Native("c++", "x10rt_gatherv(id, role, root, &src->raw()[src_off], src_count, dst->raw(), dst_offs->raw(), dst_counts->raw(), sizeof(TPMGL(T)), x10aux::coll_handler, x10aux::coll_enter());") {}
    }

    public def gatherv[T] (role:Int, root:Int, src:Array[T], dst_offs:Array[Int], dst_counts:Array[Int] ) {
        val dst = role == root ? new Array[T](IndexedMemoryChunk.allocateUninitialized[T](dst_counts.reduce((x:Int, y:Int)=>x+y, 0))) : null;
        gatherv(role, root, src, 0, src.size, dst, dst_offs, dst_counts);
        return dst;
    }

    /**
     * @deprecated use {@link #gatherv(Int, Int, Array[T], Array[Int], Array[Int])} instead
     */
    public def gathervSend[T] (role:Int, root:Int, src:Array[T]) : void {
    	finish nativeGatherv(id, role, root, src.raw(), 0, src.size, dummyChunk[T](), dummyChunk[Int](), dummyChunk[Int]());
    }
    
    /**
     * @deprecated use {@link #gatherv(Int, Int, Array[T], Array[Int], Array[Int])} instead
     */
    public def gathervRecv[T] (role:Int, root:Int, src:Array[T], dst_offs:Array[Int], dst_counts:Array[Int] ) {
    	val dst_raw = IndexedMemoryChunk.allocateUninitialized[T](dst_counts.reduce((x:Int, y:Int)=>x+y, 0));
    	finish nativeGatherv(id, role, root, src.raw(), 0, src.size, dst_raw, dst_offs.raw(), dst_counts.raw());
        return new Array[T](dst_raw);
    }

    private static def countsToOffs (counts:Array[Int](1)) {
    	val acc = counts.scan((x:Int, y:Int)=> x+y, 0);
    	return new Array[Int](counts.size, (i:Int)=>(i==0) ? 0 : acc(i-1));
    }
    
    public def gatherv[T] (role:Int, root:Int, src:Array[T], dst_counts:Array[Int](1) ) {
        if (role == root) {
            val dst_offs = countsToOffs(dst_counts);
            return gatherv[T](role, root, src, dst_offs, dst_counts);
        } else {
            return gatherv[T](role, root, src, null, null);
        }
    }

    /**
     * @deprecated use {@link #gatherv(Int, Int, Array[T], Array[Int], Array[Int])} instead
     */
    public def gathervRecv[T] (role:Int, root:Int, src:Array[T], dst_counts:Array[Int](1) ) {
    	val dst_offs = countsToOffs(dst_counts);
        return gathervRecv[T](role, root, src, dst_offs, dst_counts);
    }

    /** Blocks until all members have received root's array.
     *
     * @param role Our role in the team
     *
     * @param root The member who is supplying the data
     *
     * @param src The data that will be sent (will only be used by the root member)
     *
     * @param src_off The offset into src at which to start reading
     *
     * @param dst The rail into which the data will be received for this member
     *
     * @param dst_off The offset into dst at which to start writing
     *
     * @param count The number of elements being transferred
     */
    public def bcast[T] (role:Int, root:Int, src:Array[T], src_off:Int, dst:Array[T], dst_off:Int, count:Int) : void {
        finish nativeBcast(id, role, root, src.raw(), src_off, dst.raw(), dst_off, count);
    }

    private static def nativeBcast[T] (id:Int, role:Int, root:Int, src:IndexedMemoryChunk[T], src_off:Int, dst:IndexedMemoryChunk[T], dst_off:Int, count:Int) : void {
        @Native("java", "x10.x10rt.TeamSupport.nativeBcast(id, role, root, src, src_off, dst, dst_off, count);")
        @Native("c++", "x10rt_bcast(id, role, root, &src->raw()[src_off], &dst->raw()[dst_off], sizeof(TPMGL(T)), count, x10aux::coll_handler, x10aux::coll_enter());") {}
    }
    
    public def bcast1[T] (role:Int, root:Int, src:T) : T {
    	val src_raw = IndexedMemoryChunk.allocateUninitialized[T](1);
    	src_raw(0) = src;
    	val dst_raw = IndexedMemoryChunk.allocateUninitialized[T](1);
        finish nativeBcast(id, role, root, src_raw, 0, dst_raw, 0, 1);
        return dst_raw(0);
    }

    /**
     * @deprecated use {@link #bcast1(Int, Int, T)} instead
     */
    public def bcastSend1[T] (role:Int, root:Int, src:T) : T {
    	val src_raw = IndexedMemoryChunk.allocateUninitialized[T](1);
    	src_raw(0) = src;
    	val dst_raw = IndexedMemoryChunk.allocateUninitialized[T](1);
        finish nativeBcast(id, role, root, src_raw, 0, dst_raw, 0, 1);
        return dst_raw(0);
    }

    /**
     * @deprecated use {@link #bcast1(Int, Int, T)} instead
     */
    public def bcastRecv1[T] (role:Int, root:Int) : T {
    	val dst_raw = IndexedMemoryChunk.allocateUninitialized[T](1);
        finish nativeBcast(id, role, root, dummyChunk[T](), 0, dst_raw, 0, 1);
        return dst_raw(0);
    }

    public def bcast[T] (role:Int, root:Int, src:Array[T], count:Int) {
    	val dst_raw = IndexedMemoryChunk.allocateUninitialized[T](count);
        finish nativeBcast(id, role, root, getRawOrDummyChunk(src), 0, dst_raw, 0, count);
        return new Array[T](dst_raw);
    }

    /**
     * @deprecated use {@link #bcast(Int, Int, Array[T], Int)} instead
     */
    public def bcastSend[T] (role:Int, root:Int, src:Array[T], count:Int) {
    	val dst_raw = IndexedMemoryChunk.allocateUninitialized[T](count);
        finish nativeBcast(id, role, root, src.raw(), 0, dst_raw, 0, count);
        return new Array[T](dst_raw);
    }

    /**
     * @deprecated use {@link #bcast(Int, Int, Array[T], Int)} instead
     */
    public def bcastRecv[T] (role:Int, root:Int, count:Int) {
    	val dst_raw = IndexedMemoryChunk.allocateUninitialized[T](count);
        finish nativeBcast(id, role, root, dummyChunk[T](), 0, dst_raw, 0, count);
        return new Array[T](dst_raw);
    }

    public def allgather1[T] (role:Int, src:T) {
        val src_raw = IndexedMemoryChunk.allocateUninitialized[T](1);
        src_raw(0) = src;
        val dst = new Array[T](IndexedMemoryChunk.allocateUninitialized[T](size()));
        allgather(role, new Array[T](src_raw), 0, dst, 0, 1);
        return dst;
    }

    public def allgather[T] (role:Int, src:Array[T]) {
        val dst = new Array[T](IndexedMemoryChunk.allocateUninitialized[T](src.size * size()));
        allgather(role, src, 0, dst, 0, src.size);
        return dst;
    }

    public def allgather[T] (role:Int, src:Array[T], src_off:Int, dst:Array[T], dst_off:Int, count:Int) : void {
        if (has_collectives_append) {
            finish nativeAllgather(id, role, src.raw(), src_off, dst.raw(), dst_off, count);
        } else {
            TeamEmulationAppend.allgather(this, role, src, src_off, dst, dst_off, count);
        }
    }

    private static def nativeAllgather[T](id:Int, role:Int, src:IndexedMemoryChunk[T], src_off:Int, dst:IndexedMemoryChunk[T], dst_off:Int, count:Int) : void {
        @Native("java", "x10.x10rt.TeamSupport.nativeAllGather(id, role, src, src_off, dst, dst_off, count);")
        @Native("c++", "x10rt_allgather(id, role, &src->raw()[src_off], &dst->raw()[dst_off], sizeof(TPMGL(T)), count, x10aux::coll_handler, x10aux::coll_enter());") {}
    }
    
    public def allgatherv[T] (role:Int, src:Array[T], dst_offs:Array[Int], dst_counts:Array[Int]) {
        val dst = new Array[T](IndexedMemoryChunk.allocateUninitialized[T](dst_counts.reduce((x:Int, y:Int)=>x+y, 0)));
        allgatherv(role, src, 0, src.size, dst, dst_offs, dst_counts);
        return dst;
    }

    public def allgatherv[T] (role:Int, src:Array[T], src_off:Int, src_count:Int, dst:Array[T], dst_offs:Array[Int], dst_counts:Array[Int]) : void {
        if (has_collectives_append) {
            finish nativeAllgatherv(id, role, src.raw(), src_off, src_count, dst.raw(), dst_offs.raw(), dst_counts.raw());
        } else {
            TeamEmulationAppend.allgatherv(this, role,src, src_off, src_count, dst, dst_offs, dst_counts);
        }
    }

    private static def nativeAllgatherv[T] (id:Int, role:Int, src:IndexedMemoryChunk[T], src_off:Int, src_count:Int, dst:IndexedMemoryChunk[T], dst_offs:IndexedMemoryChunk[Int], dst_counts:IndexedMemoryChunk[Int]) : void {
        @Native("java", "x10.x10rt.TeamSupport.nativeAllGatherV(id, role, src, src_off, src_count, dst, dst_offs, dst_counts);")
        @Native("c++", "x10rt_allgatherv(id, role, &src->raw()[src_off], src_count, dst->raw(), dst_offs->raw(), dst_counts->raw(), sizeof(TPMGL(T)), x10aux::coll_handler, x10aux::coll_enter());") {}
    }

    /** Blocks until all members have received their part of each other member's array.
     * Each member receives a contiguous and distinct portion of the src array.
     * src should be structured so that the portions are sorted in ascending
     * order, e.g., the first member gets the portion at offset src_off of sbuf, and the
     * last member gets the last portion.
     *
     * @param role Our role in the team
     *
     * @param src The data that will be sent (will only be used by the root
     * member)
     *
     * @param src_off The offset into src at which to start reading
     *
     * @param dst The rail into which the data will be received for this member
     *
     * @param dst_off The offset into dst at which to start writing
     *
     * @param count The number of elements being transferred
     */
    public def alltoall[T] (role:Int, src:Array[T], src_off:Int, dst:Array[T], dst_off:Int, count:Int) : void {
        finish nativeAlltoall(id, role, src.raw(), src_off, dst.raw(), dst_off, count);
    }

    private static def nativeAlltoall[T](id:Int, role:Int, src:IndexedMemoryChunk[T], src_off:Int, dst:IndexedMemoryChunk[T], dst_off:Int, count:Int) : void {
        @Native("java", "x10.x10rt.TeamSupport.nativeAllToAll(id, role, src, src_off, dst, dst_off, count);")
        @Native("c++", "x10rt_alltoall(id, role, &src->raw()[src_off], &dst->raw()[dst_off], sizeof(TPMGL(T)), count, x10aux::coll_handler, x10aux::coll_enter());") {}
    }

    public def alltoall[T] (role:Int, src:Array[T]) {
    	assert(src.size % size() == 0);
    	val dst_raw = IndexedMemoryChunk.allocateUninitialized[T](src.size);
        finish nativeAlltoall(id, role, src.raw(), 0, dst_raw, 0, src.size / size());
        return new Array[T](dst_raw);
    }
    
    public def alltoallv[T] (role:Int, src:Array[T], src_offs:Array[Int], src_counts:Array[Int], dst:Array[T], dst_offs:Array[Int], dst_counts:Array[Int]) : void {
        if (has_collectives_append) {
            finish nativeAlltoallv(id, role, src.raw(), src_offs.raw(), src_counts.raw(), dst.raw(), dst_offs.raw(), dst_counts.raw());
        } else {
            TeamEmulationAppend.alltoallv(this, role, src, src_offs, src_counts, dst, dst_offs, dst_counts);
        }
    }

    private static def nativeAlltoallv[T] (id:Int, role:Int, src:IndexedMemoryChunk[T], src_offs:IndexedMemoryChunk[Int], src_counts:IndexedMemoryChunk[Int], dst:IndexedMemoryChunk[T], dst_offs:IndexedMemoryChunk[Int], dst_counts:IndexedMemoryChunk[Int]) : void {
        @Native("java", "x10.x10rt.TeamSupport.nativeAllToAllV(id, role, src, src_offs, src_counts, dst, dst_offs, dst_counts);")
        @Native("c++", "x10rt_alltoallv(id, role, src->raw(), src_offs->raw(), src_counts->raw(), dst->raw(), dst_offs->raw(), dst_counts->raw(), sizeof(TPMGL(T)), x10aux::coll_handler, x10aux::coll_enter());") {}
    }

    public def alltoallv[T] (role:Int, src:Array[T], src_offs:Array[Int], src_counts:Array[Int], dst_offs:Array[Int], dst_counts:Array[Int]) {
        assert(src_counts.size == size());
        assert(src_offs.size == size());
        assert(dst_counts.size == size());
        assert(dst_offs.size == size());
        assert(size() > 0);
        val dst = new Array[T](IndexedMemoryChunk.allocateUninitialized[T](dst_counts.reduce((x:Int, y:Int)=>x+y, 0)));
        alltoallv(role, src, src_offs, src_counts, dst, dst_offs, dst_counts);
        return dst;
    }

    /** Indicates the operation to perform when reducing. */
    public static val ADD = 0;
    /** Indicates the operation to perform when reducing. */
    public static val MUL = 1;
    /** Indicates the operation to perform when reducing. */
    public static val AND = 3;
    /** Indicates the operation to perform when reducing. */
    public static val OR  = 4;
    /** Indicates the operation to perform when reducing. */
    public static val XOR = 5;
    /** Indicates the operation to perform when reducing. */
    public static val MAX = 6;
    /** Indicates the operation to perform when reducing. */
    public static val MIN = 7;

    /* using overloading is the correct thing to do here since the set of supported
     * types are finite, however the java backend will not be able to distinguish
     * these methods' prototypes so we use the unsafe generic approach for now.
     */

    /** Blocks until all members have received the computed result.  Note that not all values of T are valid.
     * The dst array is populated for all members with the result of the operation applied pointwise to all given src arrays.
     *
     * @param role Our role in the team
     *
     * @param src The data that will be sent (will only be used by the root
     * member)
     *
     * @param src_off The offset into src at which to start reading
     *
     * @param dst The rail into which the data will be received for this member
     *
     * @param dst_off The offset into dst at which to start writing
     *
     * @param count The number of elements being transferred
     *
     * @param op The operation to perform
     */
    public def allreduce[T] (role:Int, src:Array[T], src_off:Int, dst:Array[T], dst_off:Int, count:Int, op:Int) : void {
        finish nativeAllreduce(id, role, src.raw(), src_off, dst.raw(), dst_off, count, op);
    }

    private static def nativeAllreduce[T](id:Int, role:Int, src:IndexedMemoryChunk[T], src_off:Int, dst:IndexedMemoryChunk[T], dst_off:Int, count:Int, op:Int) : void {
        @Native("java", "x10.x10rt.TeamSupport.nativeAllReduce(id, role, src, src_off, dst, dst_off, count, op);")
    	@Native("c++", "x10rt_allreduce(id, role, &src->raw()[src_off], &dst->raw()[dst_off], (x10rt_red_op_type)op, x10rt_get_red_type<TPMGL(T)>(), count, x10aux::coll_handler, x10aux::coll_enter());") {}
    }

    /** Performs a reduction on a single value, returning the result */
    public def allreduce (role:Int, src:Byte, op:Int) = genericAllreduce(role, src, op);
    /** Performs a reduction on a single value, returning the result */
    public def allreduce (role:Int, src:UByte, op:Int) = genericAllreduce(role, src, op);
    /** Performs a reduction on a single value, returning the result */
    public def allreduce (role:Int, src:Short, op:Int) = genericAllreduce(role, src, op);
    /** Performs a reduction on a single value, returning the result */
    public def allreduce (role:Int, src:UShort, op:Int) = genericAllreduce(role, src, op);
    /** Performs a reduction on a single value, returning the result */
    public def allreduce (role:Int, src:UInt, op:Int) = genericAllreduce(role, src, op);
    /** Performs a reduction on a single value, returning the result */
    public def allreduce (role:Int, src:Int, op:Int) = genericAllreduce(role, src, op);
    /** Performs a reduction on a single value, returning the result */
    public def allreduce (role:Int, src:Long, op:Int) = genericAllreduce(role, src, op);
    /** Performs a reduction on a single value, returning the result */
    public def allreduce (role:Int, src:ULong, op:Int) = genericAllreduce(role, src, op);
    /** Performs a reduction on a single value, returning the result */
    public def allreduce (role:Int, src:Float, op:Int) = genericAllreduce(role, src, op);
    /** Performs a reduction on a single value, returning the result */
    public def allreduce (role:Int, src:Double, op:Int) = genericAllreduce(role, src, op);

    private def genericAllreduce[T] (role:Int, src:T, op:Int) : T {
        val chk = IndexedMemoryChunk.allocateUninitialized[T](1);
        val dst = IndexedMemoryChunk.allocateUninitialized[T](1);
        chk(0) = src;
        finish nativeAllreduce[T](id, role, chk, dst, op);
        return dst(0);
    }

    private static def nativeAllreduce[T](id:Int, role:Int, src:IndexedMemoryChunk[T], dst:IndexedMemoryChunk[T], op:Int) : void {
        @Native("java", "x10.x10rt.TeamSupport.nativeAllReduce(id, role, src, 0, dst, 0, 1, op);")
        @Native("c++", "x10rt_allreduce(id, role, src->raw(), dst->raw(), (x10rt_red_op_type)op, x10rt_get_red_type<TPMGL(T)>(), 1, x10aux::coll_handler, x10aux::coll_enter());") {}
    }

    /** Blocks until all members have received the computed result.  Note that not all values of T are valid.
     * The dst array is ignored when role is other than root.
     *
     * @param role Our role in the team
     *
     * @param root The member who is supplied the data
     *
     * @param src The data that will be sent (will only be used by the root
     * member)
     *
     * @param src_off The offset into src at which to start reading
     *
     * @param dst The rail into which the data will be received for this member
     *
     * @param dst_off The offset into dst at which to start writing
     *
     * @param count The number of elements being transferred
     *
     * @param op The operation to perform
     */
    public def reduce[T] (role:Int, root:Int, src:Array[T], src_off:Int, dst:Array[T], dst_off:Int, count:Int, op:Int) : void {
        finish nativeReduce(id, role, root, src.raw(), src_off, dst.raw(), dst_off, count, op);
    }

    private static def nativeReduce[T](id:Int, role:Int, root:Int, src:IndexedMemoryChunk[T], src_off:Int, dst:IndexedMemoryChunk[T], dst_off:Int, count:Int, op:Int) : void {
        @Native("java", "x10.x10rt.TeamSupport.nativeReduce(id, role, root, src, src_off, dst, dst_off, count, op);")
        @Native("c++", "x10rt_reduce(id, role, root, &src->raw()[src_off], &dst->raw()[dst_off], (x10rt_red_op_type)op, x10rt_get_red_type<TPMGL(T)>(), count, x10aux::coll_handler, x10aux::coll_enter());") {}
    }

    /** Performs a reduction on a single value, returning the result @deprecated */
    public def reduceSend (role:Int, root:Int, src:Byte, op:Int) { genericReduceSend(role, root, src, op); }
    /** Performs a reduction on a single value, returning the result @deprecated */
    public def reduceSend (role:Int, root:Int, src:UByte, op:Int) { genericReduceSend(role, root, src, op); }
    /** Performs a reduction on a single value, returning the result @deprecated */
    public def reduceSend (role:Int, root:Int, src:Short, op:Int) { genericReduceSend(role, root, src, op); }
    /** Performs a reduction on a single value, returning the result @deprecated */
    public def reduceSend (role:Int, root:Int, src:UShort, op:Int) { genericReduceSend(role, root, src, op); }
    /** Performs a reduction on a single value, returning the result @deprecated */
    public def reduceSend (role:Int, root:Int, src:UInt, op:Int) { genericReduceSend(role, root, src, op); }
    /** Performs a reduction on a single value, returning the result @deprecated */
    public def reduceSend (role:Int, root:Int, src:Int, op:Int) { genericReduceSend(role, root, src, op); }
    /** Performs a reduction on a single value, returning the result @deprecated */
    public def reduceSend (role:Int, root:Int, src:Long, op:Int) { genericReduceSend(role, root, src, op); }
    /** Performs a reduction on a single value, returning the result @deprecated */
    public def reduceSend (role:Int, root:Int, src:ULong, op:Int) { genericReduceSend(role, root, src, op); }
    /** Performs a reduction on a single value, returning the result @deprecated */
    public def reduceSend (role:Int, root:Int, src:Float, op:Int) { genericReduceSend(role, root, src, op); }
    /** Performs a reduction on a single value, returning the result @deprecated */
    public def reduceSend (role:Int, root:Int, src:Double, op:Int) { genericReduceSend(role, root, src, op); }

    private def genericReduceSend[T] (role:Int, root:Int, src:T, op:Int) : void {
        val chk = IndexedMemoryChunk.allocateUninitialized[T](1);
        val dst = dummyChunk[T]();
        chk(0) = src;
        finish nativeReduce[T](id, role, root, chk, dst, op);
    }

    /** Performs a reduction on a single value, returning the result @deprecated */
    public def reduceRecv (role:Int, root:Int, src:Byte, op:Int) = genericReduceRecv(role, root, src, op);
    /** Performs a reduction on a single value, returning the result @deprecated */
    public def reduceRecv (role:Int, root:Int, src:UByte, op:Int) = genericReduceRecv(role, root, src, op);
    /** Performs a reduction on a single value, returning the result @deprecated */
    public def reduceRecv (role:Int, root:Int, src:Short, op:Int) = genericReduceRecv(role, root, src, op);
    /** Performs a reduction on a single value, returning the result @deprecated */
    public def reduceRecv (role:Int, root:Int, src:UShort, op:Int) = genericReduceRecv(role, root, src, op);
    /** Performs a reduction on a single value, returning the result @deprecated */
    public def reduceRecv (role:Int, root:Int, src:UInt, op:Int) = genericReduceRecv(role, root, src, op);
    /** Performs a reduction on a single value, returning the result @deprecated */
    public def reduceRecv (role:Int, root:Int, src:Int, op:Int) = genericReduceRecv(role, root, src, op);
    /** Performs a reduction on a single value, returning the result @deprecated */
    public def reduceRecv (role:Int, root:Int, src:Long, op:Int) = genericReduceRecv(role, root, src, op);
    /** Performs a reduction on a single value, returning the result @deprecated */
    public def reduceRecv (role:Int, root:Int, src:ULong, op:Int) = genericReduceRecv(role, root, src, op);
    /** Performs a reduction on a single value, returning the result @deprecated */
    public def reduceRecv (role:Int, root:Int, src:Float, op:Int) = genericReduceRecv(role, root, src, op);
    /** Performs a reduction on a single value, returning the result @deprecated */
    public def reduceRecv (role:Int, root:Int, src:Double, op:Int) = genericReduceRecv(role, root, src, op);

    private def genericReduceRecv[T] (role:Int, root:Int, src:T, op:Int) : T {
        val chk = IndexedMemoryChunk.allocateUninitialized[T](1);
        val dst = IndexedMemoryChunk.allocateUninitialized[T](1);
        chk(0) = src;
        finish nativeReduce[T](id, role, root, chk, dst, op);
        return dst(0);
    }

    /** Performs a reduction on a single value, returning the result  */
    public def reduce (role:Int, root:Int, src:Byte, op:Int) = genericReduce[Byte](role, root, src, op);
    /** Performs a reduction on a single value, returning the result  */
    public def reduce (role:Int, root:Int, src:UByte, op:Int) = genericReduce[UByte](role, root, src, op);
    /** Performs a reduction on a single value, returning the result  */
    public def reduce (role:Int, root:Int, src:Short, op:Int) = genericReduce[Short](role, root, src, op);
    /** Performs a reduction on a single value, returning the result  */
    public def reduce (role:Int, root:Int, src:UShort, op:Int) = genericReduce[UShort](role, root, src, op);
    /** Performs a reduction on a single value, returning the result  */
    public def reduce (role:Int, root:Int, src:UInt, op:Int) = genericReduce[UInt](role, root, src, op);
    /** Performs a reduction on a single value, returning the result  */
    public def reduce (role:Int, root:Int, src:Int, op:Int) = genericReduce[Int](role, root, src, op);
    /** Performs a reduction on a single value, returning the result  */
    public def reduce (role:Int, root:Int, src:Long, op:Int) = genericReduce[Long](role, root, src, op);
    /** Performs a reduction on a single value, returning the result  */
    public def reduce (role:Int, root:Int, src:ULong, op:Int) = genericReduce[ULong](role, root, src, op);
    /** Performs a reduction on a single value, returning the result  */
    public def reduce (role:Int, root:Int, src:Float, op:Int) = genericReduce[Float](role, root, src, op);
    /** Performs a reduction on a single value, returning the result  */
    public def reduce (role:Int, root:Int, src:Double, op:Int) = genericReduce[Double](role, root, src, op);

    private def genericReduce[T] (role:Int, root:Int, src:T, op:Int) {T haszero} : T {
        val chk = IndexedMemoryChunk.allocateUninitialized[T](1);
        val dst = role == root ? IndexedMemoryChunk.allocateUninitialized[T](1) : dummyChunk[T]();
        chk(0) = src;
        finish nativeReduce[T](id, role, root, chk, dst, op);
        return role == root ? dst(0) : Zero.get[T]();
    }

    private static def nativeReduce[T](id:Int, role:Int, root:Int, src:IndexedMemoryChunk[T], dst:IndexedMemoryChunk[T], op:Int) : void {
        @Native("java", "x10.x10rt.TeamSupport.nativeReduce(id, role, root, src, 0, dst, 0, 1, op);")
        @Native("c++", "x10rt_reduce(id, role, root, src->raw(), dst->raw(), (x10rt_red_op_type)op, x10rt_get_red_type<TPMGL(T)>(), 1, x10aux::coll_handler, x10aux::coll_enter());") {}
    }

    /** Returns the index of the biggest double value across the team */
    public def indexOfMax (role:Int, v:Double, idx:Int) : Int {
        val src = IndexedMemoryChunk.allocateUninitialized[DoubleIdx](1);
        val dst = IndexedMemoryChunk.allocateUninitialized[DoubleIdx](1);
        src(0) = DoubleIdx(v, idx);
        finish nativeIndexOfMax(id, role, src, dst);
        return dst(0).idx;
    }

    private static def nativeIndexOfMax(id:Int, role:Int, src:IndexedMemoryChunk[DoubleIdx], dst:IndexedMemoryChunk[DoubleIdx]) : void {
        @Native("java", "x10.x10rt.TeamSupport.nativeIndexOfMax(id, role, src, dst);")
        @Native("c++", "x10rt_allreduce(id, role, src->raw(), dst->raw(), X10RT_RED_OP_MAX, X10RT_RED_TYPE_DBL_S32, 1, x10aux::coll_handler, x10aux::coll_enter());") {}
    }

    /** Returns the index of the smallest double value across the team */
    public def indexOfMin (role:Int, v:Double, idx:Int) : Int {
        val src = IndexedMemoryChunk.allocateUninitialized[DoubleIdx](1);
        val dst = IndexedMemoryChunk.allocateUninitialized[DoubleIdx](1);
        src(0) = DoubleIdx(v, idx);
        finish nativeIndexOfMin(id, role, src, dst);
        return dst(0).idx;
    }

    private static def nativeIndexOfMin(id:Int, role:Int, src:IndexedMemoryChunk[DoubleIdx], dst:IndexedMemoryChunk[DoubleIdx]) : void {
        @Native("java", "x10.x10rt.TeamSupport.nativeIndexOfMin(id, role, src, dst);")
        @Native("c++", "x10rt_allreduce(id, role, src->raw(), dst->raw(), X10RT_RED_OP_MIN, X10RT_RED_TYPE_DBL_S32, 1, x10aux::coll_handler, x10aux::coll_enter());") {}
    }

    /** Create new teams by subdividing an existing team.  This is called by each member
     * of an existing team, indicating which of the new teams it will be a member of, and its role
     * within that team.  The old team is still available after this call.  All the members
     * of the old team must collectively assign themselves to new teams such that there is exactly 1
     * member of the original team for each role of each new team.  It is undefined behaviour if two
     * members of the original team decide to play the same role in one of the new teams, or if one of
     * the roles of a new team is left unfilled.
     *
     * @param role The caller's role within the old team
     *
     * @param color The new team, must be a number between 0 and the number of new teams - 1
     *
     * @param new_role The caller's role within the new team
     */
    public def split (role:Int, color:Int, new_role:Int) : Team {
        val result = IndexedMemoryChunk.allocateUninitialized[Int](1);
        finish nativeSplit(id, role, color, new_role, result);
        val new_id = result(0);
        val place:Int = here.id;
        val new_size = nativeSize (new_id);
        
    	val src_raw = IndexedMemoryChunk.allocateUninitialized[Int](1);
    	src_raw(0) = place;
    	val dst_raw = IndexedMemoryChunk.allocateUninitialized[Int](new_size);
        //nativeAllgather(new_id, new_role, src_raw, 0, dst_raw, 0, 1);
        finish nativeMembers(new_id, dst_raw);
        
        return Team(new_id, new Array[Place](dst_raw.length(), (i:Int)=>new Place(dst_raw(i))));
    }

    private static def nativeMembers(id:Int, result:IndexedMemoryChunk[Int]) : void {
        //@Native("java", "x10.x10rt.TeamSupport.nativeSplit(id, role, color, new_role, result);")
        @Native("c++", "x10rt_team_members(id, (x10rt_place*)result->raw(), x10aux::coll_handler, x10aux::coll_enter());") {}
    }

    private static def nativeSplit(id:Int, role:Int, color:Int, new_role:Int, result:IndexedMemoryChunk[Int]) : void {
        Runtime.increaseParallelism();
        @Native("java", "x10.x10rt.TeamSupport.nativeSplit(id, role, color, new_role, result);")
        @Native("c++", "x10rt_team_split(id, role, color, new_role, x10aux::coll_handler2, x10aux::coll_enter2(result->raw()));") {}
        Runtime.decreaseParallelism(1);
    }

    /** Destroy a team that is no-longer needed.  Called simultaneously by each member of
     * the team.  There should be no operations on the team after this.
     *
     * @param role Our role in this team
     */
    public def del (role:Int) : void {
        if (this == WORLD) throw new IllegalArgumentException("Cannot delete Team.WORLD");
        finish nativeDel(id, role);
    }

    private static def nativeDel(id:Int, role:Int) : void {
        @Native("java", "x10.x10rt.TeamSupport.nativeDel(id, role);")
        @Native("c++", "x10rt_team_del(id, role, x10aux::coll_handler, x10aux::coll_enter());") {}
    }

    public def toString() = "Team(" + this.id + "," + this.members() +  ")";
    public def equals(that:Team) = that.id==this.id;
    public def equals(that:Any) = that instanceof Team && (that as Team).id==this.id;
    public def hashCode()=id;


    private def flatten[T] (src:Array[Array[T](1)](1)) : Pair[Array[T](1), Pair[Array[Int](1), Array[Int](1)]] {
        val sizes:Array[Int](1) = src.map((x:Array[T])=>x.size as Int);
        val size = sizes.reduce((x:Int, y:Int)=>x+y, 0);
        val acc:Array[Int](1) = sizes.scan((x:Int, y:Int)=> x+y, 0);
        val offs:Array[Int](1) = new Array[Int](acc.size, (i:Int)=>(i==0) ? 0 : acc(i-1));
        val find_arr = (i:Int) => {
            assert(i < size);
            val ind = ArrayUtils.binarySearch(acc, i );
            if (ind >= 0) {
                var max_ind:Int = ind;
                while (max_ind < acc.size - 1 && acc(max_ind) == acc(max_ind + 1)) ++max_ind;
                assert(max_ind + 1< acc.size);
                return max_ind + 1;
            }
            else return -(ind +1);
        };
        val flatten_src:Array[T](1) = new Array[T](size, (i:Int)=> 
            src(find_arr(i))(i - offs(find_arr(i)))
        );
        return Pair[Array[T](1), Pair[Array[Int](1), Array[Int](1)]](flatten_src, Pair[Array[Int](1), Array[Int](1)](offs, sizes));
    }


    public def scatter[T] (role:Int, root:Int, src:Array[T]) {
        val team_size = size();
        assert(role != root || src.size % team_size == 0);
        val count = bcastSend1(role, root, src.size / team_size);
        return scatterSend(role, root, src, count);
    }

    /**
     * @deprecated use {@link #scatter(Int, Int, Array[T])} instead
     */
    public def scatterSendAuto[T] (role:Int, root:Int, src:Array[T]) {
        val team_size = size();
        assert(src.size % team_size == 0);
        val count = bcastSend1(role, root, src.size / team_size);
        return scatterSend(role, root, src, count);
    }

    /**
     * @deprecated use {@link #scatter(Int, Int, Array[T])} instead
     */
    public def scatterRecvAuto[T] (role:Int, root:Int) {
        val count = bcastRecv1[Int](role, root);
        return scatterRecv[T](role, root, count);
    }

    public def scatterv[T] (role:Int, root:Int, src:Array[T], src_counts:Array[Int], src_offs:Array[Int]) {
        val team_size = size();
        assert(role != root || src_counts.size == team_size);
        assert(role != root || src_offs.size == team_size);
        val dst_count = scatter(role, root, src_counts, 1)(0);
        return scatterv(role, root, src, src_counts, src_offs, dst_count);
    }

    /**
     * @deprecated use {@link #scatter(Int, Int, Array[T], Array[Int], Array[Int])} instead
     */
    public def scattervSendAuto[T] (role:Int, root:Int, src:Array[T], src_counts:Array[Int], src_offs:Array[Int]) {
        val team_size = size();
        assert(role != root || src_counts.size == team_size);
        assert(role != root || src_offs.size == team_size);
        val dst_count = scatterSend(role, root, src_counts, 1)(0);
        return scattervSend(role, root, src, src_counts, src_offs, dst_count);
    }

    public def scatterv[T] (role:Int, root:Int, src:Array[T], src_counts:Array[Int](1)) {
        val src_offs = role == root ? countsToOffs(src_counts) : null as Array[Int](1);
        return scatterv[T](role, root, src, src_counts, src_offs);
    }

    /**
     * @deprecated use {@link #scatter(Int, Int, Array[T], Array[Int])} instead
     */
    public def scattervSendAuto[T] (role:Int, root:Int, src:Array[T], src_counts:Array[Int](1)) {
        val src_offs = countsToOffs(src_counts);
        return scattervSendAuto[T](role, root, src, src_counts, src_offs);
    }

    public def scatterv[T] (role:Int, root:Int, src:Array[Array[T](1)](1)) {
        if (role == root) {
            val flatten_src_tuple = flatten(src);
            val flatten_src = flatten_src_tuple.first;
            val src_offs = flatten_src_tuple.second.first;
            val src_sizes = flatten_src_tuple.second.second;
            return scatterv[T](role, root, flatten_src, src_sizes, src_offs);
        } else {
            return scatterv[T](role, root, null, null, null);
        }
    }

    /**
     * @deprecated use {@link #scatter(Int, Int, Array[Array[T]])} instead
     */
    public def scattervSendAuto[T] (role:Int, root:Int, src:Array[Array[T](1)](1)) {
        val flatten_src_tuple = flatten(src);
        val flatten_src = flatten_src_tuple.first;
        val src_offs = flatten_src_tuple.second.first;
        val src_sizes = flatten_src_tuple.second.second;
        return scattervSendAuto[T](role, root, flatten_src, src_sizes, src_offs);
    }

    /**
     * @deprecated use scatterv instead
     */
    public def scattervRecvAuto[T] (role:Int, root:Int) {
        val dst_count = scatterRecv[Int](role, root, 1)(0);
        val result = scattervRecv[T](role, root, dst_count);
        return result;
    }

    public def gatherv[T] (role:Int, root:Int, src:Array[T](1)) {
        val src_size = role == root ? src.size : Zero.get[Int]();
        val dst_counts = gather1[Int](role, root, src_size);
        return gatherv[T](role, root, src, dst_counts);
    }

    /**
     * @deprecated use {@link #gatherv(Int, Int, Array[Array[T]])} instead
     */
    public def gathervSendAuto[T] (role:Int, root:Int, src:Array[T]) : void {
        gatherSend1(role, root, src.size);
        gathervSend(role, root, src);
    }

    /**
     * @deprecated use {@link #gatherv(Int, Int, Array[Array[T]])} instead
     */
    public def gathervRecvAuto[T] (role:Int, root:Int, src:Array[T]) {
        val dst_counts = gatherRecv1[Int](role, root, src.size);
        return gathervRecv[T](role, root, src, dst_counts);
    }


    public def bcast[T] (role:Int, root:Int, src:Array[T]) {
        val src_size = role == root ? src.size : Zero.get[Int]();
        val count = bcast1(role, root, src_size);
        return bcast(role, root, src, count);
    }

    /**
     * @deprecated use {@link #bcast(Int, Int, Array[T])} instead
     */
    public def bcastSendAuto[T] (role:Int, root:Int, src:Array[T]) {
        val count = bcastSend1(role, root, src.size);
        return bcastSend(role, root, src, count);
    }

    /**
     * @deprecated use {@link #bcast(Int, Int, Array[T])} instead
     */
    public def bcastRecvAuto[T] (role:Int, root:Int) {
        val count = bcastRecv1[Int](role, root);
        return bcastRecv[T](role, root, count);
    }


    public def allgatherv[T] (role:Int, src:Array[T]) {
        val dst_counts = allgather1(role, src.size as Int);
        val dst_offs = countsToOffs(dst_counts);

        return allgatherv[T](role, src, dst_offs, dst_counts);
    }

    /**
     * @deprecated use {@link #allgatherv(Int, Array[T])} instead
     */
    public def allgathervAuto[T] (role:Int, src:Array[T]) {
        return allgatherv[T](role, src);
    }


    public def alltoallvAutoWithBreakdown[T] (role:Int, src:Array[T], src_offs:Array[Int], src_counts:Array[Int]) : Pair[Array[T](1),Array[Int](1)] {
        val dst_counts = alltoall(role, src_counts);
        val dst_offs = countsToOffs(dst_counts);
        val dst = alltoallv[T](role, src, src_offs, src_counts, dst_offs, dst_counts);
        return Pair[Array[T](1),Array[Int](1)](dst, dst_counts);
    }

    public def alltoallvAutoWithBreakdown[T] (role:Int, src:Array[Array[T](1)](1)) : Pair[Array[T](1),Array[Int](1)] {
        val flatten_src_tuple = flatten(src);
        val flatten_src = flatten_src_tuple.first;
        val src_offs = flatten_src_tuple.second.first;
        val src_sizes = flatten_src_tuple.second.second;
        return alltoallvAutoWithBreakdown(role, flatten_src, src_offs, src_sizes);
    }

    public def alltoallv[T] (role:Int, src:Array[T], src_offs:Array[Int], src_counts:Array[Int]) {
        val dst_counts = alltoall(role, src_counts);
        val dst_offs = countsToOffs(dst_counts);
        val dst = alltoallv[T](role, src, src_offs, src_counts, dst_offs, dst_counts);
        return dst;
    }

    public def alltoallv[T] (role:Int, src:Array[T], src_counts:Array[Int](1)) {
        val src_offs = countsToOffs(src_counts);
        return alltoallv[T](role, src, src_offs, src_counts);
    }

    public def alltoallv[T] (role:Int, src:Array[Array[T](1)](1)) {
        val flatten_src_tuple = flatten(src);
        val flatten_src = flatten_src_tuple.first;
        val src_offs = flatten_src_tuple.second.first;
        val src_sizes = flatten_src_tuple.second.second;
        return alltoallv(role, flatten_src, src_offs, src_sizes);
    }

    /**
     * @deprecated use {@link #alltoall(Int, Array[T], Array[Int](1), Array[Int](1))} instead
     */
    public def alltoallvAuto[T] (role:Int, src:Array[T], src_offs:Array[Int], src_counts:Array[Int]) {
        return alltoallv[T](role, src, src_offs, src_counts);
    }

    /**
     * @deprecated use {@link #alltoall(Int, Array[T], Array[Int](1))} instead
     */
    public def alltoallvAuto[T] (role:Int, src:Array[T], src_counts:Array[Int](1)) {
        return alltoallv[T](role, src, src_counts);
    }

    /**
     * @deprecated use {@link #alltoall(Int, Array[Array[T](1)](1))} instead
     */
    public def alltoallvAuto[T] (role:Int, src:Array[Array[T](1)](1)) {
        return alltoallv(role, src);
    }

    private static val OPT_REMOTE_OP = 0;
    private static val OPT_COLLECTIVES = 1;
    private static val OPT_COLLECTIVES_APPEND = 2;

    private static def nativeSupports (opt:Int) : Int {
        @Native("java", "return x10.x10rt.TeamSupport.nativeSize(opt);")
        @Native("c++", "return (x10_int)x10rt_supports(static_cast<x10rt_opt>(opt));") { return -1; }
    }

    static public struct TeamEmulationAppend {
        private static def scatterv[T] (team:Team, role:Int, root:Int, src:Array[T], src_offs:Array[Int], src_counts:Array[Int], dst:Array[T], dst_off:Int, dst_count:Int) : void {
            if (role == root) {
                val localLen = src_counts.reduce((acc:Int, x:Int)=>Math.max(acc, x), 0);
                val len = team.bcast1(role, root, localLen);
                val src_long = new Array[T](IndexedMemoryChunk.allocateUninitialized[T](len * team.size()));
                for (i in 0..(src_offs.size-1)) {
                    Array.copy(src, src_offs.raw()(i), src_long, i * len, len);
                }

                val dst_long = new Array[T](IndexedMemoryChunk.allocateUninitialized[T](len));
                team.scatter(role, root, src_long, 0, dst_long, 0, len);
                Array.copy(dst_long, 0, dst, dst_off, dst_count);
            } else {
                val len = team.bcast1(role, root, 0);
                val dst_long = new Array[T](IndexedMemoryChunk.allocateUninitialized[T](len));
                team.scatter(role, root, src, 0, dst_long, 0, len);
                Array.copy(dst_long, 0, dst, dst_off, dst_count);
            }
        }

        private static def gather[T] (comm:Team, role:Int, root:Int, src:Array[T], src_off:Int, dst:Array[T], dst_off:Int, count:Int) : void {
            val dst_off_i = role == root ? dst_off : 0;
            val dst_i = role == root ? dst : new Array[T](IndexedMemoryChunk.allocateUninitialized[T](count));
            comm.allgather(role, src, src_off, dst_i, dst_off_i, count);
        }

        private static def gatherv[T] (comm:Team, role:Int, root:Int, src:Array[T], src_off:Int, src_count:Int, dst:Array[T], dst_offs:Array[Int], dst_counts:Array[Int]) : void {
            val dst_counts_i = comm.bcast(role, root, dst_counts);
            val dst_offs_i = role == root ? dst_offs : countsToOffs(dst_counts_i);
            val dst_i = role == root ? dst : new Array[T](IndexedMemoryChunk.allocateUninitialized[T](dst_counts.reduce((x:Int, y:Int)=>x+y, 0)));
            comm.allgatherv(role, src, src_off, src_count, dst_i, dst_offs_i, dst_counts_i);
        }

        private static def allgather[T](comm:Team, role:Int, src:Array[T], src_off:Int, dst:Array[T], dst_off:Int, count:Int) : void {
            finish for (i in 0..(comm.size()-1)) {
                comm.bcast(role, i, src, src_off, dst, i * count + dst_off, count);
            }
        }

        private static def allgatherv[T] (comm:Team, role:Int, src:Array[T], src_off:Int, src_count:Int, dst:Array[T], dst_offs:Array[Int], dst_counts:Array[Int]) : void {
            finish for (i in 0..(dst_offs.size-1)) {
                comm.bcast(role, i, src, src_off, dst, dst_offs.raw()(i), dst_counts.raw()(i));
            }
        }

        private static def alltoallv[T] (comm:Team, role:Int, src:Array[T], src_offs:Array[Int], src_counts:Array[Int], dst:Array[T], dst_offs:Array[Int], dst_counts:Array[Int]) : void {
            finish for (i in 0..(dst_offs.size-1)) {
                comm.scatterv(role, i, src, src_offs, src_counts, dst, dst_offs.raw()(i), dst_counts.raw()(i));
            }
        }
    }
}

// vim: shiftwidth=4:tabstop=4:expandtab<|MERGE_RESOLUTION|>--- conflicted
+++ resolved
@@ -39,11 +39,7 @@
     /** The underlying representation of a team's identity.
      */
     private id: Int;
-<<<<<<< HEAD
-    private places: Array[Place](1);
-=======
     private members: PlaceLocalHandle[Array[Place](1)];
->>>>>>> 9b8bcb35
     private role: PlaceLocalHandle[Array[Int](1)];
 
     /** Returns the id of the team.
@@ -58,18 +54,10 @@
      */
     public def getRoleHere() : Array[Int](1) = this.role();
 
-    /** Returns the role of here
-     */
-    public def getRoleHere() : Array[Int](1) = this.role();
-
     /** Returns the PlaceGroup of the places of the team.
      */
     public def placeGroup() : PlaceGroup = {
-<<<<<<< HEAD
-        return new OrderedPlaceGroup(places);
-=======
         return new OrderedPlaceGroup(members());
->>>>>>> 9b8bcb35
     }
 
     /** Returns the place corresponding to the given role.
@@ -81,11 +69,7 @@
      * @param place Place in this team
      */
     public def getRole(place:Place) : Array[Int](1) = {
-<<<<<<< HEAD
-        return getRole(places, place);
-=======
         return getRole(members(), place);
->>>>>>> 9b8bcb35
     }
 
     private static def getRole(places:Array[Place](1), place:Place) {
@@ -98,16 +82,10 @@
     }
     
     private def this (id:Int, places:Array[Place](1)) {
-<<<<<<< HEAD
-        this.id = id;
-        this.places = places;
-        this.role = PlaceLocalHandle.make[Array[Int](1)](new OrderedPlaceGroup(places), () => getRole(places, here));
-=======
         val pg = new OrderedPlaceGroup(places);
         this.id = id;
         this.members = PlaceLocalHandle.make[Array[Place](1)](pg, ()=>places);
         this.role = PlaceLocalHandle.make[Array[Int](1)](pg, ()=>getRole(places, here));
->>>>>>> 9b8bcb35
     }
 
     /** Create a team by defining the place where each member lives.  This would usually be called before creating an async for each member of the team.
@@ -122,13 +100,8 @@
         val pa = new Array[Place](places);
         finish nativeMake(places, count, result);
         this.id = result(0);
-<<<<<<< HEAD
-        this.places =new Array[Place](places);
-        this.role = PlaceLocalHandle.make[Array[Int](1)](pg, () => getRole(new Array[Place](places), here));
-=======
         this.members = PlaceLocalHandle.make[Array[Place](1)](pg, ()=>pa);
         this.role = PlaceLocalHandle.make[Array[Int](1)](pg, ()=>getRole(pa, here));
->>>>>>> 9b8bcb35
     }
 
     private static def nativeMake (places:IndexedMemoryChunk[Place], count:Int, result:IndexedMemoryChunk[Int]) : void {
