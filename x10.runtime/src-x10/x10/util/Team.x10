/*
 *  This file is part of the X10 project (http://x10-lang.org).
 *
 *  This file is licensed to You under the Eclipse Public License (EPL);
 *  You may not use this file except in compliance with the License.
 *  You may obtain a copy of the License at
 *      http://www.opensource.org/licenses/eclipse-1.0.php
 *
 *  (C) Copyright IBM Corporation 2006-2010.
 */

package x10.util;

import x10.compiler.Pragma;
import x10.compiler.Inline;
import x10.compiler.Native;
import x10.compiler.NativeRep;
import x10.compiler.StackAllocate;

import x10.lang.Zero;

import x10.util.concurrent.AtomicInteger;

/** Interface to low level collective operations.  A team is a collection of
 * activities that work together by simultaneously doing 'collective
 * operations', expressed as calls to methods in the Team struct.  Each member
 * of the team identifies itself using the 'role' integer, which is a value
 * from 0 to team.size() - 1.  Each member can only live at a particular place,
 * which is indicated by the user when the Team is created.
 */
public class Team {

    private static struct DoubleIdx(value:Double, idx:Int) {}

    private static isDebug = System.getenv().containsKey("X10_TEAM_DEBUG");
	public static @Inline def debugln(pkg:String, str: String) {
        if (isDebug) {
		//@Ifdef("DEBUGPRINT")
			Console.OUT.println("" + Timer.milliTime() + ":Place " + here.id + ":Worker " + Runtime.workerId() + ":" + pkg + ": " + str);
			Console.OUT.flush();
		}
	}

    /** A team that has one member at each place.
     */
    public static WORLD = new Team(0, new Array[Place](PlaceGroup.WORLD.numPlaces(), (i:Int)=>PlaceGroup.WORLD(i)));

    /** The underlying representation of a team's identity.
     */
    private id: Int;
    transient private var members: Array[Place](1);
    transient private var roleHere: Array[Int](1);

    private static def nativeMembers(id:Int, result:IndexedMemoryChunk[Int]) : void {
        //@Native("java", "x10.x10rt.TeamSupport.nativeSplit(id, role, color, new_role, result);")
        @Native("c++", "x10rt_team_members(id, (x10rt_place*)result->raw());") {}
    }

    private static def role(places:Array[Place](1), place:Place) {
        val role = new ArrayBuilder[Int]();
        for ([p] in places) {
            if (places(p) == place)
                role.add(p);
        }
        return role.result();    
    }
    
    private def setupMembers() {
    	val numMembers = size();
    	val membersimc = IndexedMemoryChunk.allocateUninitialized[Int](numMembers);
    	nativeMembers(id, membersimc);
    	members = new Array[Place](numMembers,  (i :Int) => Place(membersimc(i)));
    	roleHere = role(members, here);
    }

    /** Returns the id of the team.
     */
    public def id() = id;

    /** Returns the places of the team.
     */
    public def places() {
    	if(members == null) setupMembers();
    	return members;
    }

    /** Returns the role of here
     */
    public def role() : Array[Int](1) {
    	if(members == null) setupMembers();
    	return roleHere;
    }

    /** Returns the PlaceGroup of the places of the team.
     */
    public def placeGroup() : PlaceGroup = {
        return new OrderedPlaceGroup(places());
    }

    /** Returns the place corresponding to the given role.
     * @param role Our role in this team
     */
    public def place(role:Int) : Place = places()(role);

    /** Returns the role corresponding to the given place.
     * @param place Place in this team
     */
    public def role(place:Place) : Array[Int](1) = {
        return role(places(), place);
    }
    
    private def this (id:Int, places:Array[Place](1)) {
        val pg = new OrderedPlaceGroup(places);
        this.id = id;
        members = places;
        roleHere = role(members, here);
    }

    /** Create a team by defining the place where each member lives.  This would usually be called before creating an async for each member of the team.
     * @param places The place of each member
     */
    public def this (places :Array[Place](1)) {
       val result = IndexedMemoryChunk.allocateUninitialized[Int](1);
       finish nativeMake(places.raw(), places.size, result);
       id = result(0);
    	members = new Array[Place](places);
    	roleHere = role(members, here);
    }

    private static def nativeMake (places:IndexedMemoryChunk[Place], count:Int, result:IndexedMemoryChunk[Int]) : void {
        Runtime.increaseParallelism();
        @Native("java", "x10.x10rt.TeamSupport.nativeMake(places, count, result);")
    	@Native("c++", "x10rt_team_new(count, (x10rt_place*)places->raw(), x10aux::coll_handler2, x10aux::coll_enter2(result->raw()));") {}
        Runtime.decreaseParallelism(1);
    }

    /** Returns the number of elements in the team.
     */
    public def size () : Int = nativeSize(id);

    private static def nativeSize (id:Int) : Int {
        @Native("java", "return x10.x10rt.TeamSupport.nativeSize(id);")
        @Native("c++", "return (x10_int)x10rt_team_sz(id);") { return -1; }
    }

    public def needToSerialize[T] () : Boolean = nativeNeedToSerialize[T]();

    private static def nativeNeedToSerialize[T] () : Boolean {
        @Native("c++", "return x10aux::getRTT<TPMGL(T) >()->containsPtrs;") { return false; }
    }

    /** Blocks until all team members have reached the barrier.
     * @param role Our role in this collective operation
     */
    public def barrier (role:Int) : void {
        finish nativeBarrier(id, role);
    }

    private static def nativeBarrier (id:int, role:Int) : void {
        @Native("java", "x10.x10rt.TeamSupport.nativeBarrier(id, role);")
        @Native("c++", "x10rt_barrier(id, role, x10aux::coll_handler, x10aux::coll_enter());") {}
    }
    
    /** Blocks until all members have received their part of root's array.
     * Each member receives a contiguous and distinct portion of the src array.
     * src should be structured so that the portions are sorted in ascending
     * order, e.g., the first member gets the portion at offset src_off of sbuf, and the
     * last member gets the last portion.
     *
     * @param role Our role in the team
     *
     * @param root The member who is supplying the data
     *
     * @param src The data that will be sent (will only be used by the root
     * member)
     *
     * @param src_off The offset into src at which to start reading
     *
     * @param dst The rail into which the data will be received for this member
     *
     * @param dst_off The offset into dst at which to start writing
     *
     * @param count The number of elements being transferred
     */
    public def scatter[T] (role:Int, root:Int, src:Array[T], src_off:Int, dst:Array[T], dst_off:Int, count:Int) : void {
<<<<<<< HEAD
        scatter(id, role, root, getRawOrDummyChunk(src), src_off, dst.raw(), dst_off, count);
    }

    public def scatter[T] (id:Int, role:Int, root:Int, src:IndexedMemoryChunk[T], src_off:Int, dst:IndexedMemoryChunk[T], dst_off:Int, count:Int) : void {
        if (needToSerialize[T]()) {
            if (role == root) {
                val places = size();
                val src_offs = new Array[Int](places, (i :Int) => i * count);
                val src_counts = new Array[Int](places, count);
                val ser_offs = new Array[Int](places);
                val ser_counts = new Array[Int](places);
                val ser_src = ParallelSerialization.serialize(src, src_offs.raw(), src_counts.raw(), ser_offs.raw(), ser_counts.raw());
                val deser_counts = scatter[Int](role, root, ser_counts, 1);
                val deser_dst = new Array[Byte](deser_counts(0));
                finish nativeScatterv(id, role, root, ser_src, ser_offs.raw(), ser_counts.raw(), deser_dst.raw(), 0, deser_counts(0));
                ParallelSerialization.deserialize(dst, dst_off, count, deser_dst.raw(), 0, deser_counts(0));
            }
            else {
                val deser_counts = scatter[Int](role, root, null, 1);
                val deser_dst = new Array[Byte](deser_counts(0));
                finish nativeScatterv(id, role, root, dummyChunk[Byte](), dummyChunk[Int](), dummyChunk[Int](), deser_dst.raw(), 0, deser_counts(0));
                ParallelSerialization.deserialize(dst, dst_off, count, deser_dst.raw(), 0, deser_counts(0));
            }
        }
        else {
            finish nativeScatter(id, role, root, src, src_off, dst, dst_off, count);
        }
=======
    	if(role == root) assert (src != null);
    	else assert (dst != null);
        finish nativeScatter(id, role, root, getRawOrDummyChunk(src), src_off, getRawOrDummyChunk(dst), dst_off, count);
>>>>>>> 219cce22
    }

    private static def nativeScatter[T] (id:Int, role:Int, root:Int, src:IndexedMemoryChunk[T], src_off:Int, dst:IndexedMemoryChunk[T], dst_off:Int, count:Int) : void {
        @Native("java", "x10.x10rt.TeamSupport.nativeScatter(id, role, root, src, src_off, dst, dst_off, count);")
        @Native("c++", "x10rt_scatter(id, role, root, &src->raw()[src_off], &dst->raw()[dst_off], sizeof(TPMGL(T)), count, x10aux::coll_handler, x10aux::coll_enter());") {}
    }
    
    private static def dummyChunk[T]() { return IndexedMemoryChunk.allocateUninitialized[T](0); }; 

    private static def getRawOrDummyChunk[T](arr: Array[T]) {
        if (arr == null)
            return dummyChunk[T]();
        else
            return arr.raw();
    };
    
    /** Scatters the given array, called by the root.  Blocks until all members have received their part of root's array.
     * Each member receives a contiguous and distinct portion of the src array.
     * src should be structured so that the portions are sorted in ascending
     * order, e.g., the first member gets the portion at offset src_off of sbuf, and the
     * last member gets the last portion.  Note that the size of src is equal to n * count,
     * where n is the number of members of the team.
     *
     * @see #scatter
     *
     * @param role Our role in the team
     *
     * @param root The member who is supplying the data
     *
     * @param src The data that will be sent 
     *
     * @param count The number of elements being transferred
     *
     * @return received array
     *
     */
    public def scatter[T] (role:Int, root:Int, src:Array[T], count:Int) {
    	assert (role != root || src != null);
        val dst_raw = IndexedMemoryChunk.allocateUninitialized[T](count);
        scatter(id, role, root, getRawOrDummyChunk(src), 0, dst_raw, 0, count);
        return new Array[T](dst_raw);
    }


    /** Almost same as scatter except for permitting messages to have different sizes.
     *
     * @see #scatter

     * @param role Our role in the team
     *
     * @param root The member who is supplying the data
     *
     * @param src The data that will be sent (will only be used by the root
     * member)
     *
     * @param src_offs The offsets into src at which to start reading
     *
     * @param src_counts The numbers of elements being sent
     * 
     * @param dst The rail into which the data will be received for this member
     *
     * @param dst_off The offset into dst at which to start writing
     *
     * @param dst_count The numbers of elements being received
     */
    public def scatterv[T] (role:Int, root:Int, src:Array[T], src_offs:Array[Int], src_counts:Array[Int], dst:Array[T], dst_off:Int, dst_count:Int) : void {
<<<<<<< HEAD
        scatterv(id, role, root, getRawOrDummyChunk(src), getRawOrDummyChunk(src_offs), getRawOrDummyChunk(src_counts), getRawOrDummyChunk(dst), dst_off, dst_count);
    }

    public def scatterv[T] (id:Int, role:Int, root:Int, src:IndexedMemoryChunk[T], src_offs:IndexedMemoryChunk[Int], src_counts:IndexedMemoryChunk[Int], dst:IndexedMemoryChunk[T], dst_off:Int, dst_count:Int) : void {
        if (needToSerialize[T]()) {
            if (role == root) {
                val places = size();
                val ser_offs = new Array[Int](places);
                val ser_counts = new Array[Int](places);
                val ser_src = ParallelSerialization.serialize(src, src_offs, src_counts, ser_offs.raw(), ser_counts.raw());
                val deser_counts = scatter[Int](role, root, ser_counts, 1);
                val deser_dst = new Array[Byte](deser_counts(0));
                finish nativeScatterv(id, role, root, ser_src, ser_offs.raw(), ser_counts.raw(), deser_dst.raw(), 0, deser_counts(0));
                ParallelSerialization.deserialize(dst, dst_off, dst_count, deser_dst.raw(), 0, deser_counts(0));
            }
            else {
                val deser_counts = scatter[Int](role, root, null, 1);
                val deser_dst = new Array[Byte](deser_counts(0));
                finish nativeScatterv(id, role, root, dummyChunk[Byte](), dummyChunk[Int](), dummyChunk[Int](), deser_dst.raw(), 0, deser_counts(0));
                ParallelSerialization.deserialize(dst, dst_off, dst_count, deser_dst.raw(), 0, deser_counts(0));
            }
        }
        else {
            finish nativeScatterv(id, role, root, src, src_offs, src_counts, dst, dst_off, dst_count);
        }
=======
    	if(role == root) assert (src != null && src_offs != null && src_counts != null);
    	else assert (dst != null);
        finish nativeScatterv(id, role, root, getRawOrDummyChunk(src), getRawOrDummyChunk(src_offs), getRawOrDummyChunk(src_counts), getRawOrDummyChunk(dst), dst_off, dst_count);
>>>>>>> 219cce22
    }

    private static def nativeScatterv[T] (id:Int, role:Int, root:Int, src:IndexedMemoryChunk[T], src_offs:IndexedMemoryChunk[Int], src_counts:IndexedMemoryChunk[Int], dst:IndexedMemoryChunk[T], dst_off:Int, dst_count:Int) : void {
        @Native("java", "x10.x10rt.TeamSupport.nativeScatterV(id, role, root, src, src_offs, src_counts, dst, dst_off, dst_count);")
        @Native("c++", "x10rt_scatterv(id, role, root, src->raw(), src_offs->raw(), src_counts->raw(), &dst->raw()[dst_off], dst_count, sizeof(TPMGL(T)), x10aux::coll_handler, x10aux::coll_enter());") {}
    }
    
    /** Almost same as scatter except for permitting messages to have different sizes.
     * The received array is structured so that the portions are sorted in ascending
     * order, e.g., the first member gets the portion at the head of sbuf, and the
     * last member gets the last portion.
     *
     * @see #scatterv
     *
     * @param role Our role in the team
     *
     * @param root The member who is supplying the data
     *
     * @param src The data that will be sent 
     *
     * @param src_offs The offsets into src at which to start reading
     *
     * @param src_counts The numbers of elements being sent
     *
     * @param dst_count The numbers of elements being received
     *
     * @return received array
     */
    public def scatterv[T] (role:Int, root:Int, src:Array[T], src_counts:Array[Int], src_offs:Array[Int], dst_count:Int) {
        assert(role != root || src_counts.size == size());
        assert(role != root || src_offs.size == size());
        val dst = new Array[T](IndexedMemoryChunk.allocateUninitialized[T](dst_count));
        scatterv(role, root, src, src_offs, src_counts, dst, 0, dst_count);
        return dst;
    }

    /** Blocks until the root have received each part of all member's array.
     * Each member sends a contiguous and distinct portion of the src array.
     * dst will be structured so that the portions are sorted in ascending
     * order, e.g., the first member gets the portion at offset src_off of sbuf, and the
     * last member gets the last portion.
     *
     * @param role Our role in the team
     *
     * @param root The member who is receiving the data
     *
     * @param src The data that will be sent 
     *
     * @param src_off The offset into src at which to start reading
     *
     * @param dst The rail into which the data will be received (will only be used by the root
     * member)
     *
     * @param dst_off The offset into dst at which to start writing (will only be used by the root
     * member)
     *
     * @param count The number of elements being transferred
     */
    public def gather[T] (role:Int, root:Int, src:Array[T], src_off:Int, dst:Array[T], dst_off:Int, count:Int) : void {
<<<<<<< HEAD
        gather(id, role, root, src.raw(), src_off, getRawOrDummyChunk(dst), dst_off, count);
    }

    public def gather[T] (id:Int, role:Int, root:Int, src:IndexedMemoryChunk[T], src_off:Int, dst:IndexedMemoryChunk[T], dst_off:Int, count:Int) : void {
        if (needToSerialize[T]()) {
            if (role == root) {
                val places = size();
                val ser_src = ParallelSerialization.serialize(src, src_off, count);
                val ser_count = ser_src.length();
                val deser_counts = gather1[Int](role, root, ser_count);
                val deser_offs = new Array[Int](places+1);
                deser_offs(0) = 0;
                for (i in 0..(places-1)) deser_offs(i+1) = deser_counts(i) + deser_offs(i);
                val deser_dst = new Array[Byte](deser_offs(places));
                finish nativeGatherv(id, role, root, ser_src, 0, ser_count, deser_dst.raw(), deser_offs.raw(), deser_counts.raw());
                val dst_counts = new Array[Int](places, count);
                val dst_offs = new Array[Int](places, (i :Int) => i * count);
                ParallelSerialization.deserialize(dst, dst_offs.raw(), dst_counts.raw(), deser_dst.raw(), deser_offs.raw(), deser_counts.raw());
            }
            else {
                val ser_src = ParallelSerialization.serialize(src, src_off, count);
                val ser_count = ser_src.length();
                val deser_counts = gather1[Int](role, root, ser_count);
                finish nativeGatherv(id, role, root, ser_src, 0, ser_count, dummyChunk[Byte](), dummyChunk[Int](), dummyChunk[Int]());
            }
        }
        else {
            finish nativeGather(id, role, root, src, src_off, dst, dst_off, count);
        }
=======
    	if(role == root) {
    		assert (dst != null);
    		assert (dst.size >= count * size());
    	}
    	assert (src.size >= count);
        finish nativeGather(id, role, root, src.raw(), src_off, getRawOrDummyChunk(dst), dst_off, count);
>>>>>>> 219cce22
    }

    private static def nativeGather[T] (id:Int, role:Int, root:Int, src:IndexedMemoryChunk[T], src_off:Int, dst:IndexedMemoryChunk[T], dst_off:Int, count:Int) : void {
        @Native("java", "x10.x10rt.TeamSupport.nativeGather(id, role, root, src, src_off, dst, dst_off, count);")
        @Native("c++", "x10rt_gather(id, role, root, &src->raw()[src_off], &dst->raw()[dst_off], sizeof(TPMGL(T)), count, x10aux::coll_handler, x10aux::coll_enter());") {}
    }

    /** Gathers the given array.
     * Blocks until the root have received each part of all member's array.
     * Each member sends a contiguous and distinct portion of the src array.
     * dst will be structured so that the portions are sorted in ascending
     * order, e.g., the first member gets the portion at offset src_off of sbuf, and the
     * last member gets the last portion.
     *
     * @see #gather
     *
     * @param role Our role in the team
     *
     * @param root The member who is receiving the data
     *
     * @param src The data that will be sent 
     *
     * @param count The number of elements being transferred
     *
     * @return received array
     */
    public def gather[T] (role:Int, root:Int, src:Array[T], count:Int) {
        val dst = (role == root) ? new Array[T](IndexedMemoryChunk.allocateUninitialized[T](count * size())) : null;
        gather(role, root, src, 0, dst, 0, count);
        return dst;
    }

    /** Almost same as gather except that each member sends one data.
     *
     * @param role Our role in the team
     *
     * @param root The member who is receiving the data
     *
     * @param src The data that will be sent 
     *
     * @param count The number of elements being transferred
     */
    public def gather1[T] (role:Int, root:Int, src:T) {T haszero} : Array[T](1) {
        val src_raw = IndexedMemoryChunk.allocateUninitialized[T](1);
        src_raw(0) = src;
        val dst : Array[T](1) = new Array[T](IndexedMemoryChunk.allocateUninitialized[T](role == root ? size() : 0)) ;
        gather(role, root, new Array[T](src_raw), 0, dst, 0, 1);
        return dst;
    }

    /** Almost same as gather except for permitting messages to have different sizes.
     *
     * @param role Our role in the team
     *
     * @param root The member who is receiving the data
     *
     * @param src The data that will be sent 
     *
     * @param src_off The offset into src at which to start reading
     *
     * @param src_count The numbers of elements being sent
     * 
     * @param dst The rail into which the data will be received (will only be used by the root
     * member)
     *
     * @param dst_offs The offsets into dst at which to start writing (will only be used by the root
     * member)
     *
     * @param dst_counts The numbers of elements being transferred
     */
<<<<<<< HEAD
    public def gatherv[T] (role:Int, root:Int, src:Array[T], src_off:Int, src_count:Int, dst:Array[T], dst_offs:Array[Int], dst_counts:Array[Int]) : void {
        gatherv(id, role, root, getRawOrDummyChunk(src), src_off, src_count, getRawOrDummyChunk(dst), getRawOrDummyChunk(dst_offs), getRawOrDummyChunk(dst_counts));
    }

    public def gatherv[T] (id:Int, role:Int, root:Int, src:IndexedMemoryChunk[T], src_off:Int, src_count:Int, dst:IndexedMemoryChunk[T], dst_offs:IndexedMemoryChunk[Int], dst_counts:IndexedMemoryChunk[Int]) : void {
        if (needToSerialize[T]()) {
            if (role == root) {
                val places = size();
                val ser_src = ParallelSerialization.serialize(src, src_off, src_count);
                val ser_count = ser_src.length();
                val deser_counts = gather1[Int](role, root, ser_count);
                val deser_offs = new Array[Int](places+1);
                deser_offs(0) = 0;
                for (i in 0..(places-1)) deser_offs(i+1) = deser_counts(i) + deser_offs(i);
                val deser_dst = new Array[Byte](deser_offs(places));
                finish nativeGatherv(id, role, root, ser_src, 0, ser_count, deser_dst.raw(), deser_offs.raw(), deser_counts.raw());
                ParallelSerialization.deserialize(dst, dst_offs, dst_counts, deser_dst.raw(), deser_offs.raw(), deser_counts.raw());
            }
            else {
                val ser_src = ParallelSerialization.serialize(src, src_off, src_count);
                val ser_count = ser_src.length();
                val deser_counts = gather1[Int](role, root, ser_count);
                finish nativeGatherv(id, role, root, ser_src, 0, ser_count, dummyChunk[Byte](), dummyChunk[Int](), dummyChunk[Int]());
            }
        }
        else {
            finish nativeGatherv(id, role, root, src, src_off, src_count, dst, dst_offs, dst_counts);
        }
=======
    public def gatherv[T] (role :Int, root :Int, src :Array[T], src_off :Int, src_count :Int, dst :Array[T], dst_offs :Array[Int], dst_counts :Array[Int]) : void {
    	if(role == root) assert (dst != null && dst_offs != null && dst_counts != null);
        finish nativeGatherv(id, role, root, src.raw(), src_off, src_count, getRawOrDummyChunk(dst), getRawOrDummyChunk(dst_offs), getRawOrDummyChunk(dst_counts));
>>>>>>> 219cce22
    }

    private static def nativeGatherv[T] (id:Int, role:Int, root:Int, src:IndexedMemoryChunk[T], src_off:Int, src_count:Int, dst:IndexedMemoryChunk[T], dst_offs:IndexedMemoryChunk[Int], dst_counts:IndexedMemoryChunk[Int]) : void {
        @Native("java", "x10.x10rt.TeamSupport.nativeGatherV(id, role, root, src, src_off, src_count, dst, dst_offs, dst_counts);")
        @Native("c++", "x10rt_gatherv(id, role, root, &src->raw()[src_off], src_count, dst->raw(), dst_offs->raw(), dst_counts->raw(), sizeof(TPMGL(T)), x10aux::coll_handler, x10aux::coll_enter());") {}
    }

    public def gatherv[T] (role:Int, root:Int, src:Array[T], dst_offs:Array[Int], dst_counts:Array[Int] ) {
        val dst = (role == root) ? new Array[T](IndexedMemoryChunk.allocateUninitialized[T](dst_counts.reduce((x:Int, y:Int)=>x+y, 0))) : null;
        gatherv(role, root, src, 0, src.size, dst, dst_offs, dst_counts);
        return dst;
    }

    private static def countsToOffs (counts:Array[Int](1)) {
    	val acc = counts.scan((x:Int, y:Int)=> x+y, 0);
    	return new Array[Int](counts.size, (i:Int)=>(i==0) ? 0 : acc(i-1));
    }
    
    public def gatherv[T] (role:Int, root:Int, src:Array[T], dst_counts:Array[Int](1) ) {
        if (role == root) {
            val dst_offs = countsToOffs(dst_counts);
            return gatherv[T](role, root, src, dst_offs, dst_counts);
        } else {
            return gatherv[T](role, root, src, null, null);
        }
    }

    /** Blocks until all members have received root's array.
     *
     * @param role Our role in the team
     *
     * @param root The member who is supplying the data
     *
     * @param src The data that will be sent (will only be used by the root member)
     *
     * @param src_off The offset into src at which to start reading
     *
     * @param dst The rail into which the data will be received for this member
     *
     * @param dst_off The offset into dst at which to start writing
     *
     * @param count The number of elements being transferred
     */
    public def bcast[T] (role:Int, root:Int, src:Array[T], src_off:Int, dst:Array[T], dst_off:Int, count:Int) : void {
<<<<<<< HEAD
        bcast(id, role, root, getRawOrDummyChunk(src), src_off, dst.raw(), dst_off, count);
    }

    public def bcast[T] (id:Int, role:Int, root:Int, src:IndexedMemoryChunk[T], src_off:Int, dst:IndexedMemoryChunk[T], dst_off:Int, count:Int) : void {
        if (needToSerialize[T]()) {
            if (role == root) {
                val places = size();
                val ser_src = ParallelSerialization.serialize(src, src_off, count);
                val ser_count = ser_src.length();
                val deser_count = bcast1[Int](role, root, ser_count);
                val deser_dst = new Array[Byte](deser_count);
                finish nativeBcast(id, role, root, ser_src, 0, deser_dst.raw(), 0, deser_count);
                ParallelSerialization.deserialize(dst, dst_off, count, deser_dst.raw(), 0, deser_count);
            }
            else {
                val deser_count = bcast1[Int](role, root, 0);
                val deser_dst = new Array[Byte](deser_count);
                finish nativeBcast(id, role, root, dummyChunk[Byte](), 0, deser_dst.raw(), 0, deser_count);
                ParallelSerialization.deserialize(dst, dst_off, count, deser_dst.raw(), 0, deser_count);
            }

        }
        else {
            finish nativeBcast(id, role, root, src, src_off, dst, dst_off, count);
        }
=======
    	if(role == root) assert (src != null);
    	else assert (dst != null);
        finish nativeBcast(id, role, root, getRawOrDummyChunk(src), src_off, getRawOrDummyChunk(dst), dst_off, count);
>>>>>>> 219cce22
    }

    private static def nativeBcast[T] (id:Int, role:Int, root:Int, src:IndexedMemoryChunk[T], src_off:Int, dst:IndexedMemoryChunk[T], dst_off:Int, count:Int) : void {
        @Native("java", "x10.x10rt.TeamSupport.nativeBcast(id, role, root, src, src_off, dst, dst_off, count);")
        @Native("c++", "x10rt_bcast(id, role, root, &src->raw()[src_off], &dst->raw()[dst_off], sizeof(TPMGL(T)), count, x10aux::coll_handler, x10aux::coll_enter());") {}
    }
    
    public def bcast1[T] (role:Int, root:Int, src:T) : T {
    	val src_raw = IndexedMemoryChunk.allocateUninitialized[T](1);
    	src_raw(0) = src;
    	val dst_raw = IndexedMemoryChunk.allocateUninitialized[T](1);
        bcast(id, role, root, src_raw, 0, dst_raw, 0, 1);
        return dst_raw(0);
    }

<<<<<<< HEAD
    public def bcast[T] (role:Int, root:Int, src:Array[T], count:Int) {
    	val dst_raw = IndexedMemoryChunk.allocateUninitialized[T](count);
        bcast(id, role, root, getRawOrDummyChunk(src), 0, dst_raw, 0, count);
        return new Array[T](dst_raw);
=======
    public def bcast[T] (role:Int, root:Int, buf :Array[T], count:Int) {
        finish nativeBcast(id, role, root, buf.raw(), 0, buf.raw(), 0, count);
>>>>>>> 219cce22
    }

    public def allgather1[T] (role:Int, src:T) {
        val src_raw = IndexedMemoryChunk.allocateUninitialized[T](1);
        src_raw(0) = src;
        val dst = new Array[T](IndexedMemoryChunk.allocateUninitialized[T](size()));
        allgather(role, new Array[T](src_raw), 0, dst, 0, 1);
        return dst;
    }

    public def allgather[T] (role:Int, src:Array[T]) {
        val dst = new Array[T](IndexedMemoryChunk.allocateUninitialized[T](src.size * size()));
        allgather(role, src, 0, dst, 0, src.size);
        return dst;
    }

    public def allgather[T] (role:Int, src:Array[T], src_off:Int, dst:Array[T], dst_off:Int, count:Int) : void {
        allgather(id, role, src.raw(), src_off, dst.raw(), dst_off, count);
    }

    public def allgather[T](id:Int, role:Int, src:IndexedMemoryChunk[T], src_off:Int, dst:IndexedMemoryChunk[T], dst_off:Int, count:Int) : void {
        if (needToSerialize[T]()) {
            val places = size();
            val ser_src = ParallelSerialization.serialize(src, src_off, count);
            val ser_count = ser_src.length();
            val deser_counts = allgather1[Int](role, ser_count);
            val deser_offs = new Array[Int](places + 1);
            deser_offs(0) = 0;
            for (i in 0..(places-1)) deser_offs(i+1) = deser_counts(i) + deser_offs(i);
            val deser_dst = new Array[Byte](deser_offs(places));
            finish nativeAllgatherv(id, role, ser_src, 0, ser_count, deser_dst.raw(), deser_offs.raw(), deser_counts.raw());
            val dst_offs = new Array[Int](places, (i :Int) => i * count);
            val dst_counts = new Array[Int](places, count);
            ParallelSerialization.deserialize(dst, dst_offs.raw(), dst_counts.raw(), deser_dst.raw(), deser_offs.raw(), deser_counts.raw());
        }
        else {
            finish nativeAllgather(id, role, src, src_off, dst, dst_off, count);
        }
    }

    private static def nativeAllgather[T](id:Int, role:Int, src:IndexedMemoryChunk[T], src_off:Int, dst:IndexedMemoryChunk[T], dst_off:Int, count:Int) : void {
        @Native("java", "x10.x10rt.TeamSupport.nativeAllGather(id, role, src, src_off, dst, dst_off, count);")
        @Native("c++", "x10rt_allgather(id, role, &src->raw()[src_off], &dst->raw()[dst_off], sizeof(TPMGL(T)), count, x10aux::coll_handler, x10aux::coll_enter());") {}
    }
    
    public def allgatherv[T] (role:Int, src:Array[T], dst_offs:Array[Int], dst_counts:Array[Int]) {
        val dst = new Array[T](IndexedMemoryChunk.allocateUninitialized[T](dst_counts.reduce((x:Int, y:Int)=>x+y, 0)));
        allgatherv(role, src, 0, src.size, dst, dst_offs, dst_counts);
        return dst;
    }

    public def allgatherv[T] (role:Int, src:Array[T], src_off:Int, src_count:Int, dst:Array[T], dst_offs:Array[Int], dst_counts:Array[Int]) : void {
        allgatherv(id, role, src.raw(), src_off, src_count, dst.raw(), dst_offs.raw(), dst_counts.raw());
    }

    public def allgatherv[T] (id:Int, role:Int, src:IndexedMemoryChunk[T], src_off:Int, src_count:Int, dst:IndexedMemoryChunk[T], dst_offs:IndexedMemoryChunk[Int], dst_counts:IndexedMemoryChunk[Int]) : void {
        if (needToSerialize[T]()) {
            val places = size();
            val ser_src = ParallelSerialization.serialize(src, src_off, src_count);
            val ser_count = ser_src.length();
            val deser_counts = allgather1[Int](role, ser_count);
            val deser_offs = new Array[Int](places + 1);
            deser_offs(0) = 0;
            for (i in 0..(places-1)) deser_offs(i+1) = deser_counts(i) + deser_offs(i);
            val deser_dst = new Array[Byte](deser_offs(places));
            finish nativeAllgatherv(id, role, ser_src, 0, ser_count, deser_dst.raw(), deser_offs.raw(), deser_counts.raw());
            ParallelSerialization.deserialize(dst, dst_offs, dst_counts, deser_dst.raw(), deser_offs.raw(), deser_counts.raw());
        }
        else {
            finish nativeAllgatherv(id, role, src, src_off, src_count, dst, dst_offs, dst_counts);
        }
    }

    private static def nativeAllgatherv[T] (id:Int, role:Int, src:IndexedMemoryChunk[T], src_off:Int, src_count:Int, dst:IndexedMemoryChunk[T], dst_offs:IndexedMemoryChunk[Int], dst_counts:IndexedMemoryChunk[Int]) : void {
        @Native("java", "x10.x10rt.TeamSupport.nativeAllGatherV(id, role, src, src_off, src_count, dst, dst_offs, dst_counts);")
        @Native("c++", "x10rt_allgatherv(id, role, &src->raw()[src_off], src_count, dst->raw(), dst_offs->raw(), dst_counts->raw(), sizeof(TPMGL(T)), x10aux::coll_handler, x10aux::coll_enter());") {}
    }

    /** Blocks until all members have received their part of each other member's array.
     * Each member receives a contiguous and distinct portion of the src array.
     * src should be structured so that the portions are sorted in ascending
     * order, e.g., the first member gets the portion at offset src_off of sbuf, and the
     * last member gets the last portion.
     *
     * @param role Our role in the team
     *
     * @param src The data that will be sent (will only be used by the root
     * member)
     *
     * @param src_off The offset into src at which to start reading
     *
     * @param dst The rail into which the data will be received for this member
     *
     * @param dst_off The offset into dst at which to start writing
     *
     * @param count The number of elements being transferred
     */
    public def alltoall[T] (role:Int, src:Array[T], src_off:Int, dst:Array[T], dst_off:Int, count:Int) : void {
        alltoall(id, role, src.raw(), src_off, dst.raw(), dst_off, count);
    }

    public def alltoall[T](id:Int, role:Int, src:IndexedMemoryChunk[T], src_off:Int, dst:IndexedMemoryChunk[T], dst_off:Int, count:Int) : void {
        if (needToSerialize[T]()) {
            val places = size();
            val src_counts = new Array[Int](places, count);
            val src_offs = new Array[Int](places, (i :Int) => i * count);
            val ser_offs = new Array[Int](places);
            val ser_counts = new Array[Int](places);
            val ser_src = ParallelSerialization.serialize(src, src_offs.raw(), src_counts.raw(), ser_offs.raw(), ser_counts.raw());
            val deser_counts = new Array[Int](places);
            finish nativeAlltoall(id, role, ser_counts.raw(), 0, deser_counts.raw(), 0, 1);
            val deser_offs = new Array[Int](places + 1);
            deser_offs(0) = 0;
            for (i in 0..(places-1)) deser_offs(i+1) = deser_counts(i) + deser_offs(i);
            val deser_dst = new Array[Byte](deser_offs(places));
            finish nativeAlltoallv(id, role, ser_src, ser_offs.raw(), ser_counts.raw(), deser_dst.raw(), deser_offs.raw(), deser_counts.raw());
            val dst_counts = new Array[Int](places, count);
            val dst_offs = new Array[Int](places + 1);
            dst_offs(0) = 0;
            for (i in 0..(places-1)) dst_offs(i+1) = dst_counts(i) + dst_offs(i);
            ParallelSerialization.deserialize(dst, dst_offs.raw(), dst_counts.raw(), deser_dst.raw(), deser_offs.raw(), deser_counts.raw());
        }
        else {
            finish nativeAlltoall(id, role, src, src_off, dst, dst_off, count);
        }
    }

    private static def nativeAlltoall[T](id:Int, role:Int, src:IndexedMemoryChunk[T], src_off:Int, dst:IndexedMemoryChunk[T], dst_off:Int, count:Int) : void {
        @Native("java", "x10.x10rt.TeamSupport.nativeAllToAll(id, role, src, src_off, dst, dst_off, count);")
        @Native("c++", "x10rt_alltoall(id, role, &src->raw()[src_off], &dst->raw()[dst_off], sizeof(TPMGL(T)), count, x10aux::coll_handler, x10aux::coll_enter());") {}
    }

    public def alltoall[T] (role:Int, src:Array[T]) {
        assert(src != null);
    	assert(src.size % size() == 0);
    	val dst_raw = IndexedMemoryChunk.allocateUninitialized[T](src.size);
        alltoall(id, role, src.raw(), 0, dst_raw, 0, src.size / size());
        return new Array[T](dst_raw);
    }
    
    public def alltoallv[T] (role:Int, src:Array[T], src_offs:Array[Int], src_counts:Array[Int], dst:Array[T], dst_offs:Array[Int], dst_counts:Array[Int]) : void {
        alltoallv(id, role, src.raw(), src_offs.raw(), src_counts.raw(), dst.raw(), dst_offs.raw(), dst_counts.raw());
    }

    public def alltoallv[T] (id:Int, role:Int, src:IndexedMemoryChunk[T], src_offs:IndexedMemoryChunk[Int], src_counts:IndexedMemoryChunk[Int], dst:IndexedMemoryChunk[T], dst_offs:IndexedMemoryChunk[Int], dst_counts:IndexedMemoryChunk[Int]) : void {
        if (needToSerialize[T]()) {
            val places = size();
            val ser_offs = new Array[Int](places);
            val ser_counts = new Array[Int](places);
            val ser_src = ParallelSerialization.serialize(src, src_offs, src_counts, ser_offs.raw(), ser_counts.raw());
            val deser_counts = new Array[Int](places);
            finish nativeAlltoall(id, role, ser_counts.raw(), 0, deser_counts.raw(), 0, 1);
            val deser_offs = new Array[Int](places + 1);
            deser_offs(0) = 0;
            for (i in 0..(places-1)) deser_offs(i+1) = deser_counts(i) + deser_offs(i);
            val deser_dst = new Array[Byte](deser_offs(places));
            finish nativeAlltoallv(id, role, ser_src, ser_offs.raw(), ser_counts.raw(), deser_dst.raw(), deser_offs.raw(), deser_counts.raw());
            ParallelSerialization.deserialize(dst, dst_offs, dst_counts, deser_dst.raw(), deser_offs.raw(), deser_counts.raw());
        }
        else {
            finish nativeAlltoallv(id, role, src, src_offs, src_counts, dst, dst_offs, dst_counts);
        }
    }

    private static def nativeAlltoallv[T] (id:Int, role:Int, src:IndexedMemoryChunk[T], src_offs:IndexedMemoryChunk[Int], src_counts:IndexedMemoryChunk[Int], dst:IndexedMemoryChunk[T], dst_offs:IndexedMemoryChunk[Int], dst_counts:IndexedMemoryChunk[Int]) : void {
        @Native("java", "x10.x10rt.TeamSupport.nativeAllToAllV(id, role, src, src_offs, src_counts, dst, dst_offs, dst_counts);")
        @Native("c++", "x10rt_alltoallv(id, role, src->raw(), src_offs->raw(), src_counts->raw(), dst->raw(), dst_offs->raw(), dst_counts->raw(), sizeof(TPMGL(T)), x10aux::coll_handler, x10aux::coll_enter());") {}
    }

    public def alltoallv[T] (role:Int, src:Array[T], src_offs:Array[Int], src_counts:Array[Int], dst_offs:Array[Int], dst_counts:Array[Int]) {
        assert(src != null);
        assert(src_counts.size == size());
        assert(src_offs.size == size());
        assert(dst_counts.size == size());
        assert(dst_offs.size == size());
        assert(size() > 0);
        val dst = new Array[T](IndexedMemoryChunk.allocateUninitialized[T](dst_counts.reduce((x:Int, y:Int)=>x+y, 0)));
        alltoallv(role, src, src_offs, src_counts, dst, dst_offs, dst_counts);
        return dst;
    }

    /** Indicates the operation to perform when reducing. */
    public static val ADD = 0;
    /** Indicates the operation to perform when reducing. */
    public static val MUL = 1;
    /** Indicates the operation to perform when reducing. */
    public static val AND = 3;
    /** Indicates the operation to perform when reducing. */
    public static val OR  = 4;
    /** Indicates the operation to perform when reducing. */
    public static val XOR = 5;
    /** Indicates the operation to perform when reducing. */
    public static val MAX = 6;
    /** Indicates the operation to perform when reducing. */
    public static val MIN = 7;

    /* using overloading is the correct thing to do here since the set of supported
     * types are finite, however the java backend will not be able to distinguish
     * these methods' prototypes so we use the unsafe generic approach for now.
     */

    /** Blocks until all members have received the computed result.  Note that not all values of T are valid.
     * The dst array is populated for all members with the result of the operation applied pointwise to all given src arrays.
     *
     * @param role Our role in the team
     *
     * @param src The data that will be sent (will only be used by the root
     * member)
     *
     * @param src_off The offset into src at which to start reading
     *
     * @param dst The rail into which the data will be received for this member
     *
     * @param dst_off The offset into dst at which to start writing
     *
     * @param count The number of elements being transferred
     *
     * @param op The operation to perform
     */
    public def allreduce[T] (role:Int, src:Array[T], src_off:Int, dst:Array[T], dst_off:Int, count:Int, op:Int) : void {
        finish nativeAllreduce(id, role, src.raw(), src_off, dst.raw(), dst_off, count, op);
    }

    private static def nativeAllreduce[T](id:Int, role:Int, src:IndexedMemoryChunk[T], src_off:Int, dst:IndexedMemoryChunk[T], dst_off:Int, count:Int, op:Int) : void {
        @Native("java", "x10.x10rt.TeamSupport.nativeAllReduce(id, role, src, src_off, dst, dst_off, count, op);")
    	@Native("c++", "x10rt_allreduce(id, role, &src->raw()[src_off], &dst->raw()[dst_off], (x10rt_red_op_type)op, x10rt_get_red_type<TPMGL(T)>(), count, x10aux::coll_handler, x10aux::coll_enter());") {}
    }

    /** Performs a reduction on a single value, returning the result */
    public def allreduce (role:Int, src:Byte, op:Int) = genericAllreduce(role, src, op);
    /** Performs a reduction on a single value, returning the result */
    public def allreduce (role:Int, src:UByte, op:Int) = genericAllreduce(role, src, op);
    /** Performs a reduction on a single value, returning the result */
    public def allreduce (role:Int, src:Short, op:Int) = genericAllreduce(role, src, op);
    /** Performs a reduction on a single value, returning the result */
    public def allreduce (role:Int, src:UShort, op:Int) = genericAllreduce(role, src, op);
    /** Performs a reduction on a single value, returning the result */
    public def allreduce (role:Int, src:UInt, op:Int) = genericAllreduce(role, src, op);
    /** Performs a reduction on a single value, returning the result */
    public def allreduce (role:Int, src:Int, op:Int) = genericAllreduce(role, src, op);
    /** Performs a reduction on a single value, returning the result */
    public def allreduce (role:Int, src:Long, op:Int) = genericAllreduce(role, src, op);
    /** Performs a reduction on a single value, returning the result */
    public def allreduce (role:Int, src:ULong, op:Int) = genericAllreduce(role, src, op);
    /** Performs a reduction on a single value, returning the result */
    public def allreduce (role:Int, src:Float, op:Int) = genericAllreduce(role, src, op);
    /** Performs a reduction on a single value, returning the result */
    public def allreduce (role:Int, src:Double, op:Int) = genericAllreduce(role, src, op);

    private def genericAllreduce[T] (role:Int, src:T, op:Int) : T {
        val chk = IndexedMemoryChunk.allocateUninitialized[T](1);
        val dst = IndexedMemoryChunk.allocateUninitialized[T](1);
        chk(0) = src;
        finish nativeAllreduce[T](id, role, chk, dst, op);
        return dst(0);
    }

    private static def nativeAllreduce[T](id:Int, role:Int, src:IndexedMemoryChunk[T], dst:IndexedMemoryChunk[T], op:Int) : void {
        @Native("java", "x10.x10rt.TeamSupport.nativeAllReduce(id, role, src, 0, dst, 0, 1, op);")
        @Native("c++", "x10rt_allreduce(id, role, src->raw(), dst->raw(), (x10rt_red_op_type)op, x10rt_get_red_type<TPMGL(T)>(), 1, x10aux::coll_handler, x10aux::coll_enter());") {}
    }

    /** Blocks until all members have received the computed result.  Note that not all values of T are valid.
     * The dst array is ignored when role is other than root.
     *
     * @param role Our role in the team
     *
     * @param root The member who is supplied the data
     *
     * @param src The data that will be sent (will only be used by the root
     * member)
     *
     * @param src_off The offset into src at which to start reading
     *
     * @param dst The rail into which the data will be received for this member
     *
     * @param dst_off The offset into dst at which to start writing
     *
     * @param count The number of elements being transferred
     *
     * @param op The operation to perform
     */
    public def reduce[T] (role:Int, root:Int, src:Array[T], src_off:Int, dst:Array[T], dst_off:Int, count:Int, op:Int) : void {
    	if(role == root) assert(dst != null);
        finish nativeReduce(id, role, root, src.raw(), src_off, getRawOrDummyChunk(dst), dst_off, count, op);
    }

    private static def nativeReduce[T](id:Int, role:Int, root:Int, src:IndexedMemoryChunk[T], src_off:Int, dst:IndexedMemoryChunk[T], dst_off:Int, count:Int, op:Int) : void {
        @Native("java", "x10.x10rt.TeamSupport.nativeReduce(id, role, root, src, src_off, dst, dst_off, count, op);")
        @Native("c++", "x10rt_reduce(id, role, root, &src->raw()[src_off], &dst->raw()[dst_off], (x10rt_red_op_type)op, x10rt_get_red_type<TPMGL(T)>(), count, x10aux::coll_handler, x10aux::coll_enter());") {}
    }

    /** Performs a reduction on a single value, returning the result  */
    public def reduce (role:Int, root:Int, src:Byte, op:Int) = genericReduce[Byte](role, root, src, op);
    /** Performs a reduction on a single value, returning the result  */
    public def reduce (role:Int, root:Int, src:UByte, op:Int) = genericReduce[UByte](role, root, src, op);
    /** Performs a reduction on a single value, returning the result  */
    public def reduce (role:Int, root:Int, src:Short, op:Int) = genericReduce[Short](role, root, src, op);
    /** Performs a reduction on a single value, returning the result  */
    public def reduce (role:Int, root:Int, src:UShort, op:Int) = genericReduce[UShort](role, root, src, op);
    /** Performs a reduction on a single value, returning the result  */
    public def reduce (role:Int, root:Int, src:UInt, op:Int) = genericReduce[UInt](role, root, src, op);
    /** Performs a reduction on a single value, returning the result  */
    public def reduce (role:Int, root:Int, src:Int, op:Int) = genericReduce[Int](role, root, src, op);
    /** Performs a reduction on a single value, returning the result  */
    public def reduce (role:Int, root:Int, src:Long, op:Int) = genericReduce[Long](role, root, src, op);
    /** Performs a reduction on a single value, returning the result  */
    public def reduce (role:Int, root:Int, src:ULong, op:Int) = genericReduce[ULong](role, root, src, op);
    /** Performs a reduction on a single value, returning the result  */
    public def reduce (role:Int, root:Int, src:Float, op:Int) = genericReduce[Float](role, root, src, op);
    /** Performs a reduction on a single value, returning the result  */
    public def reduce (role:Int, root:Int, src:Double, op:Int) = genericReduce[Double](role, root, src, op);

    private def genericReduce[T] (role:Int, root:Int, src:T, op:Int) {T haszero} : T {
        val chk = IndexedMemoryChunk.allocateUninitialized[T](1);
        val dst = role == root ? IndexedMemoryChunk.allocateUninitialized[T](1) : dummyChunk[T]();
        chk(0) = src;
        finish nativeReduce[T](id, role, root, chk, dst, op);
        return role == root ? dst(0) : Zero.get[T]();
    }

    private static def nativeReduce[T](id:Int, role:Int, root:Int, src:IndexedMemoryChunk[T], dst:IndexedMemoryChunk[T], op:Int) : void {
        @Native("java", "x10.x10rt.TeamSupport.nativeReduce(id, role, root, src, 0, dst, 0, 1, op);")
        @Native("c++", "x10rt_reduce(id, role, root, src->raw(), dst->raw(), (x10rt_red_op_type)op, x10rt_get_red_type<TPMGL(T)>(), 1, x10aux::coll_handler, x10aux::coll_enter());") {}
    }

    /** Returns the index of the biggest double value across the team */
    public def indexOfMax (role:Int, v:Double, idx:Int) : Int {
        val src = IndexedMemoryChunk.allocateUninitialized[DoubleIdx](1);
        val dst = IndexedMemoryChunk.allocateUninitialized[DoubleIdx](1);
        src(0) = DoubleIdx(v, idx);
        finish nativeIndexOfMax(id, role, src, dst);
        return dst(0).idx;
    }

    private static def nativeIndexOfMax(id:Int, role:Int, src:IndexedMemoryChunk[DoubleIdx], dst:IndexedMemoryChunk[DoubleIdx]) : void {
        @Native("java", "x10.x10rt.TeamSupport.nativeIndexOfMax(id, role, src, dst);")
        @Native("c++", "x10rt_allreduce(id, role, src->raw(), dst->raw(), X10RT_RED_OP_MAX, X10RT_RED_TYPE_DBL_S32, 1, x10aux::coll_handler, x10aux::coll_enter());") {}
    }

    /** Returns the index of the smallest double value across the team */
    public def indexOfMin (role:Int, v:Double, idx:Int) : Int {
        val src = IndexedMemoryChunk.allocateUninitialized[DoubleIdx](1);
        val dst = IndexedMemoryChunk.allocateUninitialized[DoubleIdx](1);
        src(0) = DoubleIdx(v, idx);
        finish nativeIndexOfMin(id, role, src, dst);
        return dst(0).idx;
    }

    private static def nativeIndexOfMin(id:Int, role:Int, src:IndexedMemoryChunk[DoubleIdx], dst:IndexedMemoryChunk[DoubleIdx]) : void {
        @Native("java", "x10.x10rt.TeamSupport.nativeIndexOfMin(id, role, src, dst);")
        @Native("c++", "x10rt_allreduce(id, role, src->raw(), dst->raw(), X10RT_RED_OP_MIN, X10RT_RED_TYPE_DBL_S32, 1, x10aux::coll_handler, x10aux::coll_enter());") {}
    }

    /** Create new teams by subdividing an existing team.  This is called by each member
     * of an existing team, indicating which of the new teams it will be a member of, and its role
     * within that team.  The old team is still available after this call.  All the members
     * of the old team must collectively assign themselves to new teams such that there is exactly 1
     * member of the original team for each role of each new team.  It is undefined behaviour if two
     * members of the original team decide to play the same role in one of the new teams, or if one of
     * the roles of a new team is left unfilled.
     *
     * @param role The caller's role within the old team
     *
     * @param color The new team, must be a number between 0 and the number of new teams - 1
     *
     * @param new_role The caller's role within the new team
     */
    public def split (role:Int, color:Int, new_role:Int) : Team {
        val result = IndexedMemoryChunk.allocateUninitialized[Int](1);
        finish nativeSplit(id, role, color, new_role, result);
        val new_id = result(0);
        val new_size = nativeSize (new_id);
    	 val dst_raw = IndexedMemoryChunk.allocateUninitialized[Int](new_size);
        nativeMembers(new_id, dst_raw);
        
        return new Team(new_id, new Array[Place](new_size, (i :Int) => Place(dst_raw(i))));
    }

    private static def nativeSplit(id:Int, role:Int, color:Int, new_role:Int, result:IndexedMemoryChunk[Int]) : void {
        Runtime.increaseParallelism();
        @Native("java", "x10.x10rt.TeamSupport.nativeSplit(id, role, color, new_role, result);")
        @Native("c++", "x10rt_team_split(id, role, color, new_role, x10aux::coll_handler2, x10aux::coll_enter2(result->raw()));") {}
        Runtime.decreaseParallelism(1);
    }

    /** Destroy a team that is no-longer needed.  Called simultaneously by each member of
     * the team.  There should be no operations on the team after this.
     *
     * @param role Our role in this team
     */
    public def del (role:Int) : void {
        if (this == WORLD) throw new IllegalArgumentException("Cannot delete Team.WORLD");
        finish nativeDel(id, role);
    }

    private static def nativeDel(id:Int, role:Int) : void {
        @Native("java", "x10.x10rt.TeamSupport.nativeDel(id, role);")
        @Native("c++", "x10rt_team_del(id, role, x10aux::coll_handler, x10aux::coll_enter());") {}
    }

    public def toString() = "Team(" + this.id + "," + this.places() +  ")";
    public def equals(that:Team) = that.id==this.id;
    public def equals(that:Any) = that instanceof Team && (that as Team).id==this.id;
    public def hashCode()=id;


    private def flatten[T] (src:Array[Array[T](1)](1)) : Pair[Array[T](1), Pair[Array[Int](1), Array[Int](1)]] {
        val sizes:Array[Int](1) = src.map((x:Array[T])=>x.size as Int);
        val size = sizes.reduce((x:Int, y:Int)=>x+y, 0);
        val acc:Array[Int](1) = sizes.scan((x:Int, y:Int)=> x+y, 0);
        val offs:Array[Int](1) = new Array[Int](acc.size, (i:Int)=>(i==0) ? 0 : acc(i-1));
        val find_arr = (i:Int) => {
            assert(i < size);
            val ind = ArrayUtils.binarySearch(acc, i );
            if (ind >= 0) {
                var max_ind:Int = ind;
                while (max_ind < acc.size - 1 && acc(max_ind) == acc(max_ind + 1)) ++max_ind;
                assert(max_ind + 1< acc.size);
                return max_ind + 1;
            }
            else return -(ind +1);
        };
        val flatten_src:Array[T](1) = new Array[T](size, (i:Int)=> 
            src(find_arr(i))(i - offs(find_arr(i)))
        );
        return Pair[Array[T](1), Pair[Array[Int](1), Array[Int](1)]](flatten_src, Pair[Array[Int](1), Array[Int](1)](offs, sizes));
    }


    public def scatter[T] (role:Int, root:Int, src:Array[T]) {
        val team_size = size();
        assert(role != root || src != null);
        assert(role != root || src.size % team_size == 0);
        val src_size = role == root ? src.size : Zero.get[Int]();
        val count = bcast1(role, root, src_size / team_size);
        debugln("scatter", "count: " + count);
        return scatter(role, root, src, count);
    }

    public def scatterv[T] (role:Int, root:Int, src:Array[T], src_counts:Array[Int], src_offs:Array[Int]) {
        assert(role != root || src_counts != null);
        assert(role != root || src_offs != null);
        val team_size = size();
        assert(role != root || src_counts.size == team_size);
        assert(role != root || src_offs.size == team_size);
        val dst_count = scatter(role, root, src_counts, 1)(0);
        debugln("scatterv", "dst_count: " + dst_count);
        return scatterv(role, root, src, src_counts, src_offs, dst_count);
    }

    public def scatterv[T] (role:Int, root:Int, src:Array[T], src_counts:Array[Int]) {
        assert(role != root || src_counts != null);
        val src_offs : Array[Int] = role == root ? countsToOffs(src_counts as Array[Int](1)) : null;
        debugln("scatterv", "src_offs: " +  src_offs);
        return scatterv[T](role, root, src, src_counts, src_offs);
    }

    public def scatterv[T] (role:Int, root:Int, src:Array[Array[T](1)](1)) {
        if (role == root) {
            assert(src != null);
            val flatten_src_tuple = flatten(src);
            val flatten_src = flatten_src_tuple.first;
            val src_offs = flatten_src_tuple.second.first;
            val src_sizes = flatten_src_tuple.second.second;
            debugln("scatterv", "flatten_src_tuple: " + flatten_src_tuple);
            return scatterv[T](role, root, flatten_src, src_sizes, src_offs);
        } else {
            debugln("scatterv", "non root");
            return scatterv[T](role, root, null, null, null);
        }
    }

    public def gatherv[T] (role:Int, root:Int, src:Array[T](1)) {
        assert(src != null);
        val src_size = (role == root) ? src.size : 0;
        val dst_counts = gather1[Int](role, root, src_size);
        debugln("gatherv", "dst_counts: " + dst_counts);
        return gatherv[T](role, root, src, dst_counts);
    }

    public def bcast[T] (role:Int, root:Int, src:Array[T]) {
        assert(role != root || src != null);
        val src_size = (role == root) ? src.size : 0;
        val count = bcast1(role, root, src_size);
        debugln("bcast", "count: " + count);
        bcast(role, root, src, count);
    }

    public def allgatherv[T] (role:Int, src:Array[T]) {
        assert(src != null);
        val dst_counts = allgather1(role, src.size as Int);
        val dst_offs = countsToOffs(dst_counts);
        debugln("allgatherv", "dst_counts: " + dst_counts);
        debugln("allgatherv", "dst_offs: " + dst_offs);

        return allgatherv[T](role, src, dst_offs, dst_counts);
    }

    public def alltoallvWithBreakdown[T] (role:Int, src:Array[T], src_offs:Array[Int], src_counts:Array[Int]) : Pair[Array[T](1),Array[Int](1)] {
        assert(src != null);
        assert(src_offs != null);
        assert(src_counts != null);
        val dst_counts = alltoall(role, src_counts);
        val dst_offs = countsToOffs(dst_counts);
        val dst = alltoallv[T](role, src, src_offs, src_counts, dst_offs, dst_counts);
        debugln("alltoallvWithBreakdown", "dst_counts: " + dst_counts);
        debugln("alltoallvWithBreakdown", "dst_offs: " + dst_offs);
        debugln("alltoallvWithBreakdown", "dst: " + dst);
        return Pair[Array[T](1),Array[Int](1)](dst, dst_counts);
    }

    public def alltoallvWithBreakdown[T] (role:Int, src:Array[Array[T](1)](1)) : Pair[Array[T](1),Array[Int](1)] {
        assert(src != null);
        val flatten_src_tuple = flatten(src);
        val flatten_src = flatten_src_tuple.first;
        val src_offs = flatten_src_tuple.second.first;
        val src_sizes = flatten_src_tuple.second.second;
        debugln("alltoallvWithBreakdown", "src_counts: " + src_sizes);
        debugln("alltoallvWithBreakdown", "src_offs: " + src_offs);
        debugln("alltoallvWithBreakdown", "flatten_src: " + flatten_src);
        return alltoallvWithBreakdown(role, flatten_src, src_offs, src_sizes);
    }

    public def alltoallv[T] (role:Int, src:Array[T], src_offs:Array[Int], src_counts:Array[Int]) {
        assert(src != null);
        assert(src_offs != null);
        assert(src_counts != null);
        val dst_counts = alltoall(role, src_counts);
        val dst_offs = countsToOffs(dst_counts);
        val dst = alltoallv[T](role, src, src_offs, src_counts, dst_offs, dst_counts);
        debugln("alltoallv", "dst_counts: " + dst_counts);
        debugln("alltoallv", "dst_offs: " + dst_offs);
        debugln("alltoallv", "dst: " + dst);
        return dst;
    }

    public def alltoallv[T] (role:Int, src:Array[T], src_counts:Array[Int](1)) {
        assert(src != null);
        assert(src_counts != null);
        val src_offs = countsToOffs(src_counts);
        debugln("alltoallv", "src_offs: " + src_offs);
        return alltoallv[T](role, src, src_offs, src_counts);
    }

    public def alltoallv[T] (role:Int, src:Array[Array[T](1)](1)) {
        assert(src != null);
        val flatten_src_tuple = flatten(src);
        val flatten_src = flatten_src_tuple.first;
        val src_offs = flatten_src_tuple.second.first;
        val src_sizes = flatten_src_tuple.second.second;
        debugln("alltoallv", "src_counts: " + src_sizes);
        debugln("alltoallv", "src_offs: " + src_offs);
        debugln("alltoallv", "flatten_src: " + flatten_src);
        return alltoallv(role, flatten_src, src_offs, src_sizes);
    }

    private static val OPT_REMOTE_OP = 0;
    private static val OPT_COLLECTIVES = 1;
    private static val OPT_COLLECTIVES_APPEND = 2;

    private static def nativeSupports (opt:Int) : Int {
        @Native("java", "return x10.x10rt.TeamSupport.nativeSize(opt);")
        @Native("c++", "return (x10_int)x10rt_supports(static_cast<x10rt_opt>(opt));") { return -1; }
    }
}

// vim: shiftwidth=4:tabstop=4:expandtab<|MERGE_RESOLUTION|>--- conflicted
+++ resolved
@@ -183,7 +183,6 @@
      * @param count The number of elements being transferred
      */
     public def scatter[T] (role:Int, root:Int, src:Array[T], src_off:Int, dst:Array[T], dst_off:Int, count:Int) : void {
-<<<<<<< HEAD
         scatter(id, role, root, getRawOrDummyChunk(src), src_off, dst.raw(), dst_off, count);
     }
 
@@ -211,11 +210,6 @@
         else {
             finish nativeScatter(id, role, root, src, src_off, dst, dst_off, count);
         }
-=======
-    	if(role == root) assert (src != null);
-    	else assert (dst != null);
-        finish nativeScatter(id, role, root, getRawOrDummyChunk(src), src_off, getRawOrDummyChunk(dst), dst_off, count);
->>>>>>> 219cce22
     }
 
     private static def nativeScatter[T] (id:Int, role:Int, root:Int, src:IndexedMemoryChunk[T], src_off:Int, dst:IndexedMemoryChunk[T], dst_off:Int, count:Int) : void {
@@ -282,7 +276,6 @@
      * @param dst_count The numbers of elements being received
      */
     public def scatterv[T] (role:Int, root:Int, src:Array[T], src_offs:Array[Int], src_counts:Array[Int], dst:Array[T], dst_off:Int, dst_count:Int) : void {
-<<<<<<< HEAD
         scatterv(id, role, root, getRawOrDummyChunk(src), getRawOrDummyChunk(src_offs), getRawOrDummyChunk(src_counts), getRawOrDummyChunk(dst), dst_off, dst_count);
     }
 
@@ -308,11 +301,6 @@
         else {
             finish nativeScatterv(id, role, root, src, src_offs, src_counts, dst, dst_off, dst_count);
         }
-=======
-    	if(role == root) assert (src != null && src_offs != null && src_counts != null);
-    	else assert (dst != null);
-        finish nativeScatterv(id, role, root, getRawOrDummyChunk(src), getRawOrDummyChunk(src_offs), getRawOrDummyChunk(src_counts), getRawOrDummyChunk(dst), dst_off, dst_count);
->>>>>>> 219cce22
     }
 
     private static def nativeScatterv[T] (id:Int, role:Int, root:Int, src:IndexedMemoryChunk[T], src_offs:IndexedMemoryChunk[Int], src_counts:IndexedMemoryChunk[Int], dst:IndexedMemoryChunk[T], dst_off:Int, dst_count:Int) : void {
@@ -372,7 +360,6 @@
      * @param count The number of elements being transferred
      */
     public def gather[T] (role:Int, root:Int, src:Array[T], src_off:Int, dst:Array[T], dst_off:Int, count:Int) : void {
-<<<<<<< HEAD
         gather(id, role, root, src.raw(), src_off, getRawOrDummyChunk(dst), dst_off, count);
     }
 
@@ -402,14 +389,6 @@
         else {
             finish nativeGather(id, role, root, src, src_off, dst, dst_off, count);
         }
-=======
-    	if(role == root) {
-    		assert (dst != null);
-    		assert (dst.size >= count * size());
-    	}
-    	assert (src.size >= count);
-        finish nativeGather(id, role, root, src.raw(), src_off, getRawOrDummyChunk(dst), dst_off, count);
->>>>>>> 219cce22
     }
 
     private static def nativeGather[T] (id:Int, role:Int, root:Int, src:IndexedMemoryChunk[T], src_off:Int, dst:IndexedMemoryChunk[T], dst_off:Int, count:Int) : void {
@@ -480,7 +459,7 @@
      *
      * @param dst_counts The numbers of elements being transferred
      */
-<<<<<<< HEAD
+
     public def gatherv[T] (role:Int, root:Int, src:Array[T], src_off:Int, src_count:Int, dst:Array[T], dst_offs:Array[Int], dst_counts:Array[Int]) : void {
         gatherv(id, role, root, getRawOrDummyChunk(src), src_off, src_count, getRawOrDummyChunk(dst), getRawOrDummyChunk(dst_offs), getRawOrDummyChunk(dst_counts));
     }
@@ -509,11 +488,6 @@
         else {
             finish nativeGatherv(id, role, root, src, src_off, src_count, dst, dst_offs, dst_counts);
         }
-=======
-    public def gatherv[T] (role :Int, root :Int, src :Array[T], src_off :Int, src_count :Int, dst :Array[T], dst_offs :Array[Int], dst_counts :Array[Int]) : void {
-    	if(role == root) assert (dst != null && dst_offs != null && dst_counts != null);
-        finish nativeGatherv(id, role, root, src.raw(), src_off, src_count, getRawOrDummyChunk(dst), getRawOrDummyChunk(dst_offs), getRawOrDummyChunk(dst_counts));
->>>>>>> 219cce22
     }
 
     private static def nativeGatherv[T] (id:Int, role:Int, root:Int, src:IndexedMemoryChunk[T], src_off:Int, src_count:Int, dst:IndexedMemoryChunk[T], dst_offs:IndexedMemoryChunk[Int], dst_counts:IndexedMemoryChunk[Int]) : void {
@@ -558,7 +532,6 @@
      * @param count The number of elements being transferred
      */
     public def bcast[T] (role:Int, root:Int, src:Array[T], src_off:Int, dst:Array[T], dst_off:Int, count:Int) : void {
-<<<<<<< HEAD
         bcast(id, role, root, getRawOrDummyChunk(src), src_off, dst.raw(), dst_off, count);
     }
 
@@ -584,11 +557,6 @@
         else {
             finish nativeBcast(id, role, root, src, src_off, dst, dst_off, count);
         }
-=======
-    	if(role == root) assert (src != null);
-    	else assert (dst != null);
-        finish nativeBcast(id, role, root, getRawOrDummyChunk(src), src_off, getRawOrDummyChunk(dst), dst_off, count);
->>>>>>> 219cce22
     }
 
     private static def nativeBcast[T] (id:Int, role:Int, root:Int, src:IndexedMemoryChunk[T], src_off:Int, dst:IndexedMemoryChunk[T], dst_off:Int, count:Int) : void {
@@ -604,15 +572,10 @@
         return dst_raw(0);
     }
 
-<<<<<<< HEAD
     public def bcast[T] (role:Int, root:Int, src:Array[T], count:Int) {
     	val dst_raw = IndexedMemoryChunk.allocateUninitialized[T](count);
         bcast(id, role, root, getRawOrDummyChunk(src), 0, dst_raw, 0, count);
         return new Array[T](dst_raw);
-=======
-    public def bcast[T] (role:Int, root:Int, buf :Array[T], count:Int) {
-        finish nativeBcast(id, role, root, buf.raw(), 0, buf.raw(), 0, count);
->>>>>>> 219cce22
     }
 
     public def allgather1[T] (role:Int, src:T) {
