--- conflicted
+++ resolved
@@ -14,24 +14,11 @@
 import x10.compiler.Pragma;
 import x10.compiler.Inline;
 import x10.compiler.Native;
-<<<<<<< HEAD
+
 import x10.compiler.NativeRep;
 import x10.compiler.StackAllocate;
-
 import x10.lang.Zero;
 
-import x10.util.concurrent.AtomicInteger;
-
-/** Interface to low level collective operations.  A team is a collection of
- * activities that work together by simultaneously doing 'collective
- * operations', expressed as calls to methods in the Team struct.  Each member
- * of the team identifies itself using the 'role' integer, which is a value
- * from 0 to team.size() - 1.  Each member can only live at a particular place,
- * which is indicated by the user when the Team is created.
- */
-public class Team {
-
-=======
 import x10.util.concurrent.AtomicInteger;
 import x10.util.concurrent.Lock;
 import x10.util.Pair;
@@ -42,9 +29,13 @@
  * A team is a collection of activities that work together by simultaneously 
  * doing 'collective operations', expressed as calls to methods in the Team struct.
  * All methods are blocking operations.
+
+ * Each member of the team identifies itself using the 'role' integer, which is a value
+ * from 0 to team.size() - 1.  Each member can only live at a particular place,
+ * which is indicated by the user when the Team is created.
+
  */
 public struct Team {
->>>>>>> 179b9e2a
     private static struct DoubleIdx(value:Double, idx:Int) {}
     private static val DEBUG:Boolean = false;
     private static val DEBUGINTERNALS:Boolean = false;
@@ -56,7 +47,6 @@
     @Native("c++", "false") // was true
     public static native def useProbeNotSleep():Boolean;
 
-<<<<<<< HEAD
     private static isDebug = System.getenv().containsKey("X10_TEAM_DEBUG");
 	public static @Inline def debugln(pkg:String, str: String) {
         if (isDebug) {
@@ -66,98 +56,150 @@
 		}
 	}
 
-    /** A team that has one member at each place.
-     */
-    public static WORLD = new Team(0, new Array[Place](PlaceGroup.WORLD.numPlaces(), (i:Int)=>PlaceGroup.WORLD(i)));
-
-    /** The underlying representation of a team's identity.
-     */
-    private id: Int;
-    transient private var members: Array[Place](1);
-    transient private var roleHere: Array[Int](1);
-
-    private static def nativeMembers(id:Int, result:IndexedMemoryChunk[Int]) : void {
-        //@Native("java", "x10.x10rt.TeamSupport.nativeSplit(id, role, color, new_role, result);")
-        @Native("c++", "x10rt_team_members(id, (x10rt_place*)result->raw());") {}
-    }
-
-    private static def role(places:Array[Place](1), place:Place) {
-        val role = new ArrayBuilder[Int]();
-        for ([p] in places) {
-            if (places(p) == place)
-                role.add(p);
-        }
-        return role.result();    
-    }
-    
-    private def setupMembers() {
-    	val numMembers = size();
-    	val membersimc = IndexedMemoryChunk.allocateUninitialized[Int](numMembers);
-    	nativeMembers(id, membersimc);
-    	members = new Array[Place](numMembers,  (i :Int) => Place(membersimc(i)));
-    	roleHere = role(members, here);
-    }
-
-    /** Returns the id of the team.
-     */
-    public def id() = id;
-
     /** Returns the places of the team.
      */
     public def places() {
-    	if(members == null) setupMembers();
-    	return members;
+    	//if(members == null) setupMembers();
+        val members = new RailBuilder[Place]();
+        for (p in Team.state(id).places) {
+            members.add(p);
+        }
+    	return members.result();
     }
 
     /** Returns the role of here
      */
-    public def role() : Array[Int](1) {
-    	if(members == null) setupMembers();
-    	return roleHere;
+    public def role() : Rail[Int] {
+    	//if(members == null) setupMembers();
+    	return role(Team.state(id).places, here);
+    }
+    private static def role(places:PlaceGroup, place:Place) {
+        val role = new RailBuilder[Int]();
+        //for ([p] in places) {
+        var i : Int = 0n;
+        for(p in places){
+            //if (places(p) == place)
+            if (p == place)
+                //role.add(p as Int);
+                role.add(i as Int);
+            i++;
+        }
+        return role.result();    
     }
 
     /** Returns the PlaceGroup of the places of the team.
      */
     public def placeGroup() : PlaceGroup = {
-        return new OrderedPlaceGroup(places());
+        return Team.state(id).places;
     }
 
     /** Returns the place corresponding to the given role.
      * @param role Our role in this team
      */
     public def place(role:Int) : Place = places()(role);
-
-    /** Returns the role corresponding to the given place.
-     * @param place Place in this team
-     */
-    public def role(place:Place) : Array[Int](1) = {
-        return role(places(), place);
-    }
-    
-    private def this (id:Int, places:Array[Place](1)) {
-        val pg = new OrderedPlaceGroup(places);
-        this.id = id;
-        members = places;
-        roleHere = role(members, here);
-    }
-
-    /** Create a team by defining the place where each member lives.  This would usually be called before creating an async for each member of the team.
-     * @param places The place of each member
-     */
-    public def this (places :Array[Place](1)) {
-       val result = IndexedMemoryChunk.allocateUninitialized[Int](1);
-       finish nativeMake(places.raw(), places.size, result);
-       id = result(0);
-    	members = new Array[Place](places);
-    	roleHere = role(members, here);
-    }
-
-    private static def nativeMake (places:IndexedMemoryChunk[Place], count:Int, result:IndexedMemoryChunk[Int]) : void {
-        Runtime.increaseParallelism();
-        @Native("java", "x10.x10rt.TeamSupport.nativeMake(places, count, result);")
-    	@Native("c++", "x10rt_team_new(count, (x10rt_place*)places->raw(), x10aux::coll_handler2, x10aux::coll_enter2(result->raw()));") {}
-        Runtime.decreaseParallelism(1);
-=======
+//
+//<<<<<<< HEAD
+//    private static isDebug = System.getenv().containsKey("X10_TEAM_DEBUG");
+//	public static @Inline def debugln(pkg:String, str: String) {
+//        if (isDebug) {
+//		//@Ifdef("DEBUGPRINT")
+//			Console.OUT.println("" + Timer.milliTime() + ":Place " + here.id + ":Worker " + Runtime.workerId() + ":" + pkg + ": " + str);
+//			Console.OUT.flush();
+//		}
+//	}
+//
+//    /** A team that has one member at each place.
+//     */
+//    public static WORLD = new Team(0, new Array[Place](PlaceGroup.WORLD.numPlaces(), (i:Int)=>PlaceGroup.WORLD(i)));
+//
+//    /** The underlying representation of a team's identity.
+//     */
+//    private id: Int;
+//    transient private var members: Array[Place](1);
+//    transient private var roleHere: Array[Int](1);
+//
+//    private static def nativeMembers(id:Int, result:IndexedMemoryChunk[Int]) : void {
+//        //@Native("java", "x10.x10rt.TeamSupport.nativeSplit(id, role, color, new_role, result);")
+//        @Native("c++", "x10rt_team_members(id, (x10rt_place*)result->raw());") {}
+//    }
+//
+//    private static def role(places:Array[Place](1), place:Place) {
+//        val role = new ArrayBuilder[Int]();
+//        for ([p] in places) {
+//            if (places(p) == place)
+//                role.add(p);
+//        }
+//        return role.result();    
+//    }
+//    
+//    private def setupMembers() {
+//    	val numMembers = size();
+//    	val membersimc = IndexedMemoryChunk.allocateUninitialized[Int](numMembers);
+//    	nativeMembers(id, membersimc);
+//    	members = new Array[Place](numMembers,  (i :Int) => Place(membersimc(i)));
+//    	roleHere = role(members, here);
+//    }
+//
+//    /** Returns the id of the team.
+//     */
+//    public def id() = id;
+//
+//    /** Returns the places of the team.
+//     */
+//    public def places() {
+//    	if(members == null) setupMembers();
+//    	return members;
+//    }
+//
+//    /** Returns the role of here
+//     */
+//    public def role() : Array[Int](1) {
+//    	if(members == null) setupMembers();
+//    	return roleHere;
+//    }
+//
+//    /** Returns the PlaceGroup of the places of the team.
+//     */
+//    public def placeGroup() : PlaceGroup = {
+//        return new OrderedPlaceGroup(places());
+//    }
+//
+//    /** Returns the place corresponding to the given role.
+//     * @param role Our role in this team
+//     */
+//    public def place(role:Int) : Place = places()(role);
+//
+//    /** Returns the role corresponding to the given place.
+//     * @param place Place in this team
+//     */
+//    public def role(place:Place) : Array[Int](1) = {
+//        return role(places(), place);
+//    }
+//    
+//    private def this (id:Int, places:Array[Place](1)) {
+//        val pg = new OrderedPlaceGroup(places);
+//        this.id = id;
+//        members = places;
+//        roleHere = role(members, here);
+//    }
+//
+//    /** Create a team by defining the place where each member lives.  This would usually be called before creating an async for each member of the team.
+//     * @param places The place of each member
+//     */
+//    public def this (places :Array[Place](1)) {
+//       val result = IndexedMemoryChunk.allocateUninitialized[Int](1);
+//       finish nativeMake(places.raw(), places.size, result);
+//       id = result(0);
+//    	members = new Array[Place](places);
+//    	roleHere = role(members, here);
+//    }
+//
+//    private static def nativeMake (places:IndexedMemoryChunk[Place], count:Int, result:IndexedMemoryChunk[Int]) : void {
+//        Runtime.increaseParallelism();
+//        @Native("java", "x10.x10rt.TeamSupport.nativeMake(places, count, result);")
+//    	@Native("c++", "x10rt_team_new(count, (x10rt_place*)places->raw(), x10aux::coll_handler2, x10aux::coll_enter2(result->raw()));") {}
+//        Runtime.decreaseParallelism(1);
+//=======
     /** A team that has one member at each place. */
     public static val WORLD = Team(0n, PlaceGroup.WORLD, here.id());
     
@@ -255,7 +297,7 @@
     private static def nativeCollectiveSupport() : Int {
     	@Native("java", "return x10.x10rt.X10RT.collectiveSupport();")
     	@Native("c++", "return x10rt_coll_support();") { return -1n; }
->>>>>>> 179b9e2a
+//>>>>>>> mergeSvn
     }
 
     /** Returns the number of places in the team.
@@ -287,7 +329,7 @@
     	}
     	else {
             if (DEBUG) Runtime.println(here + " entering Team.x10 barrier on team "+id);
-    	    state(id).collective_impl[Int](LocalTeamState.COLL_BARRIER, Place.FIRST_PLACE, null, 0, null, 0, 0, 0n);
+    	    state(id).collective_impl[Int](LocalTeamState.COLL_BARRIER, 0, null, 0, null, 0, 0, 0n);
     	}
         if (DEBUG) Runtime.println(here + " leaving barrier of team "+id);
     }
@@ -320,46 +362,15 @@
      *
      * @param count The number of elements being transferred
      */
-<<<<<<< HEAD
-    public def scatter[T] (role:Int, root:Int, src:Array[T], src_off:Int, dst:Array[T], dst_off:Int, count:Int) : void {
-        scatter(id, role, root, getRawOrDummyChunk(src), src_off, dst.raw(), dst_off, count);
-    }
-
-    public def scatter[T] (id:Int, role:Int, root:Int, src:IndexedMemoryChunk[T], src_off:Int, dst:IndexedMemoryChunk[T], dst_off:Int, count:Int) : void {
-        if (needToSerialize[T]()) {
-            if (role == root) {
-                val places = size();
-                val src_offs = new Array[Int](places, (i :Int) => i * count);
-                val src_counts = new Array[Int](places, count);
-                val ser_offs = new Array[Int](places);
-                val ser_counts = new Array[Int](places);
-                val ser_src = ParallelSerialization.serialize(src, src_offs.raw(), src_counts.raw(), ser_offs.raw(), ser_counts.raw());
-                val deser_counts = scatter[Int](role, root, ser_counts, 1);
-                val deser_dst = new Array[Byte](deser_counts(0));
-                finish nativeScatterv(id, role, root, ser_src, ser_offs.raw(), ser_counts.raw(), deser_dst.raw(), 0, deser_counts(0));
-                ParallelSerialization.deserialize(dst, dst_off, count, deser_dst.raw(), 0, deser_counts(0));
-            }
-            else {
-                val deser_counts = scatter[Int](role, root, null, 1);
-                val deser_dst = new Array[Byte](deser_counts(0));
-                finish nativeScatterv(id, role, root, dummyChunk[Byte](), dummyChunk[Int](), dummyChunk[Int](), deser_dst.raw(), 0, deser_counts(0));
-                ParallelSerialization.deserialize(dst, dst_off, count, deser_dst.raw(), 0, deser_counts(0));
-            }
-        }
-        else {
-            finish nativeScatter(id, role, root, src, src_off, dst, dst_off, count);
-        }
-=======
-    public def scatter[T] (root:Place, src:Rail[T], src_off:Long, dst:Rail[T], dst_off:Long, count:Long) : void {
+    public def scatter[T] (root:Int, src:Rail[T], src_off:Long, dst:Rail[T], dst_off:Long, count:Long) : void {
         if (collectiveSupportLevel == X10RT_COLL_ALLNONBLOCKINGCOLLECTIVES)
-            finish nativeScatter(id, id==0n?here.id() as Int:Team.roles(id), root.id() as Int, src, src_off as Int, dst, dst_off as Int, count as Int);
+            finish nativeScatter(id, id==0n?here.id() as Int:Team.roles(id), root, src, src_off as Int, dst, dst_off as Int, count as Int);
         else if (collectiveSupportLevel == X10RT_COLL_ALLBLOCKINGCOLLECTIVES || collectiveSupportLevel == X10RT_COLL_NONBLOCKINGBARRIER) {
             barrier();
-            finish nativeScatter(id, id==0n?here.id() as Int:Team.roles(id), root.id() as Int, src, src_off as Int, dst, dst_off as Int, count as Int);
+            finish nativeScatter(id, id==0n?here.id() as Int:Team.roles(id), root, src, src_off as Int, dst, dst_off as Int, count as Int);
         }
     	else
-    	    state(id).collective_impl[T](LocalTeamState.COLL_SCATTER, root, src, src_off, dst, dst_off, count, 0n);
->>>>>>> 179b9e2a
+    	    state(id).collective_impl[T](LocalTeamState.COLL_SCATTER, root as Long, src, src_off, dst, dst_off, count, 0n);
     }
 
     private static def nativeScatter[T] (id:Int, role:Int, root:Int, src:Rail[T], src_off:Int, dst:Rail[T], dst_off:Int, count:Int) : void {
@@ -367,15 +378,16 @@
         @Native("c++", "x10rt_scatter(id, role, root, &src->raw[src_off], &dst->raw[dst_off], sizeof(TPMGL(T)), count, ::x10aux::coll_handler, ::x10aux::coll_enter());") {}
     }
     
-    private static def dummyChunk[T]() { return IndexedMemoryChunk.allocateUninitialized[T](0); }; 
-
-    private static def getRawOrDummyChunk[T](arr: Array[T]) {
-        if (arr == null)
-            return dummyChunk[T]();
-        else
-            return arr.raw();
-    };
-    
+    //private static def dummyChunk[T]() { return IndexedMemoryChunk.allocateUninitialized[T](0); }; 
+
+    //private static def getRawOrDummyChunk[T](arr: Array[T]) {
+    //    if (arr == null)
+    //        return dummyChunk[T]();
+    //    else
+    //        return arr.raw();
+    //};
+    //
+
     /** Scatters the given array, called by the root.  Blocks until all members have received their part of root's array.
      * Each member receives a contiguous and distinct portion of the src array.
      * src should be structured so that the portions are sorted in ascending
@@ -396,327 +408,327 @@
      * @return received array
      *
      */
-    public def scatter[T] (role:Int, root:Int, src:Array[T], count:Int) {
+    public def scatter[T] (role:Int, root:Int, src:Rail[T], count:Int){T haszero}{
     	assert (role != root || src != null);
-        val dst_raw = IndexedMemoryChunk.allocateUninitialized[T](count);
-        scatter(id, role, root, getRawOrDummyChunk(src), 0, dst_raw, 0, count);
-        return new Array[T](dst_raw);
-    }
-
-
-    /** Almost same as scatter except for permitting messages to have different sizes.
-     *
-     * @see #scatter
-
-     * @param role Our role in the team
+        val dst_raw = new Rail[T](count);
+        scatter(root, src, 0, dst_raw, 0, count as Long);
+        return new Rail[T](dst_raw);
+    }
+
+
+//    /** Almost same as scatter except for permitting messages to have different sizes.
+//     *
+//     * @see #scatter
+//
+//     * @param role Our role in the team
+//     *
+//     * @param root The member who is supplying the data
+//     *
+//     * @param src The data that will be sent (will only be used by the root
+//     * member)
+//     *
+//     * @param src_offs The offsets into src at which to start reading
+//     *
+//     * @param src_counts The numbers of elements being sent
+//     * 
+//     * @param dst The rail into which the data will be received for this member
+//     *
+//     * @param dst_off The offset into dst at which to start writing
+//     *
+//     * @param dst_count The numbers of elements being received
+//     */
+//    public def scatterv[T] (role:Int, root:Int, src:Array[T], src_offs:Array[Int], src_counts:Array[Int], dst:Array[T], dst_off:Int, dst_count:Int) : void {
+//        scatterv(id, role, root, getRawOrDummyChunk(src), getRawOrDummyChunk(src_offs), getRawOrDummyChunk(src_counts), getRawOrDummyChunk(dst), dst_off, dst_count);
+//    }
+//
+//    public def scatterv[T] (id:Int, role:Int, root:Int, src:IndexedMemoryChunk[T], src_offs:IndexedMemoryChunk[Int], src_counts:IndexedMemoryChunk[Int], dst:IndexedMemoryChunk[T], dst_off:Int, dst_count:Int) : void {
+//        if (needToSerialize[T]()) {
+//            if (role == root) {
+//                val places = size();
+//                val ser_offs = new Array[Int](places);
+//                val ser_counts = new Array[Int](places);
+//                val ser_src = ParallelSerialization.serialize(src, src_offs, src_counts, ser_offs.raw(), ser_counts.raw());
+//                val deser_counts = scatter[Int](role, root, ser_counts, 1);
+//                val deser_dst = new Array[Byte](deser_counts(0));
+//                finish nativeScatterv(id, role, root, ser_src, ser_offs.raw(), ser_counts.raw(), deser_dst.raw(), 0, deser_counts(0));
+//                ParallelSerialization.deserialize(dst, dst_off, dst_count, deser_dst.raw(), 0, deser_counts(0));
+//            }
+//            else {
+//                val deser_counts = scatter[Int](role, root, null, 1);
+//                val deser_dst = new Array[Byte](deser_counts(0));
+//                finish nativeScatterv(id, role, root, dummyChunk[Byte](), dummyChunk[Int](), dummyChunk[Int](), deser_dst.raw(), 0, deser_counts(0));
+//                ParallelSerialization.deserialize(dst, dst_off, dst_count, deser_dst.raw(), 0, deser_counts(0));
+//            }
+//        }
+//        else {
+//            finish nativeScatterv(id, role, root, src, src_offs, src_counts, dst, dst_off, dst_count);
+//        }
+//    }
+//
+//    private static def nativeScatterv[T] (id:Int, role:Int, root:Int, src:IndexedMemoryChunk[T], src_offs:IndexedMemoryChunk[Int], src_counts:IndexedMemoryChunk[Int], dst:IndexedMemoryChunk[T], dst_off:Int, dst_count:Int) : void {
+//        @Native("java", "x10.x10rt.TeamSupport.nativeScatterV(id, role, root, src, src_offs, src_counts, dst, dst_off, dst_count);")
+//        @Native("c++", "x10rt_scatterv(id, role, root, src->raw(), src_offs->raw(), src_counts->raw(), &dst->raw()[dst_off], dst_count, sizeof(TPMGL(T)), x10aux::coll_handler, x10aux::coll_enter());") {}
+//    }
+//    
+//    /** Almost same as scatter except for permitting messages to have different sizes.
+//     * The received array is structured so that the portions are sorted in ascending
+//     * order, e.g., the first member gets the portion at the head of sbuf, and the
+//     * last member gets the last portion.
+//     *
+//     * @see #scatterv
+//     *
+//     * @param role Our role in the team
+//     *
+//     * @param root The member who is supplying the data
+//     *
+//     * @param src The data that will be sent 
+//     *
+//     * @param src_offs The offsets into src at which to start reading
+//     *
+//     * @param src_counts The numbers of elements being sent
+//     *
+//     * @param dst_count The numbers of elements being received
+//     *
+//     * @return received array
+//     */
+//    public def scatterv[T] (role:Int, root:Int, src:Array[T], src_counts:Array[Int], src_offs:Array[Int], dst_count:Int) {
+//        assert(role != root || src_counts.size == size());
+//        assert(role != root || src_offs.size == size());
+//        val dst = new Array[T](IndexedMemoryChunk.allocateUninitialized[T](dst_count));
+//        scatterv(role, root, src, src_offs, src_counts, dst, 0, dst_count);
+//        return dst;
+//    }
+//
+//    /** Blocks until the root have received each part of all member's array.
+//     * Each member sends a contiguous and distinct portion of the src array.
+//     * dst will be structured so that the portions are sorted in ascending
+//     * order, e.g., the first member gets the portion at offset src_off of sbuf, and the
+//     * last member gets the last portion.
+//     *
+//     * @param role Our role in the team
+//     *
+//     * @param root The member who is receiving the data
+//     *
+//     * @param src The data that will be sent 
+//     *
+//     * @param src_off The offset into src at which to start reading
+//     *
+//     * @param dst The rail into which the data will be received (will only be used by the root
+//     * member)
+//     *
+//     * @param dst_off The offset into dst at which to start writing (will only be used by the root
+//     * member)
+//     *
+//     * @param count The number of elements being transferred
+//     */
+//    public def gather[T] (role:Int, root:Int, src:Array[T], src_off:Int, dst:Array[T], dst_off:Int, count:Int) : void {
+//        gather(id, role, root, src.raw(), src_off, getRawOrDummyChunk(dst), dst_off, count);
+//    }
+//
+//    public def gather[T] (id:Int, role:Int, root:Int, src:IndexedMemoryChunk[T], src_off:Int, dst:IndexedMemoryChunk[T], dst_off:Int, count:Int) : void {
+//        if (needToSerialize[T]()) {
+//            if (role == root) {
+//                val places = size();
+//                val ser_src = ParallelSerialization.serialize(src, src_off, count);
+//                val ser_count = ser_src.length();
+//                val deser_counts = gather1[Int](role, root, ser_count);
+//                val deser_offs = new Array[Int](places+1);
+//                deser_offs(0) = 0;
+//                for (i in 0..(places-1)) deser_offs(i+1) = deser_counts(i) + deser_offs(i);
+//                val deser_dst = new Array[Byte](deser_offs(places));
+//                finish nativeGatherv(id, role, root, ser_src, 0, ser_count, deser_dst.raw(), deser_offs.raw(), deser_counts.raw());
+//                val dst_counts = new Array[Int](places, count);
+//                val dst_offs = new Array[Int](places, (i :Int) => i * count);
+//                ParallelSerialization.deserialize(dst, dst_offs.raw(), dst_counts.raw(), deser_dst.raw(), deser_offs.raw(), deser_counts.raw());
+//            }
+//            else {
+//                val ser_src = ParallelSerialization.serialize(src, src_off, count);
+//                val ser_count = ser_src.length();
+//                val deser_counts = gather1[Int](role, root, ser_count);
+//                finish nativeGatherv(id, role, root, ser_src, 0, ser_count, dummyChunk[Byte](), dummyChunk[Int](), dummyChunk[Int]());
+//            }
+//        }
+//        else {
+//            finish nativeGather(id, role, root, src, src_off, dst, dst_off, count);
+//        }
+//    }
+//
+//    private static def nativeGather[T] (id:Int, role:Int, root:Int, src:IndexedMemoryChunk[T], src_off:Int, dst:IndexedMemoryChunk[T], dst_off:Int, count:Int) : void {
+//        @Native("java", "x10.x10rt.TeamSupport.nativeGather(id, role, root, src, src_off, dst, dst_off, count);")
+//        @Native("c++", "x10rt_gather(id, role, root, &src->raw()[src_off], &dst->raw()[dst_off], sizeof(TPMGL(T)), count, x10aux::coll_handler, x10aux::coll_enter());") {}
+//    }
+//
+//    /** Gathers the given array.
+//     * Blocks until the root have received each part of all member's array.
+//     * Each member sends a contiguous and distinct portion of the src array.
+//     * dst will be structured so that the portions are sorted in ascending
+//     * order, e.g., the first member gets the portion at offset src_off of sbuf, and the
+//     * last member gets the last portion.
+//     *
+//     * @see #gather
+//     *
+//     * @param role Our role in the team
+//     *
+//     * @param root The member who is receiving the data
+//     *
+//     * @param src The data that will be sent 
+//     *
+//     * @param count The number of elements being transferred
+//     *
+//     * @return received array
+//     */
+//    public def gather[T] (role:Int, root:Int, src:Array[T], count:Int) {
+//        val dst = (role == root) ? new Array[T](IndexedMemoryChunk.allocateUninitialized[T](count * size())) : null;
+//        gather(role, root, src, 0, dst, 0, count);
+//        return dst;
+//    }
+//
+//    /** Almost same as gather except that each member sends one data.
+//     *
+//     * @param role Our role in the team
+//     *
+//     * @param root The member who is receiving the data
+//     *
+//     * @param src The data that will be sent 
+//     *
+//     * @param count The number of elements being transferred
+//     */
+//    public def gather1[T] (role:Int, root:Int, src:T) {T haszero} : Array[T](1) {
+//        val src_raw = IndexedMemoryChunk.allocateUninitialized[T](1);
+//        src_raw(0) = src;
+//        val dst : Array[T](1) = new Array[T](IndexedMemoryChunk.allocateUninitialized[T](role == root ? size() : 0)) ;
+//        gather(role, root, new Array[T](src_raw), 0, dst, 0, 1);
+//        return dst;
+//    }
+//
+//    /** Almost same as gather except for permitting messages to have different sizes.
+//     *
+//     * @param role Our role in the team
+//     *
+//     * @param root The member who is receiving the data
+//     *
+//     * @param src The data that will be sent 
+//     *
+//     * @param src_off The offset into src at which to start reading
+//     *
+//     * @param src_count The numbers of elements being sent
+//     * 
+//     * @param dst The rail into which the data will be received (will only be used by the root
+//     * member)
+//     *
+//     * @param dst_offs The offsets into dst at which to start writing (will only be used by the root
+//     * member)
+//     *
+//     * @param dst_counts The numbers of elements being transferred
+//     */
+//
+//    public def gatherv[T] (role:Int, root:Int, src:Array[T], src_off:Int, src_count:Int, dst:Array[T], dst_offs:Array[Int], dst_counts:Array[Int]) : void {
+//        gatherv(id, role, root, getRawOrDummyChunk(src), src_off, src_count, getRawOrDummyChunk(dst), getRawOrDummyChunk(dst_offs), getRawOrDummyChunk(dst_counts));
+//    }
+//
+//    public def gatherv[T] (id:Int, role:Int, root:Int, src:IndexedMemoryChunk[T], src_off:Int, src_count:Int, dst:IndexedMemoryChunk[T], dst_offs:IndexedMemoryChunk[Int], dst_counts:IndexedMemoryChunk[Int]) : void {
+//        if (needToSerialize[T]()) {
+//            if (role == root) {
+//                val places = size();
+//                val ser_src = ParallelSerialization.serialize(src, src_off, src_count);
+//                val ser_count = ser_src.length();
+//                val deser_counts = gather1[Int](role, root, ser_count);
+//                val deser_offs = new Array[Int](places+1);
+//                deser_offs(0) = 0;
+//                for (i in 0..(places-1)) deser_offs(i+1) = deser_counts(i) + deser_offs(i);
+//                val deser_dst = new Array[Byte](deser_offs(places));
+//                finish nativeGatherv(id, role, root, ser_src, 0, ser_count, deser_dst.raw(), deser_offs.raw(), deser_counts.raw());
+//                ParallelSerialization.deserialize(dst, dst_offs, dst_counts, deser_dst.raw(), deser_offs.raw(), deser_counts.raw());
+//            }
+//            else {
+//                val ser_src = ParallelSerialization.serialize(src, src_off, src_count);
+//                val ser_count = ser_src.length();
+//                val deser_counts = gather1[Int](role, root, ser_count);
+//                finish nativeGatherv(id, role, root, ser_src, 0, ser_count, dummyChunk[Byte](), dummyChunk[Int](), dummyChunk[Int]());
+//            }
+//        }
+//        else {
+//            finish nativeGatherv(id, role, root, src, src_off, src_count, dst, dst_offs, dst_counts);
+//        }
+//    }
+//
+//    private static def nativeGatherv[T] (id:Int, role:Int, root:Int, src:IndexedMemoryChunk[T], src_off:Int, src_count:Int, dst:IndexedMemoryChunk[T], dst_offs:IndexedMemoryChunk[Int], dst_counts:IndexedMemoryChunk[Int]) : void {
+//        @Native("java", "x10.x10rt.TeamSupport.nativeGatherV(id, role, root, src, src_off, src_count, dst, dst_offs, dst_counts);")
+//        @Native("c++", "x10rt_gatherv(id, role, root, &src->raw()[src_off], src_count, dst->raw(), dst_offs->raw(), dst_counts->raw(), sizeof(TPMGL(T)), x10aux::coll_handler, x10aux::coll_enter());") {}
+//    }
+//
+//    public def gatherv[T] (role:Int, root:Int, src:Array[T], dst_offs:Array[Int], dst_counts:Array[Int] ) {
+//        val dst = (role == root) ? new Array[T](IndexedMemoryChunk.allocateUninitialized[T](dst_counts.reduce((x:Int, y:Int)=>x+y, 0))) : null;
+//        gatherv(role, root, src, 0, src.size, dst, dst_offs, dst_counts);
+//        return dst;
+//    }
+//
+//    private static def countsToOffs (counts:Array[Int](1)) {
+//    	val acc = counts.scan((x:Int, y:Int)=> x+y, 0);
+//    	return new Array[Int](counts.size, (i:Int)=>(i==0) ? 0 : acc(i-1));
+//    }
+//    
+//    public def gatherv[T] (role:Int, root:Int, src:Array[T], dst_counts:Array[Int](1) ) {
+//        if (role == root) {
+//            val dst_offs = countsToOffs(dst_counts);
+//            return gatherv[T](role, root, src, dst_offs, dst_counts);
+//        } else {
+//            return gatherv[T](role, root, src, null, null);
+//        }
+//    }
+
+    /** Blocks until all members have received root's array.
      *
      * @param root The member who is supplying the data
      *
-     * @param src The data that will be sent (will only be used by the root
-     * member)
-     *
-     * @param src_offs The offsets into src at which to start reading
-     *
-     * @param src_counts The numbers of elements being sent
-     * 
+     * @param src The data that will be sent (will only be used by the root member)
+     *
+     * @param src_off The offset into src at which to start reading
+     *
      * @param dst The rail into which the data will be received for this member
      *
      * @param dst_off The offset into dst at which to start writing
-     *
-     * @param dst_count The numbers of elements being received
-     */
-    public def scatterv[T] (role:Int, root:Int, src:Array[T], src_offs:Array[Int], src_counts:Array[Int], dst:Array[T], dst_off:Int, dst_count:Int) : void {
-        scatterv(id, role, root, getRawOrDummyChunk(src), getRawOrDummyChunk(src_offs), getRawOrDummyChunk(src_counts), getRawOrDummyChunk(dst), dst_off, dst_count);
-    }
-
-    public def scatterv[T] (id:Int, role:Int, root:Int, src:IndexedMemoryChunk[T], src_offs:IndexedMemoryChunk[Int], src_counts:IndexedMemoryChunk[Int], dst:IndexedMemoryChunk[T], dst_off:Int, dst_count:Int) : void {
-        if (needToSerialize[T]()) {
-            if (role == root) {
-                val places = size();
-                val ser_offs = new Array[Int](places);
-                val ser_counts = new Array[Int](places);
-                val ser_src = ParallelSerialization.serialize(src, src_offs, src_counts, ser_offs.raw(), ser_counts.raw());
-                val deser_counts = scatter[Int](role, root, ser_counts, 1);
-                val deser_dst = new Array[Byte](deser_counts(0));
-                finish nativeScatterv(id, role, root, ser_src, ser_offs.raw(), ser_counts.raw(), deser_dst.raw(), 0, deser_counts(0));
-                ParallelSerialization.deserialize(dst, dst_off, dst_count, deser_dst.raw(), 0, deser_counts(0));
-            }
-            else {
-                val deser_counts = scatter[Int](role, root, null, 1);
-                val deser_dst = new Array[Byte](deser_counts(0));
-                finish nativeScatterv(id, role, root, dummyChunk[Byte](), dummyChunk[Int](), dummyChunk[Int](), deser_dst.raw(), 0, deser_counts(0));
-                ParallelSerialization.deserialize(dst, dst_off, dst_count, deser_dst.raw(), 0, deser_counts(0));
-            }
-        }
-        else {
-            finish nativeScatterv(id, role, root, src, src_offs, src_counts, dst, dst_off, dst_count);
-        }
-    }
-
-    private static def nativeScatterv[T] (id:Int, role:Int, root:Int, src:IndexedMemoryChunk[T], src_offs:IndexedMemoryChunk[Int], src_counts:IndexedMemoryChunk[Int], dst:IndexedMemoryChunk[T], dst_off:Int, dst_count:Int) : void {
-        @Native("java", "x10.x10rt.TeamSupport.nativeScatterV(id, role, root, src, src_offs, src_counts, dst, dst_off, dst_count);")
-        @Native("c++", "x10rt_scatterv(id, role, root, src->raw(), src_offs->raw(), src_counts->raw(), &dst->raw()[dst_off], dst_count, sizeof(TPMGL(T)), x10aux::coll_handler, x10aux::coll_enter());") {}
-    }
-    
-    /** Almost same as scatter except for permitting messages to have different sizes.
-     * The received array is structured so that the portions are sorted in ascending
-     * order, e.g., the first member gets the portion at the head of sbuf, and the
-     * last member gets the last portion.
-     *
-     * @see #scatterv
-     *
-     * @param role Our role in the team
-     *
-     * @param root The member who is supplying the data
-     *
-     * @param src The data that will be sent 
-     *
-     * @param src_offs The offsets into src at which to start reading
-     *
-     * @param src_counts The numbers of elements being sent
-     *
-     * @param dst_count The numbers of elements being received
-     *
-     * @return received array
-     */
-    public def scatterv[T] (role:Int, root:Int, src:Array[T], src_counts:Array[Int], src_offs:Array[Int], dst_count:Int) {
-        assert(role != root || src_counts.size == size());
-        assert(role != root || src_offs.size == size());
-        val dst = new Array[T](IndexedMemoryChunk.allocateUninitialized[T](dst_count));
-        scatterv(role, root, src, src_offs, src_counts, dst, 0, dst_count);
-        return dst;
-    }
-
-    /** Blocks until the root have received each part of all member's array.
-     * Each member sends a contiguous and distinct portion of the src array.
-     * dst will be structured so that the portions are sorted in ascending
-     * order, e.g., the first member gets the portion at offset src_off of sbuf, and the
-     * last member gets the last portion.
-     *
-     * @param role Our role in the team
-     *
-     * @param root The member who is receiving the data
-     *
-     * @param src The data that will be sent 
-     *
-     * @param src_off The offset into src at which to start reading
-     *
-     * @param dst The rail into which the data will be received (will only be used by the root
-     * member)
-     *
-     * @param dst_off The offset into dst at which to start writing (will only be used by the root
-     * member)
      *
      * @param count The number of elements being transferred
      */
-    public def gather[T] (role:Int, root:Int, src:Array[T], src_off:Int, dst:Array[T], dst_off:Int, count:Int) : void {
-        gather(id, role, root, src.raw(), src_off, getRawOrDummyChunk(dst), dst_off, count);
-    }
-
-    public def gather[T] (id:Int, role:Int, root:Int, src:IndexedMemoryChunk[T], src_off:Int, dst:IndexedMemoryChunk[T], dst_off:Int, count:Int) : void {
-        if (needToSerialize[T]()) {
-            if (role == root) {
-                val places = size();
-                val ser_src = ParallelSerialization.serialize(src, src_off, count);
-                val ser_count = ser_src.length();
-                val deser_counts = gather1[Int](role, root, ser_count);
-                val deser_offs = new Array[Int](places+1);
-                deser_offs(0) = 0;
-                for (i in 0..(places-1)) deser_offs(i+1) = deser_counts(i) + deser_offs(i);
-                val deser_dst = new Array[Byte](deser_offs(places));
-                finish nativeGatherv(id, role, root, ser_src, 0, ser_count, deser_dst.raw(), deser_offs.raw(), deser_counts.raw());
-                val dst_counts = new Array[Int](places, count);
-                val dst_offs = new Array[Int](places, (i :Int) => i * count);
-                ParallelSerialization.deserialize(dst, dst_offs.raw(), dst_counts.raw(), deser_dst.raw(), deser_offs.raw(), deser_counts.raw());
-            }
-            else {
-                val ser_src = ParallelSerialization.serialize(src, src_off, count);
-                val ser_count = ser_src.length();
-                val deser_counts = gather1[Int](role, root, ser_count);
-                finish nativeGatherv(id, role, root, ser_src, 0, ser_count, dummyChunk[Byte](), dummyChunk[Int](), dummyChunk[Int]());
-            }
-        }
-        else {
-            finish nativeGather(id, role, root, src, src_off, dst, dst_off, count);
-        }
-    }
-
-    private static def nativeGather[T] (id:Int, role:Int, root:Int, src:IndexedMemoryChunk[T], src_off:Int, dst:IndexedMemoryChunk[T], dst_off:Int, count:Int) : void {
-        @Native("java", "x10.x10rt.TeamSupport.nativeGather(id, role, root, src, src_off, dst, dst_off, count);")
-        @Native("c++", "x10rt_gather(id, role, root, &src->raw()[src_off], &dst->raw()[dst_off], sizeof(TPMGL(T)), count, x10aux::coll_handler, x10aux::coll_enter());") {}
-    }
-
-    /** Gathers the given array.
-     * Blocks until the root have received each part of all member's array.
-     * Each member sends a contiguous and distinct portion of the src array.
-     * dst will be structured so that the portions are sorted in ascending
-     * order, e.g., the first member gets the portion at offset src_off of sbuf, and the
-     * last member gets the last portion.
-     *
-     * @see #gather
-     *
-     * @param role Our role in the team
-     *
-     * @param root The member who is receiving the data
-     *
-     * @param src The data that will be sent 
-     *
-     * @param count The number of elements being transferred
-     *
-     * @return received array
-     */
-    public def gather[T] (role:Int, root:Int, src:Array[T], count:Int) {
-        val dst = (role == root) ? new Array[T](IndexedMemoryChunk.allocateUninitialized[T](count * size())) : null;
-        gather(role, root, src, 0, dst, 0, count);
-        return dst;
-    }
-
-    /** Almost same as gather except that each member sends one data.
-     *
-     * @param role Our role in the team
-     *
-     * @param root The member who is receiving the data
-     *
-     * @param src The data that will be sent 
-     *
-     * @param count The number of elements being transferred
-     */
-    public def gather1[T] (role:Int, root:Int, src:T) {T haszero} : Array[T](1) {
-        val src_raw = IndexedMemoryChunk.allocateUninitialized[T](1);
-        src_raw(0) = src;
-        val dst : Array[T](1) = new Array[T](IndexedMemoryChunk.allocateUninitialized[T](role == root ? size() : 0)) ;
-        gather(role, root, new Array[T](src_raw), 0, dst, 0, 1);
-        return dst;
-    }
-
-    /** Almost same as gather except for permitting messages to have different sizes.
-     *
-     * @param role Our role in the team
-     *
-     * @param root The member who is receiving the data
-     *
-     * @param src The data that will be sent 
-     *
-     * @param src_off The offset into src at which to start reading
-     *
-     * @param src_count The numbers of elements being sent
-     * 
-     * @param dst The rail into which the data will be received (will only be used by the root
-     * member)
-     *
-     * @param dst_offs The offsets into dst at which to start writing (will only be used by the root
-     * member)
-     *
-     * @param dst_counts The numbers of elements being transferred
-     */
-
-    public def gatherv[T] (role:Int, root:Int, src:Array[T], src_off:Int, src_count:Int, dst:Array[T], dst_offs:Array[Int], dst_counts:Array[Int]) : void {
-        gatherv(id, role, root, getRawOrDummyChunk(src), src_off, src_count, getRawOrDummyChunk(dst), getRawOrDummyChunk(dst_offs), getRawOrDummyChunk(dst_counts));
-    }
-
-    public def gatherv[T] (id:Int, role:Int, root:Int, src:IndexedMemoryChunk[T], src_off:Int, src_count:Int, dst:IndexedMemoryChunk[T], dst_offs:IndexedMemoryChunk[Int], dst_counts:IndexedMemoryChunk[Int]) : void {
-        if (needToSerialize[T]()) {
-            if (role == root) {
-                val places = size();
-                val ser_src = ParallelSerialization.serialize(src, src_off, src_count);
-                val ser_count = ser_src.length();
-                val deser_counts = gather1[Int](role, root, ser_count);
-                val deser_offs = new Array[Int](places+1);
-                deser_offs(0) = 0;
-                for (i in 0..(places-1)) deser_offs(i+1) = deser_counts(i) + deser_offs(i);
-                val deser_dst = new Array[Byte](deser_offs(places));
-                finish nativeGatherv(id, role, root, ser_src, 0, ser_count, deser_dst.raw(), deser_offs.raw(), deser_counts.raw());
-                ParallelSerialization.deserialize(dst, dst_offs, dst_counts, deser_dst.raw(), deser_offs.raw(), deser_counts.raw());
-            }
-            else {
-                val ser_src = ParallelSerialization.serialize(src, src_off, src_count);
-                val ser_count = ser_src.length();
-                val deser_counts = gather1[Int](role, root, ser_count);
-                finish nativeGatherv(id, role, root, ser_src, 0, ser_count, dummyChunk[Byte](), dummyChunk[Int](), dummyChunk[Int]());
-            }
-        }
-        else {
-            finish nativeGatherv(id, role, root, src, src_off, src_count, dst, dst_offs, dst_counts);
-        }
-    }
-
-    private static def nativeGatherv[T] (id:Int, role:Int, root:Int, src:IndexedMemoryChunk[T], src_off:Int, src_count:Int, dst:IndexedMemoryChunk[T], dst_offs:IndexedMemoryChunk[Int], dst_counts:IndexedMemoryChunk[Int]) : void {
-        @Native("java", "x10.x10rt.TeamSupport.nativeGatherV(id, role, root, src, src_off, src_count, dst, dst_offs, dst_counts);")
-        @Native("c++", "x10rt_gatherv(id, role, root, &src->raw()[src_off], src_count, dst->raw(), dst_offs->raw(), dst_counts->raw(), sizeof(TPMGL(T)), x10aux::coll_handler, x10aux::coll_enter());") {}
-    }
-
-    public def gatherv[T] (role:Int, root:Int, src:Array[T], dst_offs:Array[Int], dst_counts:Array[Int] ) {
-        val dst = (role == root) ? new Array[T](IndexedMemoryChunk.allocateUninitialized[T](dst_counts.reduce((x:Int, y:Int)=>x+y, 0))) : null;
-        gatherv(role, root, src, 0, src.size, dst, dst_offs, dst_counts);
-        return dst;
-    }
-
-    private static def countsToOffs (counts:Array[Int](1)) {
-    	val acc = counts.scan((x:Int, y:Int)=> x+y, 0);
-    	return new Array[Int](counts.size, (i:Int)=>(i==0) ? 0 : acc(i-1));
-    }
-    
-    public def gatherv[T] (role:Int, root:Int, src:Array[T], dst_counts:Array[Int](1) ) {
-        if (role == root) {
-            val dst_offs = countsToOffs(dst_counts);
-            return gatherv[T](role, root, src, dst_offs, dst_counts);
-        } else {
-            return gatherv[T](role, root, src, null, null);
-        }
-    }
-
-    /** Blocks until all members have received root's array.
-     *
-     * @param root The member who is supplying the data
-     *
-     * @param src The data that will be sent (will only be used by the root member)
-     *
-     * @param src_off The offset into src at which to start reading
-     *
-     * @param dst The rail into which the data will be received for this member
-     *
-     * @param dst_off The offset into dst at which to start writing
-     *
-     * @param count The number of elements being transferred
-     */
-<<<<<<< HEAD
-    public def bcast[T] (role:Int, root:Int, src:Array[T], src_off:Int, dst:Array[T], dst_off:Int, count:Int) : void {
-        bcast(id, role, root, getRawOrDummyChunk(src), src_off, dst.raw(), dst_off, count);
-    }
-
-    public def bcast[T] (id:Int, role:Int, root:Int, src:IndexedMemoryChunk[T], src_off:Int, dst:IndexedMemoryChunk[T], dst_off:Int, count:Int) : void {
-        if (needToSerialize[T]()) {
-            if (role == root) {
-                val places = size();
-                val ser_src = ParallelSerialization.serialize(src, src_off, count);
-                val ser_count = ser_src.length();
-                val deser_count = bcast1[Int](role, root, ser_count);
-                val deser_dst = new Array[Byte](deser_count);
-                finish nativeBcast(id, role, root, ser_src, 0, deser_dst.raw(), 0, deser_count);
-                ParallelSerialization.deserialize(dst, dst_off, count, deser_dst.raw(), 0, deser_count);
-            }
-            else {
-                val deser_count = bcast1[Int](role, root, 0);
-                val deser_dst = new Array[Byte](deser_count);
-                finish nativeBcast(id, role, root, dummyChunk[Byte](), 0, deser_dst.raw(), 0, deser_count);
-                ParallelSerialization.deserialize(dst, dst_off, count, deser_dst.raw(), 0, deser_count);
-            }
-
-        }
-        else {
-            finish nativeBcast(id, role, root, src, src_off, dst, dst_off, count);
-        }
-=======
-     public def bcast[T] (root:Place, src:Rail[T], src_off:Long, dst:Rail[T], dst_off:Long, count:Long) : void {
+//<<<<<<< HEAD
+//    public def bcast[T] (role:Int, root:Int, src:Array[T], src_off:Int, dst:Array[T], dst_off:Int, count:Int) : void {
+//        bcast(id, role, root, getRawOrDummyChunk(src), src_off, dst.raw(), dst_off, count);
+//    }
+//
+//    public def bcast[T] (id:Int, role:Int, root:Int, src:IndexedMemoryChunk[T], src_off:Int, dst:IndexedMemoryChunk[T], dst_off:Int, count:Int) : void {
+//        if (needToSerialize[T]()) {
+//            if (role == root) {
+//                val places = size();
+//                val ser_src = ParallelSerialization.serialize(src, src_off, count);
+//                val ser_count = ser_src.length();
+//                val deser_count = bcast1[Int](role, root, ser_count);
+//                val deser_dst = new Array[Byte](deser_count);
+//                finish nativeBcast(id, role, root, ser_src, 0, deser_dst.raw(), 0, deser_count);
+//                ParallelSerialization.deserialize(dst, dst_off, count, deser_dst.raw(), 0, deser_count);
+//            }
+//            else {
+//                val deser_count = bcast1[Int](role, root, 0);
+//                val deser_dst = new Array[Byte](deser_count);
+//                finish nativeBcast(id, role, root, dummyChunk[Byte](), 0, deser_dst.raw(), 0, deser_count);
+//                ParallelSerialization.deserialize(dst, dst_off, count, deser_dst.raw(), 0, deser_count);
+//            }
+//
+//        }
+//        else {
+//            finish nativeBcast(id, role, root, src, src_off, dst, dst_off, count);
+//        }
+//=======
+     public def bcast[T] (root:Int, src:Rail[T], src_off:Long, dst:Rail[T], dst_off:Long, count:Long) : void {
         if (collectiveSupportLevel == X10RT_COLL_ALLNONBLOCKINGCOLLECTIVES)
-            finish nativeBcast(id, id==0n?here.id() as Int:Team.roles(id), root.id() as Int, src, src_off as Int, dst, dst_off as Int, count as Int);
+            finish nativeBcast(id, id==0n?here.id() as Int:Team.roles(id), root, src, src_off as Int, dst, dst_off as Int, count as Int);
         else if (collectiveSupportLevel == X10RT_COLL_ALLBLOCKINGCOLLECTIVES || collectiveSupportLevel == X10RT_COLL_NONBLOCKINGBARRIER) {
             barrier();
-            finish nativeBcast(id, id==0n?here.id() as Int:Team.roles(id), root.id() as Int, src, src_off as Int, dst, dst_off as Int, count as Int);
+            finish nativeBcast(id, id==0n?here.id() as Int:Team.roles(id), root, src, src_off as Int, dst, dst_off as Int, count as Int);
         }
      	else
-     	    state(id).collective_impl[T](LocalTeamState.COLL_BROADCAST, root, src, src_off, dst, dst_off, count, 0n);
->>>>>>> 179b9e2a
+     	    state(id).collective_impl[T](LocalTeamState.COLL_BROADCAST, root as Long, src, src_off, dst, dst_off, count, 0n);
+//>>>>>>> mergeSvn
     }
 
     private static def nativeBcast[T] (id:Int, role:Int, root:Int, src:Rail[T], src_off:Int, dst:Rail[T], dst_off:Int, count:Int) : void {
@@ -724,95 +736,95 @@
         @Native("c++", "x10rt_bcast(id, role, root, &src->raw[src_off], &dst->raw[dst_off], sizeof(TPMGL(T)), count, ::x10aux::coll_handler, ::x10aux::coll_enter());") {}
     }
     
-    public def bcast1[T] (role:Int, root:Int, src:T) : T {
-    	val src_raw = IndexedMemoryChunk.allocateUninitialized[T](1);
-    	src_raw(0) = src;
-    	val dst_raw = IndexedMemoryChunk.allocateUninitialized[T](1);
-        bcast(id, role, root, src_raw, 0, dst_raw, 0, 1);
-        return dst_raw(0);
-    }
-
-    public def bcast[T] (role:Int, root:Int, src:Array[T], count:Int) {
-    	val dst_raw = IndexedMemoryChunk.allocateUninitialized[T](count);
-        bcast(id, role, root, getRawOrDummyChunk(src), 0, dst_raw, 0, count);
-        return new Array[T](dst_raw);
-    }
-
-    public def allgather1[T] (role:Int, src:T) {
-        val src_raw = IndexedMemoryChunk.allocateUninitialized[T](1);
-        src_raw(0) = src;
-        val dst = new Array[T](IndexedMemoryChunk.allocateUninitialized[T](size()));
-        allgather(role, new Array[T](src_raw), 0, dst, 0, 1);
-        return dst;
-    }
-
-    public def allgather[T] (role:Int, src:Array[T]) {
-        val dst = new Array[T](IndexedMemoryChunk.allocateUninitialized[T](src.size * size()));
-        allgather(role, src, 0, dst, 0, src.size);
-        return dst;
-    }
-
-    public def allgather[T] (role:Int, src:Array[T], src_off:Int, dst:Array[T], dst_off:Int, count:Int) : void {
-        allgather(id, role, src.raw(), src_off, dst.raw(), dst_off, count);
-    }
-
-    public def allgather[T](id:Int, role:Int, src:IndexedMemoryChunk[T], src_off:Int, dst:IndexedMemoryChunk[T], dst_off:Int, count:Int) : void {
-        if (needToSerialize[T]()) {
-            val places = size();
-            val ser_src = ParallelSerialization.serialize(src, src_off, count);
-            val ser_count = ser_src.length();
-            val deser_counts = allgather1[Int](role, ser_count);
-            val deser_offs = new Array[Int](places + 1);
-            deser_offs(0) = 0;
-            for (i in 0..(places-1)) deser_offs(i+1) = deser_counts(i) + deser_offs(i);
-            val deser_dst = new Array[Byte](deser_offs(places));
-            finish nativeAllgatherv(id, role, ser_src, 0, ser_count, deser_dst.raw(), deser_offs.raw(), deser_counts.raw());
-            val dst_offs = new Array[Int](places, (i :Int) => i * count);
-            val dst_counts = new Array[Int](places, count);
-            ParallelSerialization.deserialize(dst, dst_offs.raw(), dst_counts.raw(), deser_dst.raw(), deser_offs.raw(), deser_counts.raw());
-        }
-        else {
-            finish nativeAllgather(id, role, src, src_off, dst, dst_off, count);
-        }
-    }
-
-    private static def nativeAllgather[T](id:Int, role:Int, src:IndexedMemoryChunk[T], src_off:Int, dst:IndexedMemoryChunk[T], dst_off:Int, count:Int) : void {
-        @Native("java", "x10.x10rt.TeamSupport.nativeAllGather(id, role, src, src_off, dst, dst_off, count);")
-        @Native("c++", "x10rt_allgather(id, role, &src->raw()[src_off], &dst->raw()[dst_off], sizeof(TPMGL(T)), count, x10aux::coll_handler, x10aux::coll_enter());") {}
-    }
-    
-    public def allgatherv[T] (role:Int, src:Array[T], dst_offs:Array[Int], dst_counts:Array[Int]) {
-        val dst = new Array[T](IndexedMemoryChunk.allocateUninitialized[T](dst_counts.reduce((x:Int, y:Int)=>x+y, 0)));
-        allgatherv(role, src, 0, src.size, dst, dst_offs, dst_counts);
-        return dst;
-    }
-
-    public def allgatherv[T] (role:Int, src:Array[T], src_off:Int, src_count:Int, dst:Array[T], dst_offs:Array[Int], dst_counts:Array[Int]) : void {
-        allgatherv(id, role, src.raw(), src_off, src_count, dst.raw(), dst_offs.raw(), dst_counts.raw());
-    }
-
-    public def allgatherv[T] (id:Int, role:Int, src:IndexedMemoryChunk[T], src_off:Int, src_count:Int, dst:IndexedMemoryChunk[T], dst_offs:IndexedMemoryChunk[Int], dst_counts:IndexedMemoryChunk[Int]) : void {
-        if (needToSerialize[T]()) {
-            val places = size();
-            val ser_src = ParallelSerialization.serialize(src, src_off, src_count);
-            val ser_count = ser_src.length();
-            val deser_counts = allgather1[Int](role, ser_count);
-            val deser_offs = new Array[Int](places + 1);
-            deser_offs(0) = 0;
-            for (i in 0..(places-1)) deser_offs(i+1) = deser_counts(i) + deser_offs(i);
-            val deser_dst = new Array[Byte](deser_offs(places));
-            finish nativeAllgatherv(id, role, ser_src, 0, ser_count, deser_dst.raw(), deser_offs.raw(), deser_counts.raw());
-            ParallelSerialization.deserialize(dst, dst_offs, dst_counts, deser_dst.raw(), deser_offs.raw(), deser_counts.raw());
-        }
-        else {
-            finish nativeAllgatherv(id, role, src, src_off, src_count, dst, dst_offs, dst_counts);
-        }
-    }
-
-    private static def nativeAllgatherv[T] (id:Int, role:Int, src:IndexedMemoryChunk[T], src_off:Int, src_count:Int, dst:IndexedMemoryChunk[T], dst_offs:IndexedMemoryChunk[Int], dst_counts:IndexedMemoryChunk[Int]) : void {
-        @Native("java", "x10.x10rt.TeamSupport.nativeAllGatherV(id, role, src, src_off, src_count, dst, dst_offs, dst_counts);")
-        @Native("c++", "x10rt_allgatherv(id, role, &src->raw()[src_off], src_count, dst->raw(), dst_offs->raw(), dst_counts->raw(), sizeof(TPMGL(T)), x10aux::coll_handler, x10aux::coll_enter());") {}
-    }
+//    public def bcast1[T] (root:Int, src:T) : T {
+//    	val src_raw = new Rail[T](1);
+//    	src_raw(0) = src;
+//    	val dst_raw = new Rail[T](1);
+//        bcast(root, src_raw, 0, dst_raw, 0, 1);
+//        return dst_raw(0);
+//    }
+//
+//    public def bcast[T] (role:Int, root:Int, src:Rail[T], count:Int) {
+//    	val dst_raw = new Rail[T](count);
+//        bcast(root, src, 0, dst_raw, 0, count);
+//        return new dst_raw;
+//    }
+//
+//    public def allgather1[T] (role:Int, src:T) {
+//        val src_raw = IndexedMemoryChunk.allocateUninitialized[T](1);
+//        src_raw(0) = src;
+//        val dst = new Array[T](IndexedMemoryChunk.allocateUninitialized[T](size()));
+//        allgather(role, new Array[T](src_raw), 0, dst, 0, 1);
+//        return dst;
+//    }
+//
+//    public def allgather[T] (role:Int, src:Array[T]) {
+//        val dst = new Array[T](IndexedMemoryChunk.allocateUninitialized[T](src.size * size()));
+//        allgather(role, src, 0, dst, 0, src.size);
+//        return dst;
+//    }
+//
+//    public def allgather[T] (role:Int, src:Array[T], src_off:Int, dst:Array[T], dst_off:Int, count:Int) : void {
+//        allgather(id, role, src.raw(), src_off, dst.raw(), dst_off, count);
+//    }
+//
+//    public def allgather[T](id:Int, role:Int, src:IndexedMemoryChunk[T], src_off:Int, dst:IndexedMemoryChunk[T], dst_off:Int, count:Int) : void {
+//        if (needToSerialize[T]()) {
+//            val places = size();
+//            val ser_src = ParallelSerialization.serialize(src, src_off, count);
+//            val ser_count = ser_src.length();
+//            val deser_counts = allgather1[Int](role, ser_count);
+//            val deser_offs = new Array[Int](places + 1);
+//            deser_offs(0) = 0;
+//            for (i in 0..(places-1)) deser_offs(i+1) = deser_counts(i) + deser_offs(i);
+//            val deser_dst = new Array[Byte](deser_offs(places));
+//            finish nativeAllgatherv(id, role, ser_src, 0, ser_count, deser_dst.raw(), deser_offs.raw(), deser_counts.raw());
+//            val dst_offs = new Array[Int](places, (i :Int) => i * count);
+//            val dst_counts = new Array[Int](places, count);
+//            ParallelSerialization.deserialize(dst, dst_offs.raw(), dst_counts.raw(), deser_dst.raw(), deser_offs.raw(), deser_counts.raw());
+//        }
+//        else {
+//            finish nativeAllgather(id, role, src, src_off, dst, dst_off, count);
+//        }
+//    }
+//
+//    private static def nativeAllgather[T](id:Int, role:Int, src:IndexedMemoryChunk[T], src_off:Int, dst:IndexedMemoryChunk[T], dst_off:Int, count:Int) : void {
+//        @Native("java", "x10.x10rt.TeamSupport.nativeAllGather(id, role, src, src_off, dst, dst_off, count);")
+//        @Native("c++", "x10rt_allgather(id, role, &src->raw()[src_off], &dst->raw()[dst_off], sizeof(TPMGL(T)), count, x10aux::coll_handler, x10aux::coll_enter());") {}
+//    }
+//    
+//    public def allgatherv[T] (role:Int, src:Array[T], dst_offs:Array[Int], dst_counts:Array[Int]) {
+//        val dst = new Array[T](IndexedMemoryChunk.allocateUninitialized[T](dst_counts.reduce((x:Int, y:Int)=>x+y, 0)));
+//        allgatherv(role, src, 0, src.size, dst, dst_offs, dst_counts);
+//        return dst;
+//    }
+//
+//    public def allgatherv[T] (role:Int, src:Array[T], src_off:Int, src_count:Int, dst:Array[T], dst_offs:Array[Int], dst_counts:Array[Int]) : void {
+//        allgatherv(id, role, src.raw(), src_off, src_count, dst.raw(), dst_offs.raw(), dst_counts.raw());
+//    }
+//
+//    public def allgatherv[T] (id:Int, role:Int, src:IndexedMemoryChunk[T], src_off:Int, src_count:Int, dst:IndexedMemoryChunk[T], dst_offs:IndexedMemoryChunk[Int], dst_counts:IndexedMemoryChunk[Int]) : void {
+//        if (needToSerialize[T]()) {
+//            val places = size();
+//            val ser_src = ParallelSerialization.serialize(src, src_off, src_count);
+//            val ser_count = ser_src.length();
+//            val deser_counts = allgather1[Int](role, ser_count);
+//            val deser_offs = new Array[Int](places + 1);
+//            deser_offs(0) = 0;
+//            for (i in 0..(places-1)) deser_offs(i+1) = deser_counts(i) + deser_offs(i);
+//            val deser_dst = new Array[Byte](deser_offs(places));
+//            finish nativeAllgatherv(id, role, ser_src, 0, ser_count, deser_dst.raw(), deser_offs.raw(), deser_counts.raw());
+//            ParallelSerialization.deserialize(dst, dst_offs, dst_counts, deser_dst.raw(), deser_offs.raw(), deser_counts.raw());
+//        }
+//        else {
+//            finish nativeAllgatherv(id, role, src, src_off, src_count, dst, dst_offs, dst_counts);
+//        }
+//    }
+//
+//    private static def nativeAllgatherv[T] (id:Int, role:Int, src:IndexedMemoryChunk[T], src_off:Int, src_count:Int, dst:IndexedMemoryChunk[T], dst_offs:IndexedMemoryChunk[Int], dst_counts:IndexedMemoryChunk[Int]) : void {
+//        @Native("java", "x10.x10rt.TeamSupport.nativeAllGatherV(id, role, src, src_off, src_count, dst, dst_offs, dst_counts);")
+//        @Native("c++", "x10rt_allgatherv(id, role, &src->raw()[src_off], src_count, dst->raw(), dst_offs->raw(), dst_counts->raw(), sizeof(TPMGL(T)), x10aux::coll_handler, x10aux::coll_enter());") {}
+//    }
 
     /** Blocks until all members have received their part of each other member's array.
      * Each member receives a contiguous and distinct portion of the src array.
@@ -831,36 +843,36 @@
      *
      * @param count The number of elements being transferred
      */
-<<<<<<< HEAD
-    public def alltoall[T] (role:Int, src:Array[T], src_off:Int, dst:Array[T], dst_off:Int, count:Int) : void {
-        alltoall(id, role, src.raw(), src_off, dst.raw(), dst_off, count);
-    }
-
-    public def alltoall[T](id:Int, role:Int, src:IndexedMemoryChunk[T], src_off:Int, dst:IndexedMemoryChunk[T], dst_off:Int, count:Int) : void {
-        if (needToSerialize[T]()) {
-            val places = size();
-            val src_counts = new Array[Int](places, count);
-            val src_offs = new Array[Int](places, (i :Int) => i * count);
-            val ser_offs = new Array[Int](places);
-            val ser_counts = new Array[Int](places);
-            val ser_src = ParallelSerialization.serialize(src, src_offs.raw(), src_counts.raw(), ser_offs.raw(), ser_counts.raw());
-            val deser_counts = new Array[Int](places);
-            finish nativeAlltoall(id, role, ser_counts.raw(), 0, deser_counts.raw(), 0, 1);
-            val deser_offs = new Array[Int](places + 1);
-            deser_offs(0) = 0;
-            for (i in 0..(places-1)) deser_offs(i+1) = deser_counts(i) + deser_offs(i);
-            val deser_dst = new Array[Byte](deser_offs(places));
-            finish nativeAlltoallv(id, role, ser_src, ser_offs.raw(), ser_counts.raw(), deser_dst.raw(), deser_offs.raw(), deser_counts.raw());
-            val dst_counts = new Array[Int](places, count);
-            val dst_offs = new Array[Int](places + 1);
-            dst_offs(0) = 0;
-            for (i in 0..(places-1)) dst_offs(i+1) = dst_counts(i) + dst_offs(i);
-            ParallelSerialization.deserialize(dst, dst_offs.raw(), dst_counts.raw(), deser_dst.raw(), deser_offs.raw(), deser_counts.raw());
-        }
-        else {
-            finish nativeAlltoall(id, role, src, src_off, dst, dst_off, count);
-        }
-=======
+//<<<<<<< HEAD
+//    public def alltoall[T] (role:Int, src:Array[T], src_off:Int, dst:Array[T], dst_off:Int, count:Int) : void {
+//        alltoall(id, role, src.raw(), src_off, dst.raw(), dst_off, count);
+//    }
+//
+//    public def alltoall[T](id:Int, role:Int, src:IndexedMemoryChunk[T], src_off:Int, dst:IndexedMemoryChunk[T], dst_off:Int, count:Int) : void {
+//        if (needToSerialize[T]()) {
+//            val places = size();
+//            val src_counts = new Array[Int](places, count);
+//            val src_offs = new Array[Int](places, (i :Int) => i * count);
+//            val ser_offs = new Array[Int](places);
+//            val ser_counts = new Array[Int](places);
+//            val ser_src = ParallelSerialization.serialize(src, src_offs.raw(), src_counts.raw(), ser_offs.raw(), ser_counts.raw());
+//            val deser_counts = new Array[Int](places);
+//            finish nativeAlltoall(id, role, ser_counts.raw(), 0, deser_counts.raw(), 0, 1);
+//            val deser_offs = new Array[Int](places + 1);
+//            deser_offs(0) = 0;
+//            for (i in 0..(places-1)) deser_offs(i+1) = deser_counts(i) + deser_offs(i);
+//            val deser_dst = new Array[Byte](deser_offs(places));
+//            finish nativeAlltoallv(id, role, ser_src, ser_offs.raw(), ser_counts.raw(), deser_dst.raw(), deser_offs.raw(), deser_counts.raw());
+//            val dst_counts = new Array[Int](places, count);
+//            val dst_offs = new Array[Int](places + 1);
+//            dst_offs(0) = 0;
+//            for (i in 0..(places-1)) dst_offs(i+1) = dst_counts(i) + dst_offs(i);
+//            ParallelSerialization.deserialize(dst, dst_offs.raw(), dst_counts.raw(), deser_dst.raw(), deser_offs.raw(), deser_counts.raw());
+//        }
+//        else {
+//            finish nativeAlltoall(id, role, src, src_off, dst, dst_off, count);
+//        }
+//=======
     public def alltoall[T] (src:Rail[T], src_off:Long, dst:Rail[T], dst_off:Long, count:Long) : void {
         if (collectiveSupportLevel == X10RT_COLL_ALLNONBLOCKINGCOLLECTIVES) {
             if (DEBUG) Runtime.println(here + " entering native alltoall of team "+id);
@@ -874,10 +886,10 @@
         }
     	else {
             if (DEBUG) Runtime.println(here + " entering Team.x10 alltoall of team "+id);
-    	    state(id).collective_impl[T](LocalTeamState.COLL_ALLTOALL, Place.FIRST_PLACE, src, src_off, dst, dst_off, count, 0n);
+    	    state(id).collective_impl[T](LocalTeamState.COLL_ALLTOALL, 0, src, src_off, dst, dst_off, count, 0n);
     	}
         if (DEBUG) Runtime.println(here + " leaving alltoall of team "+id);
->>>>>>> 179b9e2a
+//>>>>>>> mergeSvn
     }
     
     private static def nativeAlltoall[T](id:Int, role:Int, src:Rail[T], src_off:Int, dst:Rail[T], dst_off:Int, count:Int) : void {
@@ -885,77 +897,56 @@
         @Native("c++", "x10rt_alltoall(id, role, &src->raw[src_off], &dst->raw[dst_off], sizeof(TPMGL(T)), count, ::x10aux::coll_handler, ::x10aux::coll_enter());") {}
     }
 
-    public def alltoall[T] (role:Int, src:Array[T]) {
-        assert(src != null);
-    	assert(src.size % size() == 0);
-    	val dst_raw = IndexedMemoryChunk.allocateUninitialized[T](src.size);
-        alltoall(id, role, src.raw(), 0, dst_raw, 0, src.size / size());
-        return new Array[T](dst_raw);
-    }
-    
-    public def alltoallv[T] (role:Int, src:Array[T], src_offs:Array[Int], src_counts:Array[Int], dst:Array[T], dst_offs:Array[Int], dst_counts:Array[Int]) : void {
-        alltoallv(id, role, src.raw(), src_offs.raw(), src_counts.raw(), dst.raw(), dst_offs.raw(), dst_counts.raw());
-    }
-
-    public def alltoallv[T] (id:Int, role:Int, src:IndexedMemoryChunk[T], src_offs:IndexedMemoryChunk[Int], src_counts:IndexedMemoryChunk[Int], dst:IndexedMemoryChunk[T], dst_offs:IndexedMemoryChunk[Int], dst_counts:IndexedMemoryChunk[Int]) : void {
-        if (needToSerialize[T]()) {
-            val places = size();
-            val ser_offs = new Array[Int](places);
-            val ser_counts = new Array[Int](places);
-            val ser_src = ParallelSerialization.serialize(src, src_offs, src_counts, ser_offs.raw(), ser_counts.raw());
-            val deser_counts = new Array[Int](places);
-            finish nativeAlltoall(id, role, ser_counts.raw(), 0, deser_counts.raw(), 0, 1);
-            val deser_offs = new Array[Int](places + 1);
-            deser_offs(0) = 0;
-            for (i in 0..(places-1)) deser_offs(i+1) = deser_counts(i) + deser_offs(i);
-            val deser_dst = new Array[Byte](deser_offs(places));
-            finish nativeAlltoallv(id, role, ser_src, ser_offs.raw(), ser_counts.raw(), deser_dst.raw(), deser_offs.raw(), deser_counts.raw());
-            ParallelSerialization.deserialize(dst, dst_offs, dst_counts, deser_dst.raw(), deser_offs.raw(), deser_counts.raw());
-        }
-        else {
-            finish nativeAlltoallv(id, role, src, src_offs, src_counts, dst, dst_offs, dst_counts);
-        }
-    }
-
-    private static def nativeAlltoallv[T] (id:Int, role:Int, src:IndexedMemoryChunk[T], src_offs:IndexedMemoryChunk[Int], src_counts:IndexedMemoryChunk[Int], dst:IndexedMemoryChunk[T], dst_offs:IndexedMemoryChunk[Int], dst_counts:IndexedMemoryChunk[Int]) : void {
-        @Native("java", "x10.x10rt.TeamSupport.nativeAllToAllV(id, role, src, src_offs, src_counts, dst, dst_offs, dst_counts);")
-        @Native("c++", "x10rt_alltoallv(id, role, src->raw(), src_offs->raw(), src_counts->raw(), dst->raw(), dst_offs->raw(), dst_counts->raw(), sizeof(TPMGL(T)), x10aux::coll_handler, x10aux::coll_enter());") {}
-    }
-
-    public def alltoallv[T] (role:Int, src:Array[T], src_offs:Array[Int], src_counts:Array[Int], dst_offs:Array[Int], dst_counts:Array[Int]) {
-        assert(src != null);
-        assert(src_counts.size == size());
-        assert(src_offs.size == size());
-        assert(dst_counts.size == size());
-        assert(dst_offs.size == size());
-        assert(size() > 0);
-        val dst = new Array[T](IndexedMemoryChunk.allocateUninitialized[T](dst_counts.reduce((x:Int, y:Int)=>x+y, 0)));
-        alltoallv(role, src, src_offs, src_counts, dst, dst_offs, dst_counts);
-        return dst;
-    }
+//    public def alltoall[T] (role:Int, src:Rail[T]){T haszero} {
+//        assert(src != null);
+//    	assert(src.size % size() == 0);
+//    	val dst_raw = new Rail[T](src.size);//IndexedMemoryChunk.allocateUninitialized[T](src.size);
+//        alltoall(id, role, src, 0, dst_raw, 0, src.size / size());
+//        return new Rail[T](dst_raw);
+//    }
+//    
+//    public def alltoallv[T] (role:Int, src:Array[T], src_offs:Array[Int], src_counts:Array[Int], dst:Array[T], dst_offs:Array[Int], dst_counts:Array[Int]) : void {
+//        alltoallv(id, role, src.raw(), src_offs.raw(), src_counts.raw(), dst.raw(), dst_offs.raw(), dst_counts.raw());
+//    }
+//
+//    public def alltoallv[T] (id:Int, role:Int, src:IndexedMemoryChunk[T], src_offs:IndexedMemoryChunk[Int], src_counts:IndexedMemoryChunk[Int], dst:IndexedMemoryChunk[T], dst_offs:IndexedMemoryChunk[Int], dst_counts:IndexedMemoryChunk[Int]) : void {
+//        if (needToSerialize[T]()) {
+//            val places = size();
+//            val ser_offs = new Array[Int](places);
+//            val ser_counts = new Array[Int](places);
+//            val ser_src = ParallelSerialization.serialize(src, src_offs, src_counts, ser_offs.raw(), ser_counts.raw());
+//            val deser_counts = new Array[Int](places);
+//            finish nativeAlltoall(id, role, ser_counts.raw(), 0, deser_counts.raw(), 0, 1);
+//            val deser_offs = new Array[Int](places + 1);
+//            deser_offs(0) = 0;
+//            for (i in 0..(places-1)) deser_offs(i+1) = deser_counts(i) + deser_offs(i);
+//            val deser_dst = new Array[Byte](deser_offs(places));
+//            finish nativeAlltoallv(id, role, ser_src, ser_offs.raw(), ser_counts.raw(), deser_dst.raw(), deser_offs.raw(), deser_counts.raw());
+//            ParallelSerialization.deserialize(dst, dst_offs, dst_counts, deser_dst.raw(), deser_offs.raw(), deser_counts.raw());
+//        }
+//        else {
+//            finish nativeAlltoallv(id, role, src, src_offs, src_counts, dst, dst_offs, dst_counts);
+//        }
+//    }
+//
+//    private static def nativeAlltoallv[T] (id:Int, role:Int, src:IndexedMemoryChunk[T], src_offs:IndexedMemoryChunk[Int], src_counts:IndexedMemoryChunk[Int], dst:IndexedMemoryChunk[T], dst_offs:IndexedMemoryChunk[Int], dst_counts:IndexedMemoryChunk[Int]) : void {
+//        @Native("java", "x10.x10rt.TeamSupport.nativeAllToAllV(id, role, src, src_offs, src_counts, dst, dst_offs, dst_counts);")
+//        @Native("c++", "x10rt_alltoallv(id, role, src->raw(), src_offs->raw(), src_counts->raw(), dst->raw(), dst_offs->raw(), dst_counts->raw(), sizeof(TPMGL(T)), x10aux::coll_handler, x10aux::coll_enter());") {}
+//    }
+//
+//    public def alltoallv[T] (role:Int, src:Array[T], src_offs:Array[Int], src_counts:Array[Int], dst_offs:Array[Int], dst_counts:Array[Int]) {
+//        assert(src != null);
+//        assert(src_counts.size == size());
+//        assert(src_offs.size == size());
+//        assert(dst_counts.size == size());
+//        assert(dst_offs.size == size());
+//        assert(size() > 0);
+//        val dst = new Array[T](IndexedMemoryChunk.allocateUninitialized[T](dst_counts.reduce((x:Int, y:Int)=>x+y, 0)));
+//        alltoallv(role, src, src_offs, src_counts, dst, dst_offs, dst_counts);
+//        return dst;
+//    }
 
     /** Indicates the operation to perform when reducing. */
-    public static val ADD  = 0;
-    /** Indicates the operation to perform when reducing. */
-<<<<<<< HEAD
-    public static val MUL  = 1;
-    /** Indicates the operation to perform when reducing. */
-    public static val AND  = 3;
-    /** Indicates the operation to perform when reducing. */
-    public static val OR   = 4;
-    /** Indicates the operation to perform when reducing. */
-    public static val XOR  = 5;
-    /** Indicates the operation to perform when reducing. */
-    public static val BAND = 6;
-    /** Indicates the operation to perform when reducing. */
-    public static val BOR  = 7;
-    /** Indicates the operation to perform when reducing. */
-    public static val BXOR = 8;
-    /** Indicates the operation to perform when reducing. */
-    public static val MAX  = 9;
-    /** Indicates the operation to perform when reducing. */
-    public static val MIN  = 10;
-=======
     public static val ADD = 0n;
     /** Indicates the operation to perform when reducing. */
     public static val MUL = 1n;
@@ -966,10 +957,15 @@
     /** Indicates the operation to perform when reducing. */
     public static val XOR = 5n;
     /** Indicates the operation to perform when reducing. */
-    public static val MAX = 6n;
+    public static val BAND = 6n;
     /** Indicates the operation to perform when reducing. */
-    public static val MIN = 7n;
->>>>>>> 179b9e2a
+    public static val BOR  = 7n;
+    /** Indicates the operation to perform when reducing. */
+    public static val BXOR = 8n;
+    /** Indicates the operation to perform when reducing. */
+    public static val MAX = 9n;//6n;
+    /** Indicates the operation to perform when reducing. */
+    public static val MIN = 10n;//7n;
 
     /* using overloading is the correct thing to do here since the set of supported
      * types are finite, however the java backend will not be able to distinguish
@@ -992,15 +988,15 @@
      *
      * @param op The operation to perform
      */
-    public def reduce[T] (root:Place, src:Rail[T], src_off:Long, dst:Rail[T], dst_off:Long, count:Long, op:Int) : void {
+    public def reduce[T] (root:Int, src:Rail[T], src_off:Long, dst:Rail[T], dst_off:Long, count:Long, op:Int) : void {
         if (collectiveSupportLevel == X10RT_COLL_ALLNONBLOCKINGCOLLECTIVES)
-            finish nativeReduce(id, id==0n?here.id() as Int:Team.roles(id), root.id() as Int, src, src_off as Int, dst, dst_off as Int, count as Int, op);
+            finish nativeReduce(id, id==0n?here.id() as Int:Team.roles(id), root, src, src_off as Int, dst, dst_off as Int, count as Int, op);
         else if (collectiveSupportLevel == X10RT_COLL_ALLBLOCKINGCOLLECTIVES || collectiveSupportLevel == X10RT_COLL_NONBLOCKINGBARRIER) {
             barrier();
-            finish nativeReduce(id, id==0n?here.id() as Int:Team.roles(id), root.id() as Int, src, src_off as Int, dst, dst_off as Int, count as Int, op);
+            finish nativeReduce(id, id==0n?here.id() as Int:Team.roles(id), root, src, src_off as Int, dst, dst_off as Int, count as Int, op);
         }
     	else
-    	    state(id).collective_impl[T](LocalTeamState.COLL_REDUCE, root, src, src_off, dst, dst_off, count, op);
+    	    state(id).collective_impl[T](LocalTeamState.COLL_REDUCE, root as Long, src, src_off, dst, dst_off, count, op);
     }
 	
     private static def nativeReduce[T](id:Int, role:Int, root:Int, src:Rail[T], src_off:Int, dst:Rail[T], dst_off:Int, count:Int, op:Int) : void {
@@ -1009,37 +1005,37 @@
     }
 
     /** Performs a reduction on a single value, returning the result at the root */
-    public def reduce (root:Place, src:Byte, op:Int) = genericReduce(root, src, op);
+    public def reduce (root:Int, src:Byte, op:Int) = genericReduce(root, src, op);
     /** Performs a reduction on a single value, returning the result at the root */
-    public def reduce (root:Place, src:UByte, op:Int) = genericReduce(root, src, op);
+    public def reduce (root:Int, src:UByte, op:Int) = genericReduce(root, src, op);
     /** Performs a reduction on a single value, returning the result at the root */
-    public def reduce (root:Place, src:Short, op:Int) = genericReduce(root, src, op);
+    public def reduce (root:Int, src:Short, op:Int) = genericReduce(root, src, op);
     /** Performs a reduction on a single value, returning the result at the root */
-    public def reduce (root:Place, src:UShort, op:Int) = genericReduce(root, src, op);
+    public def reduce (root:Int, src:UShort, op:Int) = genericReduce(root, src, op);
     /** Performs a reduction on a single value, returning the result at the root */
-    public def reduce (root:Place, src:UInt, op:Int) = genericReduce(root, src, op);
+    public def reduce (root:Int, src:UInt, op:Int) = genericReduce(root, src, op);
     /** Performs a reduction on a single value, returning the result at the root */
-    public def reduce (root:Place, src:Int, op:Int) = genericReduce(root, src, op);
+    public def reduce (root:Int, src:Int, op:Int) = genericReduce(root, src, op);
     /** Performs a reduction on a single value, returning the result at the root */
-    public def reduce (root:Place, src:Long, op:Int) = genericReduce(root, src, op);
+    public def reduce (root:Int, src:Long, op:Int) = genericReduce(root, src, op);
     /** Performs a reduction on a single value, returning the result at the root */
-    public def reduce (root:Place, src:ULong, op:Int) = genericReduce(root, src, op);
+    public def reduce (root:Int, src:ULong, op:Int) = genericReduce(root, src, op);
     /** Performs a reduction on a single value, returning the result at the root */
-    public def reduce (root:Place, src:Float, op:Int) = genericReduce(root, src, op);
+    public def reduce (root:Int, src:Float, op:Int) = genericReduce(root, src, op);
     /** Performs a reduction on a single value, returning the result at the root */
-    public def reduce (root:Place, src:Double, op:Int) = genericReduce(root, src, op);
-
-    private def genericReduce[T] (root:Place, src:T, op:Int) : T {
+    public def reduce (root:Int, src:Double, op:Int) = genericReduce(root, src, op);
+
+    private def genericReduce[T] (root:Int, src:T, op:Int) : T {
         val chk = new Rail[T](1, src);
         val dst = new Rail[T](1, src);
         if (collectiveSupportLevel == X10RT_COLL_ALLNONBLOCKINGCOLLECTIVES)
-            finish nativeReduce[T](id, id==0n?here.id() as Int:Team.roles(id), root.id() as Int, chk, dst, op);
+            finish nativeReduce[T](id, id==0n?here.id() as Int:Team.roles(id), root, chk, dst, op);
         else if (collectiveSupportLevel == X10RT_COLL_ALLBLOCKINGCOLLECTIVES || collectiveSupportLevel == X10RT_COLL_NONBLOCKINGBARRIER) {
             barrier();
-            finish nativeReduce[T](id, id==0n?here.id() as Int:Team.roles(id), root.id() as Int, chk, dst, op);
+            finish nativeReduce[T](id, id==0n?here.id() as Int:Team.roles(id), root, chk, dst, op);
         }
         else
-        	state(id).collective_impl[T](LocalTeamState.COLL_REDUCE, root, chk, 0, dst, 0, 1, op);
+        	state(id).collective_impl[T](LocalTeamState.COLL_REDUCE, root as Long, chk, 0, dst, 0, 1, op);
         return dst(0);
     }
 
@@ -1076,7 +1072,7 @@
         }
     	else {
             if (DEBUG) Runtime.println(here + " entering Team.x10 allreduce on team "+id);
-    	    state(id).collective_impl[T](LocalTeamState.COLL_ALLREDUCE, Place.FIRST_PLACE, src, src_off, dst, dst_off, count, op);
+    	    state(id).collective_impl[T](LocalTeamState.COLL_ALLREDUCE, 0, src, src_off, dst, dst_off, count, op);
     	}
         if (DEBUG) Runtime.println(here + " Finished allreduce on team "+id);
     }
@@ -1117,7 +1113,7 @@
             finish nativeAllreduce[T](id, id==0n?here.id() as Int:Team.roles(id), chk, dst, op);
         }
         else
-            state(id).collective_impl[T](LocalTeamState.COLL_ALLREDUCE, Place.FIRST_PLACE, chk, 0, dst, 0, 1, op);
+            state(id).collective_impl[T](LocalTeamState.COLL_ALLREDUCE, 0, chk, 0, dst, 0, 1, op);
         return dst(0);
     }
 
@@ -1126,78 +1122,6 @@
         @Native("c++", "x10rt_allreduce(id, role, src->raw, dst->raw, (x10rt_red_op_type)op, x10rt_get_red_type<TPMGL(T)>(), 1, ::x10aux::coll_handler, ::x10aux::coll_enter());") {}
     }
 
-<<<<<<< HEAD
-    /** Blocks until all members have received the computed result.  Note that not all values of T are valid.
-     * The dst array is ignored when role is other than root.
-     *
-     * @param role Our role in the team
-     *
-     * @param root The member who is supplied the data
-     *
-     * @param src The data that will be sent (will only be used by the root
-     * member)
-     *
-     * @param src_off The offset into src at which to start reading
-     *
-     * @param dst The rail into which the data will be received for this member
-     *
-     * @param dst_off The offset into dst at which to start writing
-     *
-     * @param count The number of elements being transferred
-     *
-     * @param op The operation to perform
-     */
-    public def reduce[T] (role:Int, root:Int, src:Array[T], src_off:Int, dst:Array[T], dst_off:Int, count:Int, op:Int) : void {
-    	if(role == root) assert(dst != null);
-        finish nativeReduce(id, role, root, src.raw(), src_off, getRawOrDummyChunk(dst), dst_off, count, op);
-    }
-
-    private static def nativeReduce[T](id:Int, role:Int, root:Int, src:IndexedMemoryChunk[T], src_off:Int, dst:IndexedMemoryChunk[T], dst_off:Int, count:Int, op:Int) : void {
-        @Native("java", "x10.x10rt.TeamSupport.nativeReduce(id, role, root, src, src_off, dst, dst_off, count, op);")
-        @Native("c++", "x10rt_reduce(id, role, root, &src->raw()[src_off], &dst->raw()[dst_off], (x10rt_red_op_type)op, x10rt_get_red_type<TPMGL(T)>(), count, x10aux::coll_handler, x10aux::coll_enter());") {}
-    }
-
-    /** Performs a reduction on a single value, returning the result  */
-    public def reduce (role:Int, root:Int, src:Byte, op:Int) = genericReduce[Byte](role, root, src, op);
-    /** Performs a reduction on a single value, returning the result  */
-    public def reduce (role:Int, root:Int, src:UByte, op:Int) = genericReduce[UByte](role, root, src, op);
-    /** Performs a reduction on a single value, returning the result  */
-    public def reduce (role:Int, root:Int, src:Short, op:Int) = genericReduce[Short](role, root, src, op);
-    /** Performs a reduction on a single value, returning the result  */
-    public def reduce (role:Int, root:Int, src:UShort, op:Int) = genericReduce[UShort](role, root, src, op);
-    /** Performs a reduction on a single value, returning the result  */
-    public def reduce (role:Int, root:Int, src:UInt, op:Int) = genericReduce[UInt](role, root, src, op);
-    /** Performs a reduction on a single value, returning the result  */
-    public def reduce (role:Int, root:Int, src:Int, op:Int) = genericReduce[Int](role, root, src, op);
-    /** Performs a reduction on a single value, returning the result  */
-    public def reduce (role:Int, root:Int, src:Long, op:Int) = genericReduce[Long](role, root, src, op);
-    /** Performs a reduction on a single value, returning the result  */
-    public def reduce (role:Int, root:Int, src:ULong, op:Int) = genericReduce[ULong](role, root, src, op);
-    /** Performs a reduction on a single value, returning the result  */
-    public def reduce (role:Int, root:Int, src:Float, op:Int) = genericReduce[Float](role, root, src, op);
-    /** Performs a reduction on a single value, returning the result  */
-    public def reduce (role:Int, root:Int, src:Double, op:Int) = genericReduce[Double](role, root, src, op);
-
-    private def genericReduce[T] (role:Int, root:Int, src:T, op:Int) {T haszero} : T {
-        val chk = IndexedMemoryChunk.allocateUninitialized[T](1);
-        val dst = role == root ? IndexedMemoryChunk.allocateUninitialized[T](1) : dummyChunk[T]();
-        chk(0) = src;
-        finish nativeReduce[T](id, role, root, chk, dst, op);
-        return role == root ? dst(0) : Zero.get[T]();
-    }
-
-    private static def nativeReduce[T](id:Int, role:Int, root:Int, src:IndexedMemoryChunk[T], dst:IndexedMemoryChunk[T], op:Int) : void {
-        @Native("java", "x10.x10rt.TeamSupport.nativeReduce(id, role, root, src, 0, dst, 0, 1, op);")
-        @Native("c++", "x10rt_reduce(id, role, root, src->raw(), dst->raw(), (x10rt_red_op_type)op, x10rt_get_red_type<TPMGL(T)>(), 1, x10aux::coll_handler, x10aux::coll_enter());") {}
-    }
-
-    /** Returns the index of the biggest double value across the team */
-    public def indexOfMax (role:Int, v:Double, idx:Int) : Int {
-        val src = IndexedMemoryChunk.allocateUninitialized[DoubleIdx](1);
-        val dst = IndexedMemoryChunk.allocateUninitialized[DoubleIdx](1);
-        src(0) = DoubleIdx(v, idx);
-        finish nativeIndexOfMax(id, role, src, dst);
-=======
     /** This operation blocks until all members have received the computed result.  
      * 
      * @param v The value which is compared across all team members
@@ -1216,8 +1140,7 @@
             finish nativeIndexOfMax(id, id==0n?here.id() as Int:Team.roles(id), src, dst);
         }
         else
-            state(id).collective_impl[DoubleIdx](LocalTeamState.COLL_INDEXOFMAX, Place.FIRST_PLACE, src, 0, dst, 0, 1, 0n);
->>>>>>> 179b9e2a
+            state(id).collective_impl[DoubleIdx](LocalTeamState.COLL_INDEXOFMAX, 0, src, 0, dst, 0, 1, 0n);
         return dst(0).idx;
     }
 
@@ -1244,7 +1167,7 @@
             finish nativeIndexOfMin(id, id==0n?here.id() as Int:Team.roles(id), src, dst);
         }
         else
-            state(id).collective_impl[DoubleIdx](LocalTeamState.COLL_INDEXOFMIN, Place.FIRST_PLACE, src, 0, dst, 0, 1, 0n);
+            state(id).collective_impl[DoubleIdx](LocalTeamState.COLL_INDEXOFMIN, 0, src, 0, dst, 0, 1, 0n);
         return dst(0).idx;
     }
 
@@ -1265,24 +1188,6 @@
      *
      * @param new_role The caller's position within the new team
      */
-<<<<<<< HEAD
-    public def split (role:Int, color:Int, new_role:Int) : Team {
-        val result = IndexedMemoryChunk.allocateUninitialized[Int](1);
-        finish nativeSplit(id, role, color, new_role, result);
-        val new_id = result(0);
-        val new_size = nativeSize (new_id);
-    	 val dst_raw = IndexedMemoryChunk.allocateUninitialized[Int](new_size);
-        nativeMembers(new_id, dst_raw);
-        
-        return new Team(new_id, new Array[Place](new_size, (i :Int) => Place(dst_raw(i))));
-    }
-
-    private static def nativeSplit(id:Int, role:Int, color:Int, new_role:Int, result:IndexedMemoryChunk[Int]) : void {
-        Runtime.increaseParallelism();
-        @Native("java", "x10.x10rt.TeamSupport.nativeSplit(id, role, color, new_role, result);")
-        @Native("c++", "x10rt_team_split(id, role, color, new_role, x10aux::coll_handler2, x10aux::coll_enter2(result->raw()));") {}
-        Runtime.decreaseParallelism(1);
-=======
     public def split (color:Int, new_role:Long) : Team {
         val result = new Rail[Int](1);
         if (collectiveSupportLevel == X10RT_COLL_ALLNONBLOCKINGCOLLECTIVES) {
@@ -1340,9 +1245,10 @@
     }
 
     private static def nativeSplit(id:Int, role:Int, color:Int, new_role:Int, result:Rail[Int]) : void {
+        Runtime.increaseParallelism();
         @Native("java", "x10.x10rt.TeamSupport.nativeSplit(id, role, color, new_role, result);")
         @Native("c++", "x10rt_team_split(id, role, color, new_role, ::x10aux::coll_handler2, ::x10aux::coll_enter2(result->raw));") {}
->>>>>>> 179b9e2a
+        Runtime.decreaseParallelism(1n);
     }
 
     /** Destroy a team that is no-longer needed.  Called simultaneously by each member of
@@ -1477,7 +1383,7 @@
 			        when (Team.state.size() > teamidcopy) {}
 			}   }
 		    if (DEBUGINTERNALS) Runtime.println(here+":team"+this.teamid+", moving on to init barrier");
-		    collective_impl[Int](COLL_BARRIER, places(0), null, 0, null, 0, 0, 0n); // barrier
+		    collective_impl[Int](COLL_BARRIER, 0, null, 0, null, 0, 0, 0n); // barrier
 		    if (DEBUGINTERNALS) Runtime.println(here + " leaving init phase");
 		}
 	    
@@ -1506,8 +1412,8 @@
 	     * This method contains the implementation for all collectives.  Some arguments are only valid
 	     * for specific collectives.
 	     */
-	    private def collective_impl[T](collType:Int, root:Place, src:Rail[T], src_off:Long, dst:Rail[T], dst_off:Long, count:Long, operation:Int):void {
-	        if (DEBUGINTERNALS) Runtime.println(here+":team"+teamid+" entered "+getCollName(collType)+" (phase="+phase.get()+", root="+root);
+	    private def collective_impl[T](collType:Int, rootIndex:Long, src:Rail[T], src_off:Long, dst:Rail[T], dst_off:Long, count:Long, operation:Int):void {
+	        if (DEBUGINTERNALS) Runtime.println(here+":team"+teamid+" entered "+getCollName(collType)+" (phase="+phase.get()+", root="+rootIndex);
 	        val teamidcopy = this.teamid; // needed to prevent serializing "this" in at() statements
 	        // block if some other collective is in progress.
 	        if (!this.phase.compareAndSet(PHASE_READY, PHASE_INIT)) {
@@ -1525,7 +1431,7 @@
 	        
 	        // figure out our links in the tree structure
 	        val myLinks:TreeStructure;
-	        val rootIndex:Long = places.indexOf(root);
+	        //val rootIndex:Long = places.indexOf(root);
 	        if (myIndex > rootIndex || rootIndex == 0)
 	        	myLinks = getLinks(-1, rootIndex, places.numPlaces()-1);
 	        else if (myIndex < rootIndex)
@@ -1534,8 +1440,8 @@
 	            myLinks = new TreeStructure(-1, 0, ((places.numPlaces()-1)==rootIndex)?-1:(rootIndex+1), places.numPlaces()-1);
 
 	        if (DEBUGINTERNALS) { 
-	            Runtime.println(here+":team"+teamidcopy+", root="+root+" has parent "+((myLinks.parentIndex==-1)?Place.INVALID_PLACE:places(myLinks.parentIndex)));
-	            Runtime.println(here+":team"+teamidcopy+", root="+root+" has children "+((myLinks.child1Index==-1)?Place.INVALID_PLACE:places(myLinks.child1Index))+", "+((myLinks.child2Index==-1)?Place.INVALID_PLACE:places(myLinks.child2Index)));
+	            Runtime.println(here+":team"+teamidcopy+", root="+rootIndex+" has parent "+((myLinks.parentIndex==-1)?Place.INVALID_PLACE:places(myLinks.parentIndex)));
+	            Runtime.println(here+":team"+teamidcopy+", root="+rootIndex+" has children "+((myLinks.child1Index==-1)?Place.INVALID_PLACE:places(myLinks.child1Index))+", "+((myLinks.child2Index==-1)?Place.INVALID_PLACE:places(myLinks.child2Index)));
 	        }
 	        
 	        // make my local data arrays visible to other places
@@ -1751,167 +1657,6 @@
 		    	if (DEBUGINTERNALS) Runtime.println(here+ " finished moving data to children");
 	    	}
 
-<<<<<<< HEAD
-
-    private def flatten[T] (src:Array[Array[T](1)](1)) : Pair[Array[T](1), Pair[Array[Int](1), Array[Int](1)]] {
-        val sizes:Array[Int](1) = src.map((x:Array[T])=>x.size as Int);
-        val size = sizes.reduce((x:Int, y:Int)=>x+y, 0);
-        val acc:Array[Int](1) = sizes.scan((x:Int, y:Int)=> x+y, 0);
-        val offs:Array[Int](1) = new Array[Int](acc.size, (i:Int)=>(i==0) ? 0 : acc(i-1));
-        val find_arr = (i:Int) => {
-            assert(i < size);
-            val ind = ArrayUtils.binarySearch(acc, i );
-            if (ind >= 0) {
-                var max_ind:Int = ind;
-                while (max_ind < acc.size - 1 && acc(max_ind) == acc(max_ind + 1)) ++max_ind;
-                assert(max_ind + 1< acc.size);
-                return max_ind + 1;
-            }
-            else return -(ind +1);
-        };
-        val flatten_src:Array[T](1) = new Array[T](size, (i:Int)=> 
-            src(find_arr(i))(i - offs(find_arr(i)))
-        );
-        return Pair[Array[T](1), Pair[Array[Int](1), Array[Int](1)]](flatten_src, Pair[Array[Int](1), Array[Int](1)](offs, sizes));
-    }
-
-
-    public def scatter[T] (role:Int, root:Int, src:Array[T]) {
-        val team_size = size();
-        assert(role != root || src != null);
-        assert(role != root || src.size % team_size == 0);
-        val src_size = role == root ? src.size : Zero.get[Int]();
-        val count = bcast1(role, root, src_size / team_size);
-        debugln("scatter", "count: " + count);
-        return scatter(role, root, src, count);
-    }
-
-    public def scatterv[T] (role:Int, root:Int, src:Array[T], src_counts:Array[Int], src_offs:Array[Int]) {
-        assert(role != root || src_counts != null);
-        assert(role != root || src_offs != null);
-        val team_size = size();
-        assert(role != root || src_counts.size == team_size);
-        assert(role != root || src_offs.size == team_size);
-        val dst_count = scatter(role, root, src_counts, 1)(0);
-        debugln("scatterv", "dst_count: " + dst_count);
-        return scatterv(role, root, src, src_counts, src_offs, dst_count);
-    }
-
-    public def scatterv[T] (role:Int, root:Int, src:Array[T], src_counts:Array[Int]) {
-        assert(role != root || src_counts != null);
-        val src_offs : Array[Int] = role == root ? countsToOffs(src_counts as Array[Int](1)) : null;
-        debugln("scatterv", "src_offs: " +  src_offs);
-        return scatterv[T](role, root, src, src_counts, src_offs);
-    }
-
-    public def scatterv[T] (role:Int, root:Int, src:Array[Array[T](1)](1)) {
-        if (role == root) {
-            assert(src != null);
-            val flatten_src_tuple = flatten(src);
-            val flatten_src = flatten_src_tuple.first;
-            val src_offs = flatten_src_tuple.second.first;
-            val src_sizes = flatten_src_tuple.second.second;
-            debugln("scatterv", "flatten_src_tuple: " + flatten_src_tuple);
-            return scatterv[T](role, root, flatten_src, src_sizes, src_offs);
-        } else {
-            debugln("scatterv", "non root");
-            return scatterv[T](role, root, null, null, null);
-        }
-    }
-
-    public def gatherv[T] (role:Int, root:Int, src:Array[T](1)) {
-        assert(src != null);
-        val src_size = (role == root) ? src.size : 0;
-        val dst_counts = gather1[Int](role, root, src_size);
-        debugln("gatherv", "dst_counts: " + dst_counts);
-        return gatherv[T](role, root, src, dst_counts);
-    }
-
-    public def bcast[T] (role:Int, root:Int, src:Array[T]) {
-        assert(role != root || src != null);
-        val src_size = (role == root) ? src.size : 0;
-        val count = bcast1(role, root, src_size);
-        debugln("bcast", "count: " + count);
-        bcast(role, root, src, count);
-    }
-
-    public def allgatherv[T] (role:Int, src:Array[T]) {
-        assert(src != null);
-        val dst_counts = allgather1(role, src.size as Int);
-        val dst_offs = countsToOffs(dst_counts);
-        debugln("allgatherv", "dst_counts: " + dst_counts);
-        debugln("allgatherv", "dst_offs: " + dst_offs);
-
-        return allgatherv[T](role, src, dst_offs, dst_counts);
-    }
-
-    public def alltoallvWithBreakdown[T] (role:Int, src:Array[T], src_offs:Array[Int], src_counts:Array[Int]) : Pair[Array[T](1),Array[Int](1)] {
-        assert(src != null);
-        assert(src_offs != null);
-        assert(src_counts != null);
-        val dst_counts = alltoall(role, src_counts);
-        val dst_offs = countsToOffs(dst_counts);
-        val dst = alltoallv[T](role, src, src_offs, src_counts, dst_offs, dst_counts);
-        debugln("alltoallvWithBreakdown", "dst_counts: " + dst_counts);
-        debugln("alltoallvWithBreakdown", "dst_offs: " + dst_offs);
-        debugln("alltoallvWithBreakdown", "dst: " + dst);
-        return Pair[Array[T](1),Array[Int](1)](dst, dst_counts);
-    }
-
-    public def alltoallvWithBreakdown[T] (role:Int, src:Array[Array[T](1)](1)) : Pair[Array[T](1),Array[Int](1)] {
-        assert(src != null);
-        val flatten_src_tuple = flatten(src);
-        val flatten_src = flatten_src_tuple.first;
-        val src_offs = flatten_src_tuple.second.first;
-        val src_sizes = flatten_src_tuple.second.second;
-        debugln("alltoallvWithBreakdown", "src_counts: " + src_sizes);
-        debugln("alltoallvWithBreakdown", "src_offs: " + src_offs);
-        debugln("alltoallvWithBreakdown", "flatten_src: " + flatten_src);
-        return alltoallvWithBreakdown(role, flatten_src, src_offs, src_sizes);
-    }
-
-    public def alltoallv[T] (role:Int, src:Array[T], src_offs:Array[Int], src_counts:Array[Int]) {
-        assert(src != null);
-        assert(src_offs != null);
-        assert(src_counts != null);
-        val dst_counts = alltoall(role, src_counts);
-        val dst_offs = countsToOffs(dst_counts);
-        val dst = alltoallv[T](role, src, src_offs, src_counts, dst_offs, dst_counts);
-        debugln("alltoallv", "dst_counts: " + dst_counts);
-        debugln("alltoallv", "dst_offs: " + dst_offs);
-        debugln("alltoallv", "dst: " + dst);
-        return dst;
-    }
-
-    public def alltoallv[T] (role:Int, src:Array[T], src_counts:Array[Int](1)) {
-        assert(src != null);
-        assert(src_counts != null);
-        val src_offs = countsToOffs(src_counts);
-        debugln("alltoallv", "src_offs: " + src_offs);
-        return alltoallv[T](role, src, src_offs, src_counts);
-    }
-
-    public def alltoallv[T] (role:Int, src:Array[Array[T](1)](1)) {
-        assert(src != null);
-        val flatten_src_tuple = flatten(src);
-        val flatten_src = flatten_src_tuple.first;
-        val src_offs = flatten_src_tuple.second.first;
-        val src_sizes = flatten_src_tuple.second.second;
-        debugln("alltoallv", "src_counts: " + src_sizes);
-        debugln("alltoallv", "src_offs: " + src_offs);
-        debugln("alltoallv", "flatten_src: " + flatten_src);
-        return alltoallv(role, flatten_src, src_offs, src_sizes);
-    }
-
-    private static val OPT_REMOTE_OP = 0;
-    private static val OPT_COLLECTIVES = 1;
-    private static val OPT_COLLECTIVES_APPEND = 2;
-
-    private static def nativeSupports (opt:Int) : Int {
-        @Native("java", "return x10.x10rt.TeamSupport.nativeSize(opt);")
-        @Native("c++", "return (x10_int)x10rt_supports(static_cast<x10rt_opt>(opt));") { return -1; }
-    }
-=======
 	    	// our parent has updated us - update any children, and leave the collective
 	        if (myLinks.child1Index != -1) { // free the first child, if it exists
 	            // NOTE: there is some trickery here, which allows the parent to continue past this section
@@ -1960,7 +1705,165 @@
 	        if (DEBUGINTERNALS) Runtime.println(here+":team"+teamidcopy+" leaving "+getCollName(collType));
 	    }
 	}
->>>>>>> 179b9e2a
+
+    //private def flatten[T] (src:Array[Array[T](1)](1)) : Pair[Array[T](1), Pair[Array[Int](1), Array[Int](1)]] {
+    //    val sizes:Array[Int](1) = src.map((x:Array[T])=>x.size as Int);
+    //    val size = sizes.reduce((x:Int, y:Int)=>x+y, 0);
+    //    val acc:Array[Int](1) = sizes.scan((x:Int, y:Int)=> x+y, 0);
+    //    val offs:Array[Int](1) = new Array[Int](acc.size, (i:Int)=>(i==0) ? 0 : acc(i-1));
+    //    val find_arr = (i:Int) => {
+    //        assert(i < size);
+    //        val ind = ArrayUtils.binarySearch(acc, i );
+    //        if (ind >= 0) {
+    //            var max_ind:Int = ind;
+    //            while (max_ind < acc.size - 1 && acc(max_ind) == acc(max_ind + 1)) ++max_ind;
+    //            assert(max_ind + 1< acc.size);
+    //            return max_ind + 1;
+    //        }
+    //        else return -(ind +1);
+    //    };
+    //    val flatten_src:Array[T](1) = new Array[T](size, (i:Int)=> 
+    //        src(find_arr(i))(i - offs(find_arr(i)))
+    //    );
+    //    return Pair[Array[T](1), Pair[Array[Int](1), Array[Int](1)]](flatten_src, Pair[Array[Int](1), Array[Int](1)](offs, sizes));
+    //}
+
+
+    //public def scatter[T] (role:Int, root:Int, src:Array[T]) {
+    //    val team_size = size();
+    //    assert(role != root || src != null);
+    //    assert(role != root || src.size % team_size == 0);
+    //    val src_size = role == root ? src.size : Zero.get[Int]();
+    //    val count = bcast1(role, root, src_size / team_size);
+    //    debugln("scatter", "count: " + count);
+    //    return scatter(role, root, src, count);
+    //}
+
+    //public def scatterv[T] (role:Int, root:Int, src:Array[T], src_counts:Array[Int], src_offs:Array[Int]) {
+    //    assert(role != root || src_counts != null);
+    //    assert(role != root || src_offs != null);
+    //    val team_size = size();
+    //    assert(role != root || src_counts.size == team_size);
+    //    assert(role != root || src_offs.size == team_size);
+    //    val dst_count = scatter(role, root, src_counts, 1)(0);
+    //    debugln("scatterv", "dst_count: " + dst_count);
+    //    return scatterv(role, root, src, src_counts, src_offs, dst_count);
+    //}
+
+    //public def scatterv[T] (role:Int, root:Int, src:Array[T], src_counts:Array[Int]) {
+    //    assert(role != root || src_counts != null);
+    //    val src_offs : Array[Int] = role == root ? countsToOffs(src_counts as Array[Int](1)) : null;
+    //    debugln("scatterv", "src_offs: " +  src_offs);
+    //    return scatterv[T](role, root, src, src_counts, src_offs);
+    //}
+
+    //public def scatterv[T] (role:Int, root:Int, src:Array[Array[T](1)](1)) {
+    //    if (role == root) {
+    //        assert(src != null);
+    //        val flatten_src_tuple = flatten(src);
+    //        val flatten_src = flatten_src_tuple.first;
+    //        val src_offs = flatten_src_tuple.second.first;
+    //        val src_sizes = flatten_src_tuple.second.second;
+    //        debugln("scatterv", "flatten_src_tuple: " + flatten_src_tuple);
+    //        return scatterv[T](role, root, flatten_src, src_sizes, src_offs);
+    //    } else {
+    //        debugln("scatterv", "non root");
+    //        return scatterv[T](role, root, null, null, null);
+    //    }
+    //}
+
+    //public def gatherv[T] (role:Int, root:Int, src:Array[T](1)) {
+    //    assert(src != null);
+    //    val src_size = (role == root) ? src.size : 0;
+    //    val dst_counts = gather1[Int](role, root, src_size);
+    //    debugln("gatherv", "dst_counts: " + dst_counts);
+    //    return gatherv[T](role, root, src, dst_counts);
+    //}
+
+    //public def bcast[T] (role:Int, root:Int, src:Array[T]) {
+    //    assert(role != root || src != null);
+    //    val src_size = (role == root) ? src.size : 0;
+    //    val count = bcast1(role, root, src_size);
+    //    debugln("bcast", "count: " + count);
+    //    bcast(role, root, src, count);
+    //}
+
+    //public def allgatherv[T] (role:Int, src:Array[T]) {
+    //    assert(src != null);
+    //    val dst_counts = allgather1(role, src.size as Int);
+    //    val dst_offs = countsToOffs(dst_counts);
+    //    debugln("allgatherv", "dst_counts: " + dst_counts);
+    //    debugln("allgatherv", "dst_offs: " + dst_offs);
+
+    //    return allgatherv[T](role, src, dst_offs, dst_counts);
+    //}
+
+    //public def alltoallvWithBreakdown[T] (role:Int, src:Array[T], src_offs:Array[Int], src_counts:Array[Int]) : Pair[Array[T](1),Array[Int](1)] {
+    //    assert(src != null);
+    //    assert(src_offs != null);
+    //    assert(src_counts != null);
+    //    val dst_counts = alltoall(role, src_counts);
+    //    val dst_offs = countsToOffs(dst_counts);
+    //    val dst = alltoallv[T](role, src, src_offs, src_counts, dst_offs, dst_counts);
+    //    debugln("alltoallvWithBreakdown", "dst_counts: " + dst_counts);
+    //    debugln("alltoallvWithBreakdown", "dst_offs: " + dst_offs);
+    //    debugln("alltoallvWithBreakdown", "dst: " + dst);
+    //    return Pair[Array[T](1),Array[Int](1)](dst, dst_counts);
+    //}
+
+    //public def alltoallvWithBreakdown[T] (role:Int, src:Array[Array[T](1)](1)) : Pair[Array[T](1),Array[Int](1)] {
+    //    assert(src != null);
+    //    val flatten_src_tuple = flatten(src);
+    //    val flatten_src = flatten_src_tuple.first;
+    //    val src_offs = flatten_src_tuple.second.first;
+    //    val src_sizes = flatten_src_tuple.second.second;
+    //    debugln("alltoallvWithBreakdown", "src_counts: " + src_sizes);
+    //    debugln("alltoallvWithBreakdown", "src_offs: " + src_offs);
+    //    debugln("alltoallvWithBreakdown", "flatten_src: " + flatten_src);
+    //    return alltoallvWithBreakdown(role, flatten_src, src_offs, src_sizes);
+    //}
+
+    //public def alltoallv[T] (role:Int, src:Array[T], src_offs:Array[Int], src_counts:Array[Int]) {
+    //    assert(src != null);
+    //    assert(src_offs != null);
+    //    assert(src_counts != null);
+    //    val dst_counts = alltoall(role, src_counts);
+    //    val dst_offs = countsToOffs(dst_counts);
+    //    val dst = alltoallv[T](role, src, src_offs, src_counts, dst_offs, dst_counts);
+    //    debugln("alltoallv", "dst_counts: " + dst_counts);
+    //    debugln("alltoallv", "dst_offs: " + dst_offs);
+    //    debugln("alltoallv", "dst: " + dst);
+    //    return dst;
+    //}
+
+    //public def alltoallv[T] (role:Int, src:Array[T], src_counts:Array[Int](1)) {
+    //    assert(src != null);
+    //    assert(src_counts != null);
+    //    val src_offs = countsToOffs(src_counts);
+    //    debugln("alltoallv", "src_offs: " + src_offs);
+    //    return alltoallv[T](role, src, src_offs, src_counts);
+    //}
+
+    //public def alltoallv[T] (role:Int, src:Array[Array[T](1)](1)) {
+    //    assert(src != null);
+    //    val flatten_src_tuple = flatten(src);
+    //    val flatten_src = flatten_src_tuple.first;
+    //    val src_offs = flatten_src_tuple.second.first;
+    //    val src_sizes = flatten_src_tuple.second.second;
+    //    debugln("alltoallv", "src_counts: " + src_sizes);
+    //    debugln("alltoallv", "src_offs: " + src_offs);
+    //    debugln("alltoallv", "flatten_src: " + flatten_src);
+    //    return alltoallv(role, flatten_src, src_offs, src_sizes);
+    //}
+
+    //private static val OPT_REMOTE_OP = 0;
+    //private static val OPT_COLLECTIVES = 1;
+    //private static val OPT_COLLECTIVES_APPEND = 2;
+
+    //private static def nativeSupports (opt:Int) : Int {
+    //    @Native("java", "return x10.x10rt.TeamSupport.nativeSize(opt);")
+    //    @Native("c++", "return (x10_int)x10rt_supports(static_cast<x10rt_opt>(opt));") { return -1; }
+    //}
 }
 
 // vim: shiftwidth=4:tabstop=4:expandtab