/*
 *  This file is part of the X10 project (http://x10-lang.org).
 *
 *  This file is licensed to You under the Eclipse Public License (EPL);
 *  You may not use this file except in compliance with the License.
 *  You may obtain a copy of the License at
 *      http://www.opensource.org/licenses/eclipse-1.0.php
 *
 *  (C) Copyright IBM Corporation 2006-2014.
 */

package x10.lang;

import x10.compiler.Pragma;
import x10.compiler.NativeClass;

/**
 * The primary operation on a PlaceLocalHandle is to use it to access an object
 * on the current place.  If the current place is not part of the PlaceGroup
 * over which the PlaceLocalHandle is defined, a BadPlaceException will be thrown.</p>
 *
 * A key concept for correct usage of PlaceLocalHandles is that in different places,
 * the Handle may be mapped to distinct objects.  For example (assuming >1 Place):
 * <pre>
 *   val plh:PlaceLocalHandle[T] = ....;
 *   val obj:T = plh();
 *   at (here.next()) Console.out.println(plh() == obj);
 * </pre>
 * may print either true or false depending on how the application is
 * using the particular PlaceLocalHandle (mapping the same object at
 * multiple places or mapping distinct object at each place).</p>
 */
@NativeClass("c++", "x10.lang", "PlaceLocalHandle_Impl")
@NativeClass("java", "x10.core", "PlaceLocalHandle")
public final struct PlaceLocalHandle[T]{T isref, T haszero} {

    // Only to be used by make method
    private native def this();

    /**
     * @return the object mapped to the handle at the current place
     */
    public native operator this():T;

    // Only to be used by make method and Runtime class
    native def set(newVal:T):void;

    public native def hashCode():Int;

    public native def toString():String;

    /**
     * Create a distributed object with local state of type T
     * at each place in the argument PlaceGroup.  The local object will be initialized
     * by evaluating init at each place.  When this method returns, the local objects
     * will be initialized and available via the returned PlaceLocalHandle instance
     * at every place in the PlaceGroup.
     *
     * @param pg a PlaceGroup specifiying the places where local objects should be created.
     * @param init the initialization closure used to create the local object.
     * @return a PlaceLocalHandle that can be used to access the local objects.
     */
    public static def make[T](pg:PlaceGroup, init:()=>T){T isref, T haszero}:PlaceLocalHandle[T] {
        val handle = PlaceLocalHandle[T]();
        finish for (p in pg) {
            at (p) async handle.set(init());
        }
        return handle;
    }

    /**
     * Create a distributed object with local state of type T
     * at each place in the argument PlaceGroup.  The local object will be initialized
     * by evaluating init at each place.  When this method returns, the local objects
     * will be initialized and available via the returned PlaceLocalHandle instance
     * at every place in the PlaceGroup.
     *
     * @param pg a PlaceGroup specifiying the places where local objects should be created.
     * @param init the initialization closure used to create the local object.
     * @param ignoreIfDead a filter to indicate if a place can be silently ignored if it is 
     *        already known to be dead at the time make first attempt to access it.
     * @return a PlaceLocalHandle that can be used to access the local objects.
     */
    public static def make[T](pg:PlaceGroup, init:()=>T, 
                              ignoreIfDead:(Place)=>Boolean){T isref, T haszero}:PlaceLocalHandle[T] {
<<<<<<< HEAD
        val handle:PlaceLocalHandle[T];
        @Pragma(Pragma.FINISH_NONE) finish handle = at(Place.FIRST_PLACE) PlaceLocalHandle[T]();
=======
        val handle = PlaceLocalHandle[T]();
>>>>>>> e0dd1058
        finish for (p in pg) {
            if (!p.isDead() || !ignoreIfDead(p)) {
                at (p) async handle.set(init());
            }
        }
        return handle;
    }

    /**
     * Create a distributed object with local state of type T
     * at each place in the argument PlaceGroup.  For each place in the
     * argument PlaceGroup, the local_init closure will be evaluated in the 
     * current place to yield a value of type U.  This value will then be serialized 
     * to the target place and passed as an argument to the init closure. 
     * When this method returns, the local objects will be initialized and available 
     * via the returned PlaceLocalHandle instance at every place in the distribution.
     *
     * @param dist a distribution specifiying the places where local objects should be created.
     * @param init_here a closure to compute the local portion of the initialization (evaluated in the current place)
     * @param init_there a closure to be evaluated in each place to create the local objects.
     * @return a PlaceLocalHandle that can be used to access the local objects.
     */
    public static def make[T,U](pg:PlaceGroup, init_here:(Place)=>U, init_there:(U)=>T){T isref, T haszero}:PlaceLocalHandle[T] {
<<<<<<< HEAD
        val handle:PlaceLocalHandle[T];
        @Pragma(Pragma.FINISH_NONE) finish handle = at(Place.FIRST_PLACE) PlaceLocalHandle[T]();
=======
        val handle = PlaceLocalHandle[T]();
>>>>>>> e0dd1058
        finish for (p in pg) {
            val v:U = init_here(p);
            at (p) async handle.set(init_there(v));
        }
        return handle;
    }
    
    /**
     * Create a distributed object with local state of type T
     * at each place in the argument PlaceGroup.  For each place in the
     * argument PlaceGroup, the local_init closure will be evaluated in the 
     * current place to yield a value of type U.  This value will then be serialized 
     * to the target place and passed as an argument to the init closure. 
     * When this method returns, the local objects will be initialized and available 
     * via the returned PlaceLocalHandle instance at every place in the distribution.
     *
     * @param dist a distribution specifiying the places where local objects should be created.
     * @param init_here a closure to compute the local portion of the initialization (evaluated in the current place)
     * @param init_there a closure to be evaluated in each place to create the local objects.
     * @return a PlaceLocalHandle that can be used to access the local objects.
     */
    public static def make[T,U](pg:PlaceGroup, init_here:(Int)=>U, init_there:(U)=>T){T isref}:PlaceLocalHandle[T] {
        val handle:PlaceLocalHandle[T];
        @Pragma(Pragma.FINISH_NONE) finish handle = at(Place.FIRST_PLACE) PlaceLocalHandle[T]();
        finish for (i in 0..(pg.numPlaces()-1)) {
            val v:U = init_here(i as Int);
            at (pg(i)) async handle.set(init_there(v));
        }
        return handle;
    }

    /**
     * Create a distributed object with local state of type T
     * at each place in the argument PlaceGroup.  For each place in the
     * argument PlaceGroup, the local_init closure will be evaluated in the 
     * current place to yield a value of type U.  This value will then be serialized 
     * to the target place and passed as an argument to the init closure. 
     * When this method returns, the local objects will be initialized and available 
     * via the returned PlaceLocalHandle instance at every place in the distribution.
     *
     * @param dist a distribution specifiying the places where local objects should be created.
     * @param init_here a closure to compute the local portion of the initialization (evaluated in the current place)
     * @param init_there a closure to be evaluated in each place to create the local objects.
     * @param ignoreIfDead a filter to indicate if a place can be silently ignored if it is 
     *        already known to be dead at the time make first attempt to access it.
     * @return a PlaceLocalHandle that can be used to access the local objects.
     */
    public static def make[T,U](pg:PlaceGroup, init_here:(Place)=>U, init_there:(U)=>T,
                                ignoreIfDead:(Place)=>Boolean){T isref, T haszero}:PlaceLocalHandle[T] {
        val handle = PlaceLocalHandle[T]();
        finish for (p in pg) {
            val v:U = init_here(p);
            if (!p.isDead() || !ignoreIfDead(p)) {
                at (p) async handle.set(init_there(v));
            }
        }
        return handle;
    }

    /*
     * Same API, but replicated for flat asyncs (optimized finish implementation
     */

    /**
     * Create a distributed object with local state of type T
     * at each place in the argument PlaceGroup.  The local object will be initialized
     * by evaluating init at each place.  When this method returns, the local objects
     * will be initialized and available via the returned PlaceLocalHandle instance
     * at every place in the PlaceGroup.
     *
     * Requires an initialization closure which has no exposed at/async constructs
     * (any async/at must be nested inside of a finish).
     *
     * @param pg a PlaceGroup specifiying the places where local objects should be created.
     * @param init the initialization closure used to create the local object.
     * @return a PlaceLocalHandle that can be used to access the local objects.
     */
    public static def makeFlat[T](pg:PlaceGroup, init:()=>T){T isref, T haszero}:PlaceLocalHandle[T] {
        val handle = PlaceLocalHandle[T]();
        pg.broadcastFlat(()=>{ handle.set(init()); });
        return handle;
    }

    /**
     * Create a distributed object with local state of type T
     * at each place in the argument PlaceGroup.  The local object will be initialized
     * by evaluating init at each place.  When this method returns, the local objects
     * will be initialized and available via the returned PlaceLocalHandle instance
     * at every place in the PlaceGroup.
     *
     * Requires an initialization closure which has no exposed at/async constructs
     * (any async/at must be nested inside of a finish).
     *
     * @param pg a PlaceGroup specifiying the places where local objects should be created.
     * @param init the initialization closure used to create the local object.
     * @param ignoreIfDead a filter to indicate if a place can be silently ignored if it is 
     *        already known to be dead at the time make first attempt to access it.
     * @return a PlaceLocalHandle that can be used to access the local objects.
     */
    public static def makeFlat[T](pg:PlaceGroup, init:()=>T, 
                                  ignoreIfDead:(Place)=>Boolean){T isref, T haszero}:PlaceLocalHandle[T] {
<<<<<<< HEAD
        val handle:PlaceLocalHandle[T];
        @Pragma(Pragma.FINISH_NONE) finish handle = at(Place.FIRST_PLACE) PlaceLocalHandle[T]();
=======
        val handle = PlaceLocalHandle[T]();
>>>>>>> e0dd1058
        pg.broadcastFlat(()=>{ handle.set(init()); }, ignoreIfDead);
        return handle;
    }

    /**
     * Create a distributed object with local state of type T
     * at each place in the argument PlaceGroup.  For each place in the
     * argument PlaceGroup, the local_init closure will be evaluated in the 
     * current place to yield a value of type U.  This value will then be serialized 
     * to the target place and passed as an argument to the init closure. 
     * When this method returns, the local objects will be initialized and available 
     * via the returned PlaceLocalHandle instance at every place in the distribution.
     *
     * Requires an init_there initialization closure which has no exposed at/async constructs
     * (any async/at must be nested inside of a finish).
     *
     * @param dist a distribution specifiying the places where local objects should be created.
     * @param init_here a closure to compute the local portion of the initialization (evaluated in the current place)
     * @param init_there a closure to be evaluated in each place to create the local objects.
     * @return a PlaceLocalHandle that can be used to access the local objects.
     */
    public static def makeFlat[T,U](pg:PlaceGroup, init_here:(Place)=>U, init_there:(U)=>T){T isref, T haszero}:PlaceLocalHandle[T] {
<<<<<<< HEAD
        val handle:PlaceLocalHandle[T];
        @Pragma(Pragma.FINISH_NONE) finish handle = at(Place.FIRST_PLACE) PlaceLocalHandle[T]();
=======
        val handle = PlaceLocalHandle[T]();
>>>>>>> e0dd1058
        @Pragma(Pragma.FINISH_SPMD) finish for (p in pg) {
            val v:U = init_here(p);
            at (p) async handle.set(init_there(v));
        }
        return handle;
    }

	public static def makeFlat[T,U](pg:PlaceGroup, init_here:(Int)=>U, init_there:(U)=>T){T isref}:PlaceLocalHandle[T] {
		val handle:PlaceLocalHandle[T];
		@Pragma(Pragma.FINISH_NONE) finish handle = at(Place.FIRST_PLACE) PlaceLocalHandle[T]();
		@Pragma(Pragma.FINISH_SPMD) finish for (i in 0n..(pg.numPlaces() as Int - 1n)) {
			val v:U = init_here(i);
			at (pg(i)) async handle.set(init_there(v));
		}
		return handle;
	}



    /**
     * Create a distributed object with local state of type T
     * at each place in the argument PlaceGroup.  For each place in the
     * argument PlaceGroup, the local_init closure will be evaluated in the 
     * current place to yield a value of type U.  This value will then be serialized 
     * to the target place and passed as an argument to the init closure. 
     * When this method returns, the local objects will be initialized and available 
     * via the returned PlaceLocalHandle instance at every place in the distribution.
     *
     * Requires an init_there initialization closure which has no exposed at/async constructs
     * (any async/at must be nested inside of a finish).
     *
     * @param dist a distribution specifiying the places where local objects should be created.
     * @param init_here a closure to compute the local portion of the initialization (evaluated in the current place)
     * @param init_there a closure to be evaluated in each place to create the local objects.
     * @param ignoreIfDead a filter to indicate if a place can be silently ignored if it is 
     *        already known to be dead at the time make first attempt to access it.
     * @return a PlaceLocalHandle that can be used to access the local objects.
     */
    public static def makeFlat[T,U](pg:PlaceGroup, init_here:(Place)=>U, init_there:(U)=>T,
                                    ignoreIfDead:(Place)=>Boolean){T isref, T haszero}:PlaceLocalHandle[T] {
<<<<<<< HEAD
        val handle:PlaceLocalHandle[T];
        @Pragma(Pragma.FINISH_NONE) finish handle = at(Place.FIRST_PLACE) PlaceLocalHandle[T]();
=======
        val handle = PlaceLocalHandle[T]();
>>>>>>> e0dd1058
        @Pragma(Pragma.FINISH_SPMD) finish for (p in pg) {
            val v:U = init_here(p);
            if (!p.isDead() || !ignoreIfDead(p)) {
                at (p) async handle.set(init_there(v));
            }
        }
        return handle;
    }


    /**
     * Release the local state of the argument PlaceLocalHandle at
     * every place in the argument PlaceGroup (by storing null
     * as the value for the PlaceLocalHandle at that Place).
     */
    public static def destroy[T](pg:PlaceGroup, plh:PlaceLocalHandle[T]){T isref, T haszero}:void {
        pg.broadcastFlat(()=>{ plh.set(null); });
    }

    /**
     * Release the local state of the argument PlaceLocalHandle at
     * every place in the argument PlaceGroup (by storing null
     * as the value for the PlaceLocalHandle at that Place).
     */
    public static def destroy[T](pg:PlaceGroup, plh:PlaceLocalHandle[T],
                                 ignoreIfDead:(Place)=>Boolean){T isref, T haszero}:void {
        pg.broadcastFlat(()=>{ plh.set(null); }, ignoreIfDead);
    }
}<|MERGE_RESOLUTION|>--- conflicted
+++ resolved
@@ -83,12 +83,12 @@
      */
     public static def make[T](pg:PlaceGroup, init:()=>T, 
                               ignoreIfDead:(Place)=>Boolean){T isref, T haszero}:PlaceLocalHandle[T] {
-<<<<<<< HEAD
-        val handle:PlaceLocalHandle[T];
-        @Pragma(Pragma.FINISH_NONE) finish handle = at(Place.FIRST_PLACE) PlaceLocalHandle[T]();
-=======
-        val handle = PlaceLocalHandle[T]();
->>>>>>> e0dd1058
+//<<<<<<< HEAD
+//        val handle:PlaceLocalHandle[T];
+//        @Pragma(Pragma.FINISH_NONE) finish handle = at(Place.FIRST_PLACE) PlaceLocalHandle[T]();
+//=======
+        val handle = PlaceLocalHandle[T]();
+//>>>>>>> git_svn_x10
         finish for (p in pg) {
             if (!p.isDead() || !ignoreIfDead(p)) {
                 at (p) async handle.set(init());
@@ -112,12 +112,12 @@
      * @return a PlaceLocalHandle that can be used to access the local objects.
      */
     public static def make[T,U](pg:PlaceGroup, init_here:(Place)=>U, init_there:(U)=>T){T isref, T haszero}:PlaceLocalHandle[T] {
-<<<<<<< HEAD
-        val handle:PlaceLocalHandle[T];
-        @Pragma(Pragma.FINISH_NONE) finish handle = at(Place.FIRST_PLACE) PlaceLocalHandle[T]();
-=======
-        val handle = PlaceLocalHandle[T]();
->>>>>>> e0dd1058
+//<<<<<<< HEAD
+//        val handle:PlaceLocalHandle[T];
+//        @Pragma(Pragma.FINISH_NONE) finish handle = at(Place.FIRST_PLACE) PlaceLocalHandle[T]();
+//=======
+        val handle = PlaceLocalHandle[T]();
+//>>>>>>> git_svn_x10
         finish for (p in pg) {
             val v:U = init_here(p);
             at (p) async handle.set(init_there(v));
@@ -219,12 +219,12 @@
      */
     public static def makeFlat[T](pg:PlaceGroup, init:()=>T, 
                                   ignoreIfDead:(Place)=>Boolean){T isref, T haszero}:PlaceLocalHandle[T] {
-<<<<<<< HEAD
-        val handle:PlaceLocalHandle[T];
-        @Pragma(Pragma.FINISH_NONE) finish handle = at(Place.FIRST_PLACE) PlaceLocalHandle[T]();
-=======
-        val handle = PlaceLocalHandle[T]();
->>>>>>> e0dd1058
+//<<<<<<< HEAD
+//        val handle:PlaceLocalHandle[T];
+//        @Pragma(Pragma.FINISH_NONE) finish handle = at(Place.FIRST_PLACE) PlaceLocalHandle[T]();
+//=======
+        val handle = PlaceLocalHandle[T]();
+//>>>>>>> git_svn_x10
         pg.broadcastFlat(()=>{ handle.set(init()); }, ignoreIfDead);
         return handle;
     }
@@ -247,12 +247,12 @@
      * @return a PlaceLocalHandle that can be used to access the local objects.
      */
     public static def makeFlat[T,U](pg:PlaceGroup, init_here:(Place)=>U, init_there:(U)=>T){T isref, T haszero}:PlaceLocalHandle[T] {
-<<<<<<< HEAD
-        val handle:PlaceLocalHandle[T];
-        @Pragma(Pragma.FINISH_NONE) finish handle = at(Place.FIRST_PLACE) PlaceLocalHandle[T]();
-=======
-        val handle = PlaceLocalHandle[T]();
->>>>>>> e0dd1058
+//<<<<<<< HEAD
+//        val handle:PlaceLocalHandle[T];
+//        @Pragma(Pragma.FINISH_NONE) finish handle = at(Place.FIRST_PLACE) PlaceLocalHandle[T]();
+//=======
+        val handle = PlaceLocalHandle[T]();
+//>>>>>>> git_svn_x10
         @Pragma(Pragma.FINISH_SPMD) finish for (p in pg) {
             val v:U = init_here(p);
             at (p) async handle.set(init_there(v));
@@ -293,12 +293,12 @@
      */
     public static def makeFlat[T,U](pg:PlaceGroup, init_here:(Place)=>U, init_there:(U)=>T,
                                     ignoreIfDead:(Place)=>Boolean){T isref, T haszero}:PlaceLocalHandle[T] {
-<<<<<<< HEAD
-        val handle:PlaceLocalHandle[T];
-        @Pragma(Pragma.FINISH_NONE) finish handle = at(Place.FIRST_PLACE) PlaceLocalHandle[T]();
-=======
-        val handle = PlaceLocalHandle[T]();
->>>>>>> e0dd1058
+//<<<<<<< HEAD
+//        val handle:PlaceLocalHandle[T];
+//        @Pragma(Pragma.FINISH_NONE) finish handle = at(Place.FIRST_PLACE) PlaceLocalHandle[T]();
+//=======
+        val handle = PlaceLocalHandle[T]();
+//>>>>>>> git_svn_x10
         @Pragma(Pragma.FINISH_SPMD) finish for (p in pg) {
             val v:U = init_here(p);
             if (!p.isDead() || !ignoreIfDead(p)) {
