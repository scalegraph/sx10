/*
 *  This file is part of the X10 project (http://x10-lang.org).
 *
 *  This file is licensed to You under the Eclipse Public License (EPL);
 *  You may not use this file except in compliance with the License.
 *  You may obtain a copy of the License at
 *      http://www.opensource.org/licenses/eclipse-1.0.php
 *
 *  (C) Copyright IBM Corporation 2006-2014.
 */

package x10.io;

import x10.util.GrowableRail;

public class PutbackReader extends FilterReader {
    val putback:GrowableRail[Byte];

    public def this(r: Reader) {
        super(r);
        putback = new GrowableRail[Byte]();
    }

    public def read() {
       if (putback.size() > 0) {
           val p = putback(putback.size()-1);
           putback.removeLast();
           return p;
       }
       return super.read();
    }

<<<<<<< HEAD
    public def read(r:Rail[Byte], off:Int, len:Int)
    {
    	var read:Int = 0;
    	while (putback.length() > 0) {
=======
    public def read(r:Rail[Byte], off:Int, len:Int):void {
    	var read:Int = 0n;
    	while (putback.size() > 0) {
>>>>>>> 179b9e2a
    		if (read >= len) break;
    		val p = putback(putback.size()-1);
    		putback.removeLast();
    		r(read) = p;
    		++read;
    	}
    	return read + (read < len ? super.read(r,off+read,len-read) : 0);
    }

    public def putback(p: Byte) {
       putback.add(p);
    }
}<|MERGE_RESOLUTION|>--- conflicted
+++ resolved
@@ -30,23 +30,17 @@
        return super.read();
     }
 
-<<<<<<< HEAD
-    public def read(r:Rail[Byte], off:Int, len:Int)
-    {
-    	var read:Int = 0;
-    	while (putback.length() > 0) {
-=======
     public def read(r:Rail[Byte], off:Int, len:Int):void {
     	var read:Int = 0n;
     	while (putback.size() > 0) {
->>>>>>> 179b9e2a
     		if (read >= len) break;
     		val p = putback(putback.size()-1);
     		putback.removeLast();
     		r(read) = p;
     		++read;
     	}
-    	return read + (read < len ? super.read(r,off+read,len-read) : 0);
+		if (read < len) super.read(r,off+read,len-read);
+    	//return read + (read < len ? super.read(r,off+read,len-read) : 0);
     }
 
     public def putback(p: Byte) {
