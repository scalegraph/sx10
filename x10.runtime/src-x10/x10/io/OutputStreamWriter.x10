/*
 *  This file is part of the X10 project (http://x10-lang.org).
 *
 *  This file is licensed to You under the Eclipse Public License (EPL);
 *  You may not use this file except in compliance with the License.
 *  You may obtain a copy of the License at
 *      http://www.opensource.org/licenses/eclipse-1.0.php
 *
 *  (C) Copyright IBM Corporation 2006-2014.
 */

package x10.io;

import x10.compiler.NativeRep;
import x10.compiler.Native;

public class OutputStreamWriter extends Writer {
    @NativeRep("java", "x10.core.io.OutputStream", null, "x10.core.io.OutputStream.$RTT")
    @NativeRep("c++", "x10::io::OutputStreamWriter__OutputStream*", "x10::io::OutputStreamWriter__OutputStream", null)
    protected abstract static class OutputStream {
        @Native("java", "#this.close()")
        public native def close():void;

        @Native("java", "#this.flush()")
        public native def flush():void;
        
        @Native("java", "#this.write(#v)")
        public native def write(v:Int):void;
        
        @Native("java", "#this.write(#s)")
        public native def write(s:String):void;
        
<<<<<<< HEAD
        @Native("java", "#this.write((#r).raw().getByteArray(), #off, #len)")
        @Native("c++", "(#this)->write((#r)->raw(), #off, #len)")
        public native def write(r:Array[Byte](1), off:Int, len:Int): void; //throws IOException
=======
        @Native("java", "#this.write((#r).getByteArray(), #off, #len)")
        public native def write(r:Rail[Byte], off:Long, len:Long):void;
>>>>>>> 179b9e2a
    }

    val out: OutputStream;
    
    def stream():OutputStream = out;
    
    public def this(out: OutputStream) {
        this.out = out;
    }
    
    public def flush():void { 
        out.flush(); 
    }

    public def close():void {
        out.close(); 
    }
    
    public def write(x:Byte):void {
        out.write(x); 
    }

    public def write(s:String):void {
        out.write(s); 
    }
    
    public def write(buf:Rail[Byte], off:Long, len:Long):void {
        out.write(buf, off, len);
    }
}<|MERGE_RESOLUTION|>--- conflicted
+++ resolved
@@ -30,14 +30,8 @@
         @Native("java", "#this.write(#s)")
         public native def write(s:String):void;
         
-<<<<<<< HEAD
-        @Native("java", "#this.write((#r).raw().getByteArray(), #off, #len)")
-        @Native("c++", "(#this)->write((#r)->raw(), #off, #len)")
-        public native def write(r:Array[Byte](1), off:Int, len:Int): void; //throws IOException
-=======
         @Native("java", "#this.write((#r).getByteArray(), #off, #len)")
         public native def write(r:Rail[Byte], off:Long, len:Long):void;
->>>>>>> 179b9e2a
     }
 
     val out: OutputStream;
