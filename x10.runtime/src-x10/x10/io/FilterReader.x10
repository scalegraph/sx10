/*
 *  This file is part of the X10 project (http://x10-lang.org).
 *
 *  This file is licensed to You under the Eclipse Public License (EPL);
 *  You may not use this file except in compliance with the License.
 *  You may obtain a copy of the License at
 *      http://www.opensource.org/licenses/eclipse-1.0.php
 *
 *  (C) Copyright IBM Corporation 2006-2014.
 */

package x10.io;

public class FilterReader extends Reader {
    val r:Reader;
    
    protected def inner():Reader = r;

    public def this(r:Reader) { 
        this.r = r; 
    }

    public def close():void { //throws IOException 
        r.close(); 
    }
    public def read():Byte = r.read();//throws IOException 

    public def read(r:Rail[Byte], off:Long, len:Long):void {
        this.r.read(r,off,len); 
    }
    
    public def available():Long = r.available();

    public def skip(off:Long):void {//throws IOException 
        r.skip(off); 
    }

<<<<<<< HEAD
    public def mark(off:Int):void  { //throws IOException 
=======
    public def mark(off:Long):void  { 
>>>>>>> e0dd1058
        r.mark(off); 
    }

    public def reset():void { //throws IOException 
        r.reset(); 
    }

    public def markSupported():Boolean = r.markSupported();
}<|MERGE_RESOLUTION|>--- conflicted
+++ resolved
@@ -35,11 +35,7 @@
         r.skip(off); 
     }
 
-<<<<<<< HEAD
-    public def mark(off:Int):void  { //throws IOException 
-=======
     public def mark(off:Long):void  { 
->>>>>>> e0dd1058
         r.mark(off); 
     }
 
