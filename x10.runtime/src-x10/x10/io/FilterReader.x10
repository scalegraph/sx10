--- conflicted
+++ resolved
@@ -14,56 +14,32 @@
 public class FilterReader extends Reader {
     val r:Reader;
     
-<<<<<<< HEAD
-    protected def inner(): Reader = r;
-
-    public def this(r: Reader) { this.r = r; }
-    public def close(): void //throws IOException 
-    { r.close(); }
-    public def read(): Byte //throws IOException 
-    = r.read();
-    public def read(r:Rail[Byte], off:Int, len:Int): Int
-    = this.r.read(r,off,len);
-    
-    public def available(): Int //throws IOException 
-    = r.available();
-    
-    public def skip(off: Int): void //throws IOException 
-    { r.skip(off); }
-
-    public def mark(off: Int): void //throws IOException 
-    { r.mark(off); }
-    public def reset(): void //throws IOException 
-    { r.reset(); }
-    public def markSupported(): Boolean = r.markSupported();
-=======
     protected def inner():Reader = r;
 
     public def this(r:Reader) { 
         this.r = r; 
     }
 
-    public def close():void { 
+    public def close():void { //throws IOException 
         r.close(); 
     }
-    public def read():Byte = r.read();
+    public def read():Byte = r.read();//throws IOException 
 
     public def read(r:Rail[Byte], off:Long, len:Long):void {
         this.r.read(r,off,len); 
     }
->>>>>>> 179b9e2a
     
     public def available():Int = r.available();
 
-    public def skip(off:Long):void {
+    public def skip(off:Long):void {//throws IOException 
         r.skip(off); 
     }
 
-    public def mark(off:Int):void  { 
+    public def mark(off:Int):void  { //throws IOException 
         r.mark(off); 
     }
 
-    public def reset():void { 
+    public def reset():void { //throws IOException 
         r.reset(); 
     }
 
