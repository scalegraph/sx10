/*
 *  This file is part of the X10 project (http://x10-lang.org).
 *
 *  This file is licensed to You under the Eclipse Public License (EPL);
 *  You may not use this file except in compliance with the License.
 *  You may obtain a copy of the License at
 *      http://www.opensource.org/licenses/eclipse-1.0.php
 *
 *  (C) Copyright IBM Corporation 2006-2014.
 */

package x10.io;

import x10.compiler.Native;
import x10.compiler.NativeRep;

public class InputStreamReader extends Reader {
    val stream: InputStream;

    @NativeRep("java", "x10.core.io.InputStream", null, "x10.core.io.InputStream.$RTT")
    @NativeRep("c++", "x10::io::InputStreamReader__InputStream*", "x10::io::InputStreamReader__InputStream", null)
    protected abstract static class InputStream {
        @Native("java", "#this.close()")
        public native def close():void;

        @Native("java", "#this.read()")
        public native def read():Int;

<<<<<<< HEAD
        @Native("java", "#this.read((#r).raw().getByteArray(), #off, #len)")
        @Native("c++", "(#this)->read((#r)->raw(),#off,#len)")
        public native def read(r:Rail[Byte], off: Int, len: Int): Int; //throws IOException;
=======
        @Native("java", "#this.read((#r).getByteArray(), #off, #len)")
        public native def read(r:Rail[Byte], off:Long, len:Long):void;
>>>>>>> 179b9e2a

        @Native("java", "#this.available()")
        public native def available():Int;

        @Native("java", "#this.skip(#v)")
        public native def skip(v:Long):void;

        @Native("java", "#this.mark(#m)")
        public native def mark(m:Int):void;

        @Native("java", "#this.reset()")
        public native def reset():void;

        @Native("java", "#this.markSupported()")
        public native def markSupported():Boolean;
    }

    public def this(stream:InputStream) {
        this.stream = stream;
    }

    protected def stream():InputStream = stream;

    public def close():void { 
        stream.close(); 
    }

    public def read():Byte {
        val n: Int = stream.read();
        if (n == -1n) throw new EOFException();
        return n as Byte;
    }
    
<<<<<<< HEAD
    public def read(r:Rail[Byte], off:Int, len:Int): Int //throws IOException 
    = stream.read(r,off,len);
=======
    public def read(r:Rail[Byte], off:Long, len:Long):void { 
        stream.read(r,off,len); 
    }
>>>>>>> 179b9e2a

    public def available():Int = stream.available();

    public def skip(off:Long):void { 
        stream.skip(off); 
    }

    public def mark(off:Int):void {
       stream.mark(off);
    }

    public def reset():void {
        stream.reset(); 
    }

    public def markSupported():Boolean = stream.markSupported();
}<|MERGE_RESOLUTION|>--- conflicted
+++ resolved
@@ -26,14 +26,8 @@
         @Native("java", "#this.read()")
         public native def read():Int;
 
-<<<<<<< HEAD
-        @Native("java", "#this.read((#r).raw().getByteArray(), #off, #len)")
-        @Native("c++", "(#this)->read((#r)->raw(),#off,#len)")
-        public native def read(r:Rail[Byte], off: Int, len: Int): Int; //throws IOException;
-=======
         @Native("java", "#this.read((#r).getByteArray(), #off, #len)")
-        public native def read(r:Rail[Byte], off:Long, len:Long):void;
->>>>>>> 179b9e2a
+        public native def read(r:Rail[Byte], off: Long, len: Long): void;
 
         @Native("java", "#this.available()")
         public native def available():Int;
@@ -67,14 +61,8 @@
         return n as Byte;
     }
     
-<<<<<<< HEAD
-    public def read(r:Rail[Byte], off:Int, len:Int): Int //throws IOException 
-    = stream.read(r,off,len);
-=======
-    public def read(r:Rail[Byte], off:Long, len:Long):void { 
-        stream.read(r,off,len); 
-    }
->>>>>>> 179b9e2a
+    public def read(r:Rail[Byte], off:Long, len:Long): void //throws IOException 
+    { stream.read(r,off,len);}
 
     public def available():Int = stream.available();
 
