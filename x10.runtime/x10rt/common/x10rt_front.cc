/*
 *  This file is part of the X10 project (http://x10-lang.org).
 *
 *  This file is licensed to You under the Eclipse Public License (EPL);
 *  You may not use this file except in compliance with the License.
 *  You may obtain a copy of the License at
 *      http://www.opensource.org/licenses/eclipse-1.0.php
 *
 *  (C) Copyright IBM Corporation 2006-2015.
 */

#if defined(__CYGWIN__) || defined(__FreeBSD__)
#undef __STRICT_ANSI__ // Strict ANSI mode is too strict in Cygwin and FreeBSD
#endif

#include <cstdlib>
#include <cstdio>

#include <x10rt_front.h>
#include <x10rt_logical.h>
#include <x10rt_net.h>

#define __STDC_FORMAT_MACROS
#include <inttypes.h>

static x10rt_msg_type counter = 0;

static bool run_as_library = false;

x10rt_error x10rt_preinit (char* connInfoBuffer, int connInfoBufferSize) {
	run_as_library = true;
	return x10rt_lgl_preinit(connInfoBuffer, connInfoBufferSize);
}

bool x10rt_run_as_library (void)
{ return run_as_library; }

const char *x10rt_error_msg (void) {
    return x10rt_lgl_error_msg();
}

x10rt_error x10rt_init (int *argc, char ***argv)
{ return x10rt_lgl_init(argc, argv, &counter); }

x10rt_msg_type x10rt_register_msg_receiver (x10rt_handler *cb,
                                            x10rt_cuda_pre *pre, x10rt_cuda_post *post,
                                            const char *cubin, const char *kernel_name)
{
    x10rt_lgl_register_msg_receiver(counter, cb); 
    if (pre!=NULL)
        x10rt_lgl_register_msg_receiver_cuda(counter, pre, post, cubin, kernel_name);
    return counter++;
}

x10rt_msg_type x10rt_register_get_receiver (x10rt_notifier *cb, x10rt_notifier *cuda_cb)
{
    x10rt_lgl_register_get_receiver(counter, cb);
    if (cuda_cb!=NULL)
        x10rt_lgl_register_get_receiver_cuda(counter, cuda_cb);
    return counter++;
}

x10rt_msg_type x10rt_register_put_receiver (x10rt_notifier *cb, x10rt_notifier *cuda_cb)
{
    x10rt_lgl_register_put_receiver(counter, cb);
    if (cuda_cb!=NULL)
        x10rt_lgl_register_put_receiver_cuda(counter, cuda_cb);
    return counter++;
}

void x10rt_registration_complete (void)
{ x10rt_lgl_registration_complete(); }

x10rt_place x10rt_nplaces (void)
{ return x10rt_lgl_nplaces(); }

x10rt_place x10rt_nhosts (void)
{ return x10rt_lgl_nhosts(); }

x10rt_place x10rt_ndead (void)
{ return x10rt_lgl_ndead(); }

bool x10rt_is_place_dead (x10rt_place p)
{ return x10rt_lgl_is_place_dead(p); }

x10rt_error x10rt_get_dead (x10rt_place *dead_places, x10rt_place len)
{ return x10rt_lgl_get_dead(dead_places, len); }

x10rt_place x10rt_here (void)
{ return x10rt_lgl_here(); }

bool x10rt_is_host (x10rt_place place)
{ return x10rt_lgl_type(place) == X10RT_LGL_HOST; }

bool x10rt_is_cuda (x10rt_place place)
{ return x10rt_lgl_type(place) == X10RT_LGL_CUDA; }

x10rt_place x10rt_parent (x10rt_place place)
{ return x10rt_lgl_parent(place); }

x10rt_place x10rt_nchildren (x10rt_place place)
{ return x10rt_lgl_nchildren(place); }

x10rt_place x10rt_child (x10rt_place host, x10rt_place index)
{ return x10rt_lgl_child(host, index); }

x10rt_place x10rt_child_index (x10rt_place child)
{ return x10rt_lgl_child_index(child); }

x10rt_answer x10rt_supports (x10rt_opt o)
{ return x10rt_lgl_supports(o); }


static uint32_t print_headers = getenv("X10RT_PRINT_MSG_HEADERS") != NULL
                              ? (uint32_t)strtoull(getenv("X10RT_PRINT_MSG_HEADERS"),NULL,10)
                              : 0xFFFFFFFF;
void x10rt_send_msg (x10rt_msg_params *p)
{
    if (p->len > print_headers) {
        ::fprintf(stderr,"p%llu --%llu--> p%llu (%llu bytes)\n",
                  (unsigned long long)x10rt_lgl_here(),
                  (unsigned long long)p->type,
                  (unsigned long long)p->dest_place,
                  (unsigned long long)p->len);
    }
    return x10rt_lgl_send_msg(p);
}


void x10rt_send_get (x10rt_msg_params *p, void *srcAddr, void*dstAddr, x10rt_copy_sz len)
{ return x10rt_lgl_send_get(p, srcAddr, dstAddr, len); }

void x10rt_send_put (x10rt_msg_params *p, void *srcAddr, void *dstAddr, x10rt_copy_sz len)
{ return x10rt_lgl_send_put(p, srcAddr, dstAddr, len); }

void x10rt_remote_alloc (x10rt_place place, x10rt_remote_ptr sz,
                         x10rt_completion_handler3 *ch, void *arg)
{ x10rt_lgl_remote_alloc(place, sz, ch, arg); }
void x10rt_remote_free (x10rt_place place, x10rt_remote_ptr ptr)
{ x10rt_lgl_remote_free(place, ptr); }


void x10rt_remote_op (x10rt_place place, x10rt_remote_ptr remote_addr,
                      x10rt_op_type type, unsigned long long value)
{ x10rt_lgl_remote_op(place, remote_addr, type, value); }

void x10rt_remote_ops (x10rt_remote_op_params *opv, size_t opc)
{ x10rt_lgl_remote_ops(opv, opc); }

void x10rt_register_mem (void *ptr, size_t len)
{ x10rt_lgl_register_mem(ptr, len); }

void x10rt_deregister_mem (void *ptr)
{ x10rt_lgl_deregister_mem(ptr); }

void x10rt_blocks_threads (x10rt_place d, x10rt_msg_type type, int dyn_shm,
                           int *blocks, int *threads, const int *cfg)
{ x10rt_lgl_blocks_threads (d, type, dyn_shm, blocks, threads, cfg); }

void x10rt_device_sync (x10rt_place d)
{ x10rt_lgl_device_sync (d); }

x10rt_error x10rt_probe (void)
{ return x10rt_lgl_probe(); }


bool x10rt_blocking_probe_support (void)
{ return x10rt_lgl_blocking_probe_support(); }

x10rt_error x10rt_blocking_probe (void)
{ return x10rt_lgl_blocking_probe(); }

x10rt_error x10rt_unblock_probe (void)
{ return x10rt_lgl_unblock_probe(); }

void x10rt_finalize (void)
{ x10rt_lgl_finalize(); }


void x10rt_team_members (x10rt_team team, x10rt_place *members)
{
    x10rt_lgl_team_members(team, members);
}

x10rt_coll_type x10rt_coll_support () {
	return x10rt_lgl_coll_support();
}

void x10rt_team_new (x10rt_place placec, x10rt_place *placev,
                     x10rt_completion_handler2 *ch, void *arg)
{
    x10rt_lgl_team_new(placec, placev, ch, arg);
}

void x10rt_team_del (x10rt_team team, x10rt_place role,
                     x10rt_completion_handler *ch, void *arg)
{
    x10rt_lgl_team_del(team, role, ch, arg);
}

x10rt_place x10rt_team_sz (x10rt_team team)
{
    return x10rt_lgl_team_sz(team);
}

void x10rt_team_split (x10rt_team parent, x10rt_place parent_role,
                       x10rt_place color, x10rt_place new_role,
                       x10rt_completion_handler2 *ch, void *arg)
{
    x10rt_lgl_team_split(parent, parent_role, color, new_role, ch, arg);
}

void x10rt_barrier (x10rt_team team, x10rt_place role,
                    x10rt_completion_handler *ch, void *arg)
{
    x10rt_lgl_barrier(team, role, ch, arg);
}

bool x10rt_bcast (x10rt_team team, x10rt_place role,
                  x10rt_place root, const void *sbuf, void *dbuf,
                  size_t el, size_t count,
                  x10rt_completion_handler *errch,
                  x10rt_completion_handler *ch, void *arg)
{
    return x10rt_lgl_bcast(team, role, root, sbuf, dbuf, el, count, errch, ch, arg);
}

void x10rt_scatter (x10rt_team team, x10rt_place role,
                    x10rt_place root, const void *sbuf, void *dbuf,
                    size_t el, size_t count,
                    x10rt_completion_handler *ch, void *arg)
{
    x10rt_lgl_scatter(team, role, root, sbuf, dbuf, el, count, ch, arg);
}

<<<<<<< HEAD
void x10rt_scatterv (x10rt_team team, x10rt_place role,
                    x10rt_place root, const void *sbuf, const void *soffsets, const void *scounts,
                    void *dbuf, size_t dcount,
                    size_t el, x10rt_completion_handler *ch, void *arg)
{
    x10rt_lgl_scatterv(team, role, root, sbuf, soffsets, scounts, dbuf, dcount, el, ch, arg);
}

void x10rt_gather (x10rt_team team, x10rt_place role,
                    x10rt_place root, const void *sbuf, void *dbuf,
                    size_t el, size_t count,
                    x10rt_completion_handler *ch, void *arg)
{
    x10rt_lgl_gather(team, role, root, sbuf, dbuf, el, count, ch, arg);
}

void x10rt_gatherv (x10rt_team team, x10rt_place role,
                    x10rt_place root, const void *sbuf, size_t scount,
                    void *dbuf, const void *doffsets, const void *dcounts,
                    size_t el, x10rt_completion_handler *ch, void *arg)
{
    x10rt_lgl_gatherv(team, role, root, sbuf, scount, dbuf, doffsets, dcounts, el, ch, arg);
}

void x10rt_allgather (x10rt_team team, x10rt_place role,
		const void *sbuf,
		void *dbuf,
		size_t el, size_t count, x10rt_completion_handler *ch, void *arg)
{
	x10rt_lgl_allgather(team, role, sbuf, dbuf, el, count, ch, arg);
}

void x10rt_allgatherv (x10rt_team team, x10rt_place role,
		const void *sbuf, int scount,
		void *dbuf, const void *doffsets, const void *dcounts,
		size_t el, x10rt_completion_handler *ch, void *arg)
{
	x10rt_lgl_allgatherv(team, role, sbuf, scount, dbuf, doffsets, dcounts, el, ch, arg);
}
=======
bool x10rt_scatterv (x10rt_team team, x10rt_place role,
                     x10rt_place root, const void *sbuf,
                     const void *soffsets, const void *scounts,
                     void *dbuf, size_t dcount, size_t el,
                     x10rt_completion_handler *errch,
                     x10rt_completion_handler *ch, void *arg)
{
    return x10rt_lgl_scatterv(team, role, root, sbuf, soffsets, scounts, dbuf, dcount, el, errch, ch, arg);
}


void x10rt_gather (x10rt_team team, x10rt_place role,
			       x10rt_place root, const void *sbuf,
				   void *dbuf, size_t el, size_t count,
				   x10rt_completion_handler *ch, void *arg)
{
	x10rt_lgl_gather (team, role, root, sbuf, dbuf, el, count, ch, arg);
}

bool x10rt_gatherv (x10rt_team team, x10rt_place role, x10rt_place root,
		            const void *sbuf, size_t scount, void *dbuf, const void *doffsets, const void *dcounts,
		            size_t el,
		            x10rt_completion_handler *errch,
		            x10rt_completion_handler *ch, void *arg)
{
	return x10rt_lgl_gatherv (team, role, root, sbuf, scount, dbuf, doffsets, dcounts, el, errch, ch, arg);
}

>>>>>>> d510a825
void x10rt_alltoall (x10rt_team team, x10rt_place role,
                     const void *sbuf, void *dbuf,
                     size_t el, size_t count,
                     x10rt_completion_handler *ch, void *arg)
{
    x10rt_lgl_alltoall(team, role, sbuf, dbuf, el, count, ch, arg);
}

void x10rt_alltoallv (x10rt_team team, x10rt_place role,
                    const void *sbuf, const void *soffsets, const void *scounts,
                    void *dbuf, const void *doffsets, const void *dcounts,
                    size_t el, x10rt_completion_handler *ch, void *arg)
{
	x10rt_lgl_alltoallv(team, role, sbuf, soffsets, scounts, dbuf, doffsets, dcounts, el, ch, arg);
    // x10rt_lgl_alltoallv(team, role, sbuf, soffbuf, dbuf, doffbuf, el, cbuf, ch, arg);
}

void x10rt_reduce (x10rt_team team, x10rt_place role,
                    x10rt_place root, const void *sbuf, void *dbuf,
                    x10rt_red_op_type op, 
                    x10rt_red_type dtype,
                    size_t count,
                    x10rt_completion_handler *ch, void *arg)
{
    x10rt_lgl_reduce(team, role, root, sbuf, dbuf, op, dtype, count, ch, arg);
}

bool x10rt_allreduce (x10rt_team team, x10rt_place role,
                      const void *sbuf, void *dbuf,
                      x10rt_red_op_type op, 
                      x10rt_red_type dtype,
                      size_t count,
                      x10rt_completion_handler *errch,
                      x10rt_completion_handler *ch, void *arg)
{
    return x10rt_lgl_allreduce(team, role, sbuf, dbuf, op, dtype, count, errch, ch, arg);
}

void x10rt_one_setter (void *arg)
{ *((int*)arg) = 1; }

void x10rt_team_setter (x10rt_team v, void *arg)
{ *((x10rt_team*)arg) = v; }


void x10rt_remote_ptr_setter (x10rt_remote_ptr v, void *arg)
{ *((x10rt_remote_ptr*)arg) = v; }
<|MERGE_RESOLUTION|>--- conflicted
+++ resolved
@@ -233,47 +233,6 @@
     x10rt_lgl_scatter(team, role, root, sbuf, dbuf, el, count, ch, arg);
 }
 
-<<<<<<< HEAD
-void x10rt_scatterv (x10rt_team team, x10rt_place role,
-                    x10rt_place root, const void *sbuf, const void *soffsets, const void *scounts,
-                    void *dbuf, size_t dcount,
-                    size_t el, x10rt_completion_handler *ch, void *arg)
-{
-    x10rt_lgl_scatterv(team, role, root, sbuf, soffsets, scounts, dbuf, dcount, el, ch, arg);
-}
-
-void x10rt_gather (x10rt_team team, x10rt_place role,
-                    x10rt_place root, const void *sbuf, void *dbuf,
-                    size_t el, size_t count,
-                    x10rt_completion_handler *ch, void *arg)
-{
-    x10rt_lgl_gather(team, role, root, sbuf, dbuf, el, count, ch, arg);
-}
-
-void x10rt_gatherv (x10rt_team team, x10rt_place role,
-                    x10rt_place root, const void *sbuf, size_t scount,
-                    void *dbuf, const void *doffsets, const void *dcounts,
-                    size_t el, x10rt_completion_handler *ch, void *arg)
-{
-    x10rt_lgl_gatherv(team, role, root, sbuf, scount, dbuf, doffsets, dcounts, el, ch, arg);
-}
-
-void x10rt_allgather (x10rt_team team, x10rt_place role,
-		const void *sbuf,
-		void *dbuf,
-		size_t el, size_t count, x10rt_completion_handler *ch, void *arg)
-{
-	x10rt_lgl_allgather(team, role, sbuf, dbuf, el, count, ch, arg);
-}
-
-void x10rt_allgatherv (x10rt_team team, x10rt_place role,
-		const void *sbuf, int scount,
-		void *dbuf, const void *doffsets, const void *dcounts,
-		size_t el, x10rt_completion_handler *ch, void *arg)
-{
-	x10rt_lgl_allgatherv(team, role, sbuf, scount, dbuf, doffsets, dcounts, el, ch, arg);
-}
-=======
 bool x10rt_scatterv (x10rt_team team, x10rt_place role,
                      x10rt_place root, const void *sbuf,
                      const void *soffsets, const void *scounts,
@@ -286,23 +245,38 @@
 
 
 void x10rt_gather (x10rt_team team, x10rt_place role,
-			       x10rt_place root, const void *sbuf,
-				   void *dbuf, size_t el, size_t count,
-				   x10rt_completion_handler *ch, void *arg)
-{
-	x10rt_lgl_gather (team, role, root, sbuf, dbuf, el, count, ch, arg);
+                               x10rt_place root, const void *sbuf,
+                                   void *dbuf, size_t el, size_t count,
+                                   x10rt_completion_handler *ch, void *arg)
+{
+        x10rt_lgl_gather (team, role, root, sbuf, dbuf, el, count, ch, arg);
 }
 
 bool x10rt_gatherv (x10rt_team team, x10rt_place role, x10rt_place root,
-		            const void *sbuf, size_t scount, void *dbuf, const void *doffsets, const void *dcounts,
-		            size_t el,
-		            x10rt_completion_handler *errch,
-		            x10rt_completion_handler *ch, void *arg)
-{
-	return x10rt_lgl_gatherv (team, role, root, sbuf, scount, dbuf, doffsets, dcounts, el, errch, ch, arg);
-}
-
->>>>>>> d510a825
+                            const void *sbuf, size_t scount, void *dbuf, const void *doffsets, const void *dcounts,
+                            size_t el,
+                            x10rt_completion_handler *errch,
+                            x10rt_completion_handler *ch, void *arg)
+{
+        return x10rt_lgl_gatherv (team, role, root, sbuf, scount, dbuf, doffsets, dcounts, el, errch, ch, arg);
+}
+
+void x10rt_allgather (x10rt_team team, x10rt_place role,
+		const void *sbuf,
+		void *dbuf,
+		size_t el, size_t count, x10rt_completion_handler *ch, void *arg)
+{
+	x10rt_lgl_allgather(team, role, sbuf, dbuf, el, count, ch, arg);
+}
+
+void x10rt_allgatherv (x10rt_team team, x10rt_place role,
+		const void *sbuf, int scount,
+		void *dbuf, const void *doffsets, const void *dcounts,
+		size_t el, x10rt_completion_handler *ch, void *arg)
+{
+	x10rt_lgl_allgatherv(team, role, sbuf, scount, dbuf, doffsets, dcounts, el, ch, arg);
+}
+
 void x10rt_alltoall (x10rt_team team, x10rt_place role,
                      const void *sbuf, void *dbuf,
                      size_t el, size_t count,
