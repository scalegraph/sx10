/*
 *  This file is part of the X10 project (http://x10-lang.org).
 *
 *  This file is licensed to You under the Eclipse Public License (EPL);
 *  You may not use this file except in compliance with the License.
 *  You may obtain a copy of the License at
 *      http://www.opensource.org/licenses/eclipse-1.0.php
 *
 *  (C) Copyright IBM Corporation 2006-2014.
 */

#ifndef X10RT_TYPES_H
#define X10RT_TYPES_H

#ifdef __cplusplus
/** Used to expose c-compatible symbol names */
#define X10RT_C extern "C"
#else
/** Used to expose c-compatible symbol names */
#define X10RT_C
#endif

#include <stdint.h>

/** \file
 * Common types
 *
 * Typedefs and structs used in the X10RT API.
 */

/** An integer type capable of representing any place or quantity of places.
 */
typedef uint32_t x10rt_place;

/** An integer type capable of representing an endpoint within a place.
 */
typedef uint32_t x10rt_endpoint;

/** An integer type capable of representing any global team identifier.  Teams are used in the
 * collective operations API.
 */
typedef uint32_t x10rt_team;

/** An integer type capable of representing an answer for a request for the x10rt_net support.
 */
typedef uint32_t x10rt_answer;

/** An integer type corresponding to x10_int.
 */
typedef int32_t  x10rt_int;

/** User callback to signal that non-blocking operations have completed.
 */
typedef void x10rt_completion_handler (void *arg);

/** User callback to signal that non-blocking team construction operations have completed.
 */
typedef void x10rt_completion_handler2 (x10rt_team, void *arg);

/** An integer type capable of representing any message type id.
 */
#if defined(X10RT_32BIT_MSG_IDS) 
// use 32 bits to maintain 4 byte alignment for PAMI
typedef uint32_t x10rt_msg_type;
#else
// TODO: Remove?  We no longer support bgp or lapi
// only need 16 bits; optimize message size & maintain compatibility with binary pgas libraries (bgp, lapi)
typedef uint16_t x10rt_msg_type;
#endif

/** An integer type capable of representing a remote void* or size_t.
 */
typedef uint64_t x10rt_remote_ptr;

/** User callback to signal that non-blocking memory allocation operation has completed.
 */
typedef void x10rt_completion_handler3 (x10rt_remote_ptr ptr, void *arg);

/** An integer type capable of representing the maximum size (in bytes) of an inter-place data copy.
 * This applies to both get and put transfers.
 */
typedef uint32_t x10rt_copy_sz;


/** A set of parameters common to many of the message sending / handling functions.
 */
struct x10rt_msg_params {

    /** The place where the message will be delivered. */
    x10rt_place dest_place;

    /** The type of the message being sent. */
    x10rt_msg_type type;

    /** The message itself.  May be NULL.  The memory is allocated and managed by the caller.  The
     * caller shall not write to or free the buffer while the call is in progress, and the callee
     * shall not continue to use the buffer after the call has returned.  In the previous sentence,
     * X10RT and the client code take on alternate roles depending on whether the call is
     * x10rt_send_*() or whether the call is a user callback triggered by #x10rt_probe().
     */
    void *msg;

    /** The length of the message in bytes.  If #msg is NULL then #len shall be 0. */
    uint32_t len;

    /** The endpoint where the message will be delivered at the dest place. */
    x10rt_endpoint dest_endpoint;
};

/** A callback for processing a newly received message.
 */
typedef void x10rt_handler(const x10rt_msg_params *);

/** A callback that runs on the CPU on behalf of the GPU, just before a kernel.
 * This is used to configure the kernel, providing blocks, threads, and the
 * amount of dynamic ``shared memory'' per block (via the write-back
 * parameters).  It also provides the arguments to the kernel (i.e. the
 * captured state).  \todo work in progress
 */
typedef void x10rt_cuda_pre(const x10rt_msg_params *, size_t *blocks, size_t *threads, size_t *shm,
                            size_t *argc, char **argv, size_t *cmemc, char **cmemv);

/** A callback that runs on the CPU on behalf of the GPU, just after a kernel
 * has completed.  This is used for updating finish states and other things
 * that must be done after a kernel but cannot be done on the GPU.  \todo work
 * in progress
 */
typedef void x10rt_cuda_post(const x10rt_msg_params *, size_t blocks, size_t threads, size_t shm,
                             size_t argc, char *argv, size_t cmemc, char *cmemv);

/** A callback for finding a buffer at a remote place, that will be the subject of a copy operation.
 */
typedef void *x10rt_finder(const x10rt_msg_params *, x10rt_copy_sz);

/** A callback for finishing off a copy operation.  This can be arbitrary code
 * e.g. to inform the requester of the copy that the copy is complete.
 */
typedef void x10rt_notifier(const x10rt_msg_params *, x10rt_copy_sz);

/** The list of remote operations supported.
 * The numerical values used correspond to the PAMI HFI operation values
 */
typedef enum {
    X10RT_OP_ADD = 0x00, // the ordering of these is important
    X10RT_OP_AND = 0x01,
    X10RT_OP_OR  = 0x02,
    X10RT_OP_XOR = 0x03
} x10rt_op_type;

/** The list of operations supported when doing a reduction. 
 * \see x10rt_allreduce
 */
typedef enum {
    X10RT_RED_OP_ADD  = 0,
    X10RT_RED_OP_MUL  = 1,
    X10RT_RED_OP_AND  = 3,
    X10RT_RED_OP_OR   = 4,
    X10RT_RED_OP_XOR  = 5,
    X10RT_RED_OP_BAND = 6,
    X10RT_RED_OP_BOR  = 7,
    X10RT_RED_OP_BXOR = 8,
    X10RT_RED_OP_MAX  = 9,
    X10RT_RED_OP_MIN  = 10
} x10rt_red_op_type;

/** The struct that must be used when using #X10RT_RED_TYPE_DBL_S32.
 * \see #x10rt_allreduce #x10rt_red_type
 */
struct x10rt_dbl_s32 {
    /** The floating point value that will be compared in the operation*/
    double val;
    /** The index identifying the value that will be preserved over the operation*/
    int32_t idx;
};

/** The list of types supported when doing a reduction operation.  \see x10rt_allreduce.
 * Signed/unsigned integer types are available.  Floating point types are supported but may not be
 * used when doing bitwise arithmetic.  Only MIN/MAX can be used when using #X10RT_RED_TYPE_DBL_S32.
 */
typedef enum
  {
    /** Unsigned byte*/ X10RT_RED_TYPE_U8  = 0,
    /** Signed byte*/ X10RT_RED_TYPE_S8  = 1,
    /** Unsigned word*/ X10RT_RED_TYPE_S16 = 2,
    /** Signed word*/ X10RT_RED_TYPE_U16 = 3,
    /** Unsigned dword*/ X10RT_RED_TYPE_S32 = 4,
    /** Signed dword*/ X10RT_RED_TYPE_U32 = 5,
    /** Signed qword*/ X10RT_RED_TYPE_S64 = 6,
    /** Unsigned qword*/ X10RT_RED_TYPE_U64 = 7,
    /** Double precision IEEE float*/ X10RT_RED_TYPE_DBL = 8,
    /** Single precision IEEE float*/ X10RT_RED_TYPE_FLT = 9,
    /** A pair of double and signed dword*/ X10RT_RED_TYPE_DBL_S32 = 10,
    /** std::complex<double> */ X10RT_RED_TYPE_COMPLEX_DBL = 11    
} x10rt_red_type;

/** The list of optional x10rt_net features.
 */
typedef enum {
<<<<<<< HEAD
    X10RT_OPT_REMOTE_OP = 0,
    X10RT_OPT_COLLECTIVES = 1,
    X10RT_OPT_COLLECTIVES_APPEND = 2
} x10rt_opt;
=======
	X10RT_COLL_NOCOLLECTIVES = 0,
	X10RT_COLL_BARRIERONLY = 1,
    X10RT_COLL_ALLBLOCKINGCOLLECTIVES = 2,
    X10RT_COLL_NONBLOCKINGBARRIER = 3,
    X10RT_COLL_ALLNONBLOCKINGCOLLECTIVES = 4
} x10rt_coll_type;
>>>>>>> 179b9e2a

/**
 * Structure to hold a remote update operation
 */
typedef struct {
    /** Destination place           */
    unsigned int       dest;
    /** Atomic operation type (x10rt_op_type) */
    unsigned int       op;
    /** buffer on destination place */
    unsigned long long dest_buf;
    /** operand value for operation */
    unsigned long long value;
} x10rt_remote_op_params;

/**
 * Structure to hold runtime statistics
 */
typedef struct {
    /** Total number of client-provided bytes sent by X10RT */
    uint64_t bytes_sent;
    /** Total number of client-provided messages sent by X10RT */
    uint64_t messages_sent;
    /** Total number of client-provided bytes received by X10RT */
    uint64_t bytes_received;
    /** Total number of client-provided messages received by X10RT */
    uint64_t messages_received;
} x10rt_msg_stats;

/**
 * Structure to hold runtime statistics for various kinds of messages
 */
typedef struct {
    /** Statistics related to x10rt_send_msg calls */
    x10rt_msg_stats msg;

    /** Statistics related to the preliminary byte buffer part of x10rt_send_put calls (not the actual copy) */
    x10rt_msg_stats put;
    /** The total number of bytes copied as a result of put operations sent by this place */
    uint64_t put_copied_bytes_sent;
    /** The total number of bytes copied as a result of put operations received at this place */
    uint64_t put_copied_bytes_received;

    /** Statistics related to the preliminary byte buffer part of x10rt_send_get calls (not the actual copy) */
    x10rt_msg_stats get;
    /** The total number of bytes copied as a result of get operations sent by this place */
    uint64_t get_copied_bytes_sent;
    /** The total number of bytes copied as a result of get operations received by this place  */
    uint64_t get_copied_bytes_received;
} x10rt_stats;

/**
 * Error code for x10rt apis.
 */
typedef enum {
    X10RT_ERR_OK			= 0,   /* No error */
    X10RT_ERR_MEM			= 1,   /* Out of memory error */
    X10RT_ERR_INVALID		= 2,   /* Invalid method call, at this time (e.g. probe() before init()) */
    X10RT_ERR_UNSUPPORTED	= 3,   /* Not supported by this implementation of X10RT */
    X10RT_ERR_INTL			= 254, /* Internal implementation error */
    X10RT_ERR_OTHER			= 255  /* Other unclassified runtime error */
} x10rt_error;

#endif

// vim: tabstop=4:shiftwidth=4:expandtab:textwidth=100<|MERGE_RESOLUTION|>--- conflicted
+++ resolved
@@ -196,19 +196,17 @@
 /** The list of optional x10rt_net features.
  */
 typedef enum {
-<<<<<<< HEAD
     X10RT_OPT_REMOTE_OP = 0,
     X10RT_OPT_COLLECTIVES = 1,
     X10RT_OPT_COLLECTIVES_APPEND = 2
 } x10rt_opt;
-=======
+typedef enum {
 	X10RT_COLL_NOCOLLECTIVES = 0,
 	X10RT_COLL_BARRIERONLY = 1,
     X10RT_COLL_ALLBLOCKINGCOLLECTIVES = 2,
     X10RT_COLL_NONBLOCKINGBARRIER = 3,
     X10RT_COLL_ALLNONBLOCKINGCOLLECTIVES = 4
 } x10rt_coll_type;
->>>>>>> 179b9e2a
 
 /**
  * Structure to hold a remote update operation
