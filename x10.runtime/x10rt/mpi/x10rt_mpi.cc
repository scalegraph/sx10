--- conflicted
+++ resolved
@@ -60,13 +60,9 @@
 #define X10RT_MAX_PEEK_DEPTH            (16)
 #define X10RT_MAX_OUTSTANDING_SENDS     (256)
 #define X10RT_DATATYPE_TBL_SIZE         (256)
-<<<<<<< HEAD
-=======
-
 #define X10RT_MPI_DEBUG_PRINT "X10RT_MPI_DEBUG_PRINT"
 #define X10RT_MPI_THREAD_MULTIPLE "X10RT_MPI_THREAD_MULTIPLE"
 #define X10RT_MPI_FORCE_COLLECTIVES "X10RT_MPI_FORCE_COLLECTIVES"
->>>>>>> 179b9e2a
 
 /* Generic utility funcs */
 template <class T> T* ChkAlloc(size_t len) {
@@ -447,11 +443,7 @@
             }
             UNLOCK_IF_MPI_IS_NOT_MULTITHREADED;
         }
-<<<<<<< HEAD
-        is_enabled_debug_print = getenv("X10RT_MPI_DEBUG_PRINT")!=NULL;
-=======
         is_enabled_debug_print = checkBoolEnvVar(getenv(X10RT_MPI_DEBUG_PRINT));
->>>>>>> 179b9e2a
     }
 
     ~CollState() {
@@ -477,13 +469,10 @@
 
 static CollState     coll_state;
 
-<<<<<<< HEAD
-=======
 x10rt_error x10rt_net_preinit(char* connInfoBuffer, int connInfoBufferSize) {
 	return X10RT_ERR_UNSUPPORTED;
 }
 
->>>>>>> 179b9e2a
 x10rt_error x10rt_net_init(int *argc, char ** *argv, x10rt_msg_type *counter) {
     assert(!global_state.finalized);
     assert(!global_state.init);
@@ -1259,18 +1248,6 @@
     global_state.finalized = true;
 }
 
-<<<<<<< HEAD
-int x10rt_net_supports (x10rt_opt o) {
-    X10RT_NET_DEBUG("o = %d", o);
-    switch (o) {
-        case X10RT_OPT_COLLECTIVES:
-        case X10RT_OPT_COLLECTIVES_APPEND:
-             return 1;
-             break;
-        default:
-            return 0;
-    }
-=======
 x10rt_coll_type x10rt_net_coll_support () {
     if (global_state.report_nonblocking_coll)
 	    return X10RT_COLL_ALLNONBLOCKINGCOLLECTIVES;
@@ -1280,7 +1257,6 @@
 
 bool x10rt_net_remoteop_support () {
 	return false;
->>>>>>> 179b9e2a
 }
 
 void x10rt_net_remote_op (x10rt_place place, x10rt_remote_ptr victim,
@@ -1320,7 +1296,6 @@
             x = at(here.next()) 0; // place 0 sends the message to place 1 and waits for the reply from place 1
     }
     team.barrier(here.id()); // place 1 waits to do collective operation
-<<<<<<< HEAD
 }
 
  * \endcode
@@ -1993,588 +1968,22 @@
 }
 
 static void team_allocate_new_teams_recv (const x10rt_msg_params *p)
-=======
-}
-
- * \endcode
- */
-/** \{ */
-struct MPIGroup {
-    MPIGroup (void) : group(MPI_GROUP_NULL) { }
-
-    ~MPIGroup (void) {
-        MPI_Group_free(&group);
-    }
-
-private:
-    MPI_Group group;
-};
-    // global team database: stores the teams currently in use
-struct TeamDB {
-
-    //        Fifo<CollOp> fifo; // where we record incomplete collectives
-
-    TeamDB (void) : teamc(0), team_next(0), teamv(NULL) { }
-
-    ~TeamDB (void) { delete[] teamv; }
-
-    MPI_Comm &operator[] (x10rt_team t) { assert(t<teamc); return teamv[t]; }
-
-    // must be called with global_lock taken
-    void allocTeam (x10rt_team t, x10rt_place placec, x10rt_place *placev)
-    {
-        allocTeam_(t, placec, placev);
-    }
-
-    x10rt_team allocTeam ()
-    {
-	get_lock(&this->lock);
-        x10rt_team t = team_next;
-        team_next++;
-	release_lock(&this->lock);
-        X10RT_NET_DEBUG("new id t = %d", t);
-        return t;
-    }
-
-    x10rt_team allocTeam (MPI_Comm comm)
-    {
-        x10rt_team t = allocTeam();;
-        allocTeam(t, comm);
-        return t;
-    }
-
-
-    x10rt_team allocTeam (x10rt_place placec, x10rt_place *placev)
-    {
-        x10rt_team t = allocTeam();;
-        allocTeam_(t, placec, placev);
-        team_next++;
-        return t;
-    }
-
-    void releaseTeam (x10rt_team t)
-    {
-        assert(global_state.init);
-        assert(!global_state.finalized);
-
-        X10RT_NET_DEBUG("t = %d", t);
-        LOCK_IF_MPI_IS_NOT_MULTITHREADED;
-        MPI_Comm_free(&(this->teamv[t]));
-        UNLOCK_IF_MPI_IS_NOT_MULTITHREADED;
-    }
-
-    bool isValidTeam (x10rt_team t)
-    {
-        return (t < teamc);
-    }
-
-    void allocTeam (x10rt_team t, MPI_Comm comm)
-    {
-        assert(global_state.init);
-        assert(!global_state.finalized);
-
-        X10RT_NET_DEBUG("t = %d", t);
-        ensureIndex(t, true);
-
-       MPI_Comm c;
-        LOCK_IF_MPI_IS_NOT_MULTITHREADED;
-       MPI_Comm_dup(comm, &c);
-        UNLOCK_IF_MPI_IS_NOT_MULTITHREADED;
-        X10RT_NET_DEBUG("%s", "duped");
-       this->teamv[t] = c;
-    }
-
-//            this->teamv[t] = new (safe_malloc<TeamObj>()) TeamObj(t, placec, placev);
-
-    MPI_Comm comm (x10rt_team t)
-    {
-        return this->teamv[t];
-    }
-
-
-private:
-
-    pthread_mutex_t       lock;
-    x10rt_team teamc; // size of teamv buffer
-    x10rt_team team_next; // the next new team gets this id
-    MPI_Comm *teamv;
-
-        void ensureIndex (x10rt_team i, bool iscleared)
-        {
-            get_lock(&this->lock);
-            if (i>=teamc) {
-                x10rt_team new_teamc = i+1;
-                teamv = safe_realloc(teamv, new_teamc);
-                if (iscleared) {
-			for (x10rt_team j = 0; j < new_teamc - teamc; ++j)
-				teamv[teamc + j] = MPI_COMM_NULL;
-                }
-                teamc = new_teamc;
-            }
-            release_lock(&this->lock);
-        }
-
-        void allocTeam_ (x10rt_team t, x10rt_place placec, x10rt_place *placev)
-        {
-            assert(global_state.init);
-            assert(!global_state.finalized);
-
-            X10RT_NET_DEBUG("t = %d, placec = %d", t, placec);
-            ensureIndex(t, true);
-//            this->teamv[t] = new (safe_malloc<TeamObj>()) TeamObj(t, placec, placev);
-
-            int *ranks = new int[placec];
-            for (x10rt_place i = 0; i < placec; ++i) {
-                ranks[i] = placev[i];
-                X10RT_NET_DEBUG("placev[%d} = %d", i, placev[i]);
-            }
-            MPI_Group grp, MPI_GROUP_WORLD;
-            LOCK_IF_MPI_IS_NOT_MULTITHREADED;
-            MPI_Comm_group(MPI_COMM_WORLD, &MPI_GROUP_WORLD);
-            if (MPI_SUCCESS != MPI_Group_incl(MPI_GROUP_WORLD, placec, ranks, &grp)) {
-		fprintf(stderr, "[%s:%d] %s\n",
-				__FILE__, __LINE__, "Error in MPI_Group_incl");
-		delete[] ranks;
-		abort();
-            }
-            delete[] ranks;
-            MPI_Comm comm;
-            if (MPI_SUCCESS != MPI_Comm_create(MPI_COMM_WORLD, grp, &comm)) {
-		fprintf(stderr, "[%s:%d] %s\n",
-				__FILE__, __LINE__, "Error in MPI_Comm_create");
-		abort();
-            }
-            MPI_Group_free(&MPI_GROUP_WORLD);
-            MPI_Group_free(&grp);
-            UNLOCK_IF_MPI_IS_NOT_MULTITHREADED;
-
-            this->teamv[t] = comm;
-        }
-
-} mpi_tdb;
-
-struct CollectivePostprocessEnv {
-    x10rt_completion_handler *ch;
-    void *arg;
-    union {
-        struct CollectivePostprocessEnvBarrier {
-            x10rt_team team; x10rt_place role;
-            x10rt_completion_handler *ch; void *arg;
-        } barrier;
-        struct CollectivePostprocessEnvBcast {
-            x10rt_team team; x10rt_place role;
-            x10rt_place root; const void *sbuf; void *dbuf;
-            size_t el; size_t count;
-            x10rt_completion_handler *ch; void *arg;
-            void *buf;
-        } bcast;
-        struct CollectivePostprocessEnvScatter {
-            x10rt_team team; x10rt_place role;
-            x10rt_place root; const void *sbuf; void *dbuf;
-            size_t el; size_t count;
-            x10rt_completion_handler *ch; void *arg;
-            void *buf;
-        } scatter;
-        struct CollectivePostprocessEnvAlltoall {
-            x10rt_team team; x10rt_place role;
-            const void *sbuf; void *dbuf;
-            size_t el; size_t count;
-            x10rt_completion_handler *ch; void *arg;
-            void *buf;
-        } alltoall;
-        struct CollectivePostprocessEnvAllreduce {
-            x10rt_team team; x10rt_place role;
-            const void *sbuf; void *dbuf;
-            x10rt_red_op_type op;
-            x10rt_red_type dtype;
-            size_t count;
-            x10rt_completion_handler *ch; void *arg;
-            size_t el;
-            void *buf;
-        } allreduce;
-        struct CollectivePostprocessEnvScatterv {
-            x10rt_team team; x10rt_place role;
-            x10rt_place root; const void *sbuf; const void *soffsets; const void *scounts;
-            void *dbuf; size_t dcount;
-            size_t el; x10rt_completion_handler *ch; void *arg;
-            int *scounts_; int *soffsets_;
-        } scatterv;
-        struct CollectivePostprocessEnvGather {
-            x10rt_team team; x10rt_place role;
-            x10rt_place root; const void *sbuf; void *dbuf;
-            size_t el; size_t count;
-            x10rt_completion_handler *ch; void *arg;
-            int gsize;
-            void *buf;
-        } gather;
-        struct CollectivePostprocessEnvGatherv {
-            x10rt_team team; x10rt_place role;
-            x10rt_place root; const void *sbuf; size_t scount;
-            void *dbuf; const void *doffsets; const void *dcounts;
-            size_t el; x10rt_completion_handler *ch; void *arg;
-            int *dcounts_; int *doffsets_;
-        } gatherv;
-        struct CollectivePostprocessEnvAllgather {
-            x10rt_team team; x10rt_place role;
-            const void *sbuf;
-            void *dbuf;
-            size_t el; size_t count; x10rt_completion_handler *ch; void *arg;
-            int gsize;
-            void *buf;
-        } allgather;
-        struct CollectivePostprocessEnvAllgatherv {
-            x10rt_team team; x10rt_place role;
-            const void *sbuf; int scount;
-            void *dbuf; const void *doffsets; const void *dcounts;
-            size_t el; x10rt_completion_handler *ch; void *arg;
-            int gsize;
-            int *dcounts_; int *doffsets_;
-        } allgatherv;
-        struct CollectivePostprocessEnvAlltoallv {
-            x10rt_team team; x10rt_place role;
-            const void *sbuf; const void *soffsets; const void *scounts;
-            void *dbuf; const void *doffsets; const void *dcounts;
-            size_t el; x10rt_completion_handler *ch; void *arg;
-            int *scounts_; int *soffsets_; int *dcounts_; int *doffsets_;
-        } alltoallv;
-        struct CollectivePostprocessEnvReduce {
-            x10rt_team team; x10rt_place role; x10rt_place root;
-            const void *sbuf; void *dbuf;
-            x10rt_red_op_type op;
-            x10rt_red_type dtype;
-            size_t count;
-            x10rt_completion_handler *ch; void *arg;
-            void *buf;
-            int el;
-        } reduce;
-    } env;
-};
-
-struct CollectivePostprocess {
-    MPI_Request req;
-    void (*handler)(struct CollectivePostprocessEnv);
-    struct CollectivePostprocessEnv env;
-};
-
-struct BlockingMessage {
-    x10rt_place placec;
-    x10rt_place *placev;
-
-    int msg_id;
-    x10rt_place home;
-    size_t cont_len;
-    char *cont;
-    x10rt_remote_ptr ch;
-    x10rt_remote_ptr arg;
-
-    BlockingMessage(
-            x10rt_place placec, x10rt_place *placev,
-            int msg_id, x10rt_place home,
-            size_t cont_len, char  *cont, x10rt_remote_ptr ch_,
-            x10rt_remote_ptr arg_)
-    : placec(placec), placev(placev), msg_id(msg_id), home(home), cont_len(cont_len), cont(cont), ch(ch_), arg(arg_) {
-    }
-
-    ~BlockingMessage() {
-        free(placev);
-        free(cont);
-    }
-};
-
-static bool test_and_call_handler(struct CollectivePostprocess & cp) {
-    assert(global_state.init);
-    assert(!global_state.finalized);
-
-    int complete = 0;
-    MPI_Status msg_status;
-
-    LOCK_IF_MPI_IS_NOT_MULTITHREADED;
-    if (MPI_SUCCESS != MPI_Test(&cp.req,
-                &complete,
-                &msg_status)) {
-    }
-    UNLOCK_IF_MPI_IS_NOT_MULTITHREADED;
-
-    if (complete) {
-        cp.handler(cp.env);
-        cp.req = MPI_REQUEST_NULL;
-        /*
-        LOCK_IF_MPI_IS_NOT_MULTITHREADED;
-        if (MPI_SUCCESS != MPI_Request_free(&cp.req)) {
-        }
-        UNLOCK_IF_MPI_IS_NOT_MULTITHREADED;
-        */
-        return true;
-    }
-    return false;
-}
-
-static void send_blocking_msg (int msg_id, x10rt_place home,
-        size_t cont_len, char  *cont, x10rt_remote_ptr ch_,
-                                    x10rt_remote_ptr arg_);
-
-static bool test_and_send_msg(struct BlockingMessage & bm) {
-    assert(global_state.init);
-    assert(!global_state.finalized);
-
-    int complete = 0;
-    MPI_Status msg_status;
-
-    if (coll_state.startBlockingMessagte(bm.placec, bm.placev)) {
-        X10RT_NET_DEBUG("%s", "send blocking message");
-        send_blocking_msg(bm.msg_id, bm.home, bm.cont_len, bm.cont, bm.ch, bm.arg);
-        return true;
-    }
-    return false;
-}
-
-struct TeamPostprocessDB {
-private:
-    bool isPolling;
-    pthread_mutex_t lock;
-    std::list<struct CollectivePostprocess> coll_list;
-    std::list<struct BlockingMessage> msg_list;
-
-    bool canStartPolling() {
-        get_lock(&this->lock);
-        bool status = isPolling;
-        isPolling = true;
-        release_lock(&this->lock);
-
-        return !status;
-    }
-
-    void finishPolling() {
-        get_lock(&this->lock);
-        isPolling  = false;
-        release_lock(&this->lock);
-    }
-
-public:
-    void init() {
-        if (pthread_mutex_init(&this->lock, NULL)) {
-            perror("pthread_mutex_init");
-            abort();
-        }
-        isPolling  = false;
-        //isPolling  = true;
-    }
-
-    void add_handler(struct CollectivePostprocess *cp) {
-        X10RT_NET_DEBUG("%s", "called");
-        while (!canStartPolling()) {
-            x10rt_net_probe_ex(false);
-        }
-        coll_list.push_back(*cp);
-        finishPolling();
-    }
-
-    void add_handler(struct BlockingMessage *bm) {
-        X10RT_NET_DEBUG("%s", "called");
-        while (!canStartPolling()) {
-            x10rt_net_probe_ex(false);
-        }
-        msg_list.push_back(*bm);
-        finishPolling();
-    }
-
-    void poll(void) {
-        if (canStartPolling()) {
-            coll_list.remove_if(test_and_call_handler);
-            msg_list.remove_if(test_and_send_msg);
-            finishPolling();
-        }
-    }
-} coll_pdb;
-
-void x10rt_net_team_probe() {
-    coll_pdb.poll();
-}
-
-inline MPI_Datatype get_mpi_datatype(size_t len) {
-    if (len < X10RT_DATATYPE_TBL_SIZE) {
-        return coll_state.datatypeTbl[len];
-    } else {
-        fprintf(stderr, "[%s:%d] %s\n",
-                __FILE__, __LINE__, "Element size is too big");
-        abort();
-    }
-}
-
-struct CounterWithLock {
-    int counter;
-    pthread_mutex_t lock;
-};
-
-static void x10rt_net_one_setter (void *arg)
-{ *((int*)arg) = 1; }
-
-static CounterWithLock *new_counter(int count) {
-	CounterWithLock *c = safe_malloc<CounterWithLock>();
-	c->counter = count;
-	if (pthread_mutex_init(&c->lock, NULL)) {
-		perror("pthread_mutex_init");
-		abort();
-	}
-	return c;
-}
-
-static void decrement_counter(CounterWithLock *c) {
-	get_lock(&c->lock);
-	c->counter--;
-	release_lock(&c->lock);
-}
-
-static void destroy_counter(CounterWithLock *c) {
-	if (pthread_mutex_destroy(&c->lock)) {
-		perror("pthread_mutex_destroy");
-		abort();
-	}
-	free(c);
-}
-
-static void team_new_decrement_counter (CounterWithLock *counter, x10rt_completion_handler2 *ch,
-                                        x10rt_team t, void *arg)
-{
-    X10RT_NET_DEBUG("%s", "called");
-    X10RT_NET_DEBUGV("d", counter->counter);
-    X10RT_NET_DEBUGV("lx",*ch);
-
-    decrement_counter(counter);
-    if (counter->counter == 0) {
-        ch(t, arg);
-        destroy_counter(counter);
-    }
-}
-
-static void team_new_finished_recv (const x10rt_msg_params *p)
 {
     X10RT_NET_DEBUG("%s", "called");
 
     x10rt_deserbuf b;
     x10rt_deserbuf_init(&b, p);
-    x10rt_team t; x10rt_deserbuf_read(&b, &t);
-    x10rt_remote_ptr ch_; x10rt_deserbuf_read(&b, &ch_);
-    x10rt_remote_ptr arg_; x10rt_deserbuf_read(&b, &arg_);
-    x10rt_remote_ptr counter_; x10rt_deserbuf_read(&b, &counter_);
-
-    CounterWithLock *counter = (CounterWithLock*)(size_t)counter_;
-    x10rt_completion_handler2 *ch = (x10rt_completion_handler2*)(size_t)ch_;
-    void *arg = (void*)(size_t)arg_;
-
-    team_new_decrement_counter(counter, ch, t, arg);
-}
-
-static void send_team_new_finished (x10rt_place home, x10rt_team t, x10rt_remote_ptr ch_,
-                                    x10rt_remote_ptr arg_, x10rt_remote_ptr counter_)
-{
-    X10RT_NET_DEBUG("%s", "called");
-
-    if (x10rt_net_here()==home) {
-        CounterWithLock *counter = (CounterWithLock*)(size_t)counter_;
-        x10rt_completion_handler2 *ch = (x10rt_completion_handler2*)(size_t)ch_;
-        void *arg = (void*)(size_t)arg_;
-        team_new_decrement_counter(counter, ch, t, arg);
-    } else {
-        x10rt_serbuf b2;
-        x10rt_serbuf_init(&b2, home, coll_state.TEAM_NEW_FINISHED_ID);
-        x10rt_serbuf_write(&b2, &t);
-        x10rt_serbuf_write(&b2, &ch_);
-        x10rt_serbuf_write(&b2, &arg_);
-        x10rt_serbuf_write(&b2, &counter_);
-        x10rt_net_send_msg(&b2.p);
-        x10rt_serbuf_free(&b2);
-    }
-}
-static void team_new_recv (const x10rt_msg_params *p)
-{
-    X10RT_NET_DEBUG("%s", "called");
-
-    x10rt_deserbuf b;
-    x10rt_deserbuf_init(&b, p);
-    x10rt_team t; x10rt_deserbuf_read(&b, &t);
-    x10rt_place placec; x10rt_deserbuf_read(&b, &placec);
-    x10rt_place *placev = safe_malloc<x10rt_place>(placec);
-    x10rt_deserbuf_read_ex(&b, placev, sizeof(*placev), placec);
-    x10rt_remote_ptr counter_; x10rt_deserbuf_read(&b, &counter_);
-    x10rt_place home; x10rt_deserbuf_read(&b, &home);
-    x10rt_remote_ptr ch_; x10rt_deserbuf_read(&b, &ch_);
-    x10rt_remote_ptr arg_; x10rt_deserbuf_read(&b, &arg_);
-
-    X10RT_NET_DEBUG("%s", "team allocate");
-    mpi_tdb.allocTeam(t, placec, placev);
-    X10RT_NET_DEBUG("%s", "team allocated");
-
-    send_team_new_finished(home,t,ch_,arg_,counter_);
-    free(placev);
-}
-
-void send_team_new (x10rt_team teamc, x10rt_team *teamv, x10rt_place placec, x10rt_place *placev,
-		x10rt_remote_ptr ch_, x10rt_remote_ptr arg_)
-{
-    X10RT_NET_DEBUG("called: teamc=%d placec=%d", teamc, placec);
-
-    x10rt_place home = x10rt_net_here();
-
-    CounterWithLock *counter = new_counter(x10rt_net_nhosts());
-    x10rt_remote_ptr counter_ = reinterpret_cast<x10rt_remote_ptr>(counter);
-
-    x10rt_team t = teamv[0];
-
-//    for (x10rt_place i=0 ; i<placec; ++i) {
-    for (x10rt_place place=0 ; place<x10rt_net_nhosts() ; ++place) {
-//	x10rt_place place = placev[i];
-        if (place != home) {
-	X10RT_NET_DEBUGV("d",place);
-
-            x10rt_serbuf b;
-            x10rt_serbuf_init(&b, place, coll_state.TEAM_NEW_ID);
-            x10rt_serbuf_write(&b, &t);
-            x10rt_serbuf_write(&b, &placec);
-            x10rt_serbuf_write_ex(&b, placev, sizeof(*placev), placec);
-            x10rt_serbuf_write(&b, &counter_);
-            x10rt_serbuf_write(&b, &home);
-            x10rt_serbuf_write(&b, &ch_);
-            x10rt_serbuf_write(&b, &arg_);
-            x10rt_net_send_msg(&b.p);
-            x10rt_serbuf_free(&b);
-       }
-    }
-    mpi_tdb.allocTeam(t, placec, placev);
-    send_team_new_finished(home,t,ch_,arg_,counter_);
-
-    //x10rt_team t = mpi_tdb.allocTeam(placec, placev);
-
-//    x10rt_completion_handler2 *ch_ = (x10rt_completion_handler2*)(size_t)ch;
-
-//   ch(t, arg);
-}
-
-static void team_new_allocate_teams_recv (const x10rt_msg_params *p)
->>>>>>> 179b9e2a
-{
-    X10RT_NET_DEBUG("%s", "called");
-
-    x10rt_deserbuf b;
-    x10rt_deserbuf_init(&b, p);
-<<<<<<< HEAD
     X10RT_NET_DEBUG("%s", "buffer init");
 
     x10rt_place teamc; x10rt_deserbuf_read(&b, &teamc);
     int msg_id; x10rt_deserbuf_read(&b, &msg_id);
     x10rt_place home; x10rt_deserbuf_read(&b, &home);
-=======
-    x10rt_team teamc; x10rt_deserbuf_read(&b, &teamc);
-    x10rt_team *teamv = safe_malloc<x10rt_team>(teamc);
-    x10rt_deserbuf_read_ex(&b, teamv, sizeof(*teamv), teamc);
->>>>>>> 179b9e2a
     size_t cont_len ; x10rt_deserbuf_read(&b, &cont_len);
     char *cont = safe_malloc<char>(cont_len);
     x10rt_deserbuf_read_ex(&b, cont, sizeof(*cont), cont_len);
     x10rt_remote_ptr ch_; x10rt_deserbuf_read(&b, &ch_);
     x10rt_remote_ptr arg_; x10rt_deserbuf_read(&b, &arg_);
 
-<<<<<<< HEAD
     x10rt_team *new_team_ids = new x10rt_team[teamc];
     for (x10rt_team i = 0; i < teamc; ++i) {
 	new_team_ids[i] = mpi_tdb.allocTeam();
@@ -2646,7 +2055,8 @@
     x10rt_serbuf b;
     x10rt_serbuf_init(&b, 0, coll_state.TEAM_BLOCKING_FINISHED_ID);
     x10rt_serbuf_write(&b, &placec);
-    x10rt_serbuf_write_ex(&b, placev, sizeof(*placev), placec);
+    //x10rt_serbuf_write_ex(&b, placev, sizeof(*placev), placec);
+    x10rt_serbuf_write(&b, &placev);
     x10rt_net_send_msg(&b.p);
     x10rt_serbuf_free(&b);
 }
@@ -2800,7 +2210,7 @@
     return;
 }
 
-void x10rt_net_team_members (x10rt_team team, x10rt_place *members)
+void x10rt_net_team_members (x10rt_team team, x10rt_place *members, x10rt_completion_handler *ch, void *arg)
 {
     assert(global_state.init);
     assert(!global_state.finalized);
@@ -2840,6 +2250,7 @@
 
     MPI_Group_free(&MPI_GROUP_WORLD);
     MPI_Group_free(&grp);
+    ch(arg);
 }
 
 x10rt_place x10rt_net_team_sz (x10rt_team team)
@@ -2862,1202 +2273,122 @@
     return sz;
 }
 
-void x10rt_net_team_split (x10rt_team parent, x10rt_place parent_role,
-                           x10rt_place color, x10rt_place new_role,
-                           x10rt_completion_handler2 *ch, void *arg)
-{
-    assert(global_state.init);
-    assert(!global_state.finalized);
-
-    X10RT_NET_DEBUG("parent=%d, parent_role=%d, color=%d, new_role=%d", parent, parent_role, color, new_role);
-
-    MPI_Comm comm = mpi_tdb[parent];
-    int gsize = x10rt_net_team_sz(parent);
-
-    x10rt_place placec = x10rt_net_team_sz(parent);
-    x10rt_place *placev = ChkAlloc<x10rt_place>(placec * sizeof(x10rt_place));
-
-    if (parent_role == 0) {
-       x10rt_net_team_members(parent, placev);
-        {
-            int finished = 0;
-            x10rt_net_team_barrier_for_blocking(placec, placev, x10rt_net_one_setter, &finished);
-            while (!finished) x10rt_net_probe_ex(true);
-        }
-    }
-
-    {
-	int finished = 0;
-	x10rt_net_barrier(parent, parent_role, x10rt_net_one_setter, &finished);
-	while (!finished) x10rt_net_probe_ex(true);
-    }
-
-    MPI_Comm new_comm;
-    LOCK_IF_MPI_IS_NOT_MULTITHREADED;
-    if (MPI_SUCCESS != MPI_Comm_split(comm, color, new_role, &new_comm)) {
-        fprintf(stderr, "[%s:%d] %s\n",
-                __FILE__, __LINE__, "Error in MPI_Comm_split");
-        abort();
-    }
-    UNLOCK_IF_MPI_IS_NOT_MULTITHREADED;
-
-    if (parent_role == 0) {
-        send_team_blocking_finished(placec, placev);
-    }
-
-    // role 0 must exist
-    int *colors = new int[gsize];
-    {
-	int finished = 0;
-	x10rt_net_gather(parent, parent_role, 0, &color, colors, sizeof(x10rt_place), 1, x10rt_net_one_setter, &finished);
-	while (!finished) x10rt_net_probe_ex(true);
-    }
-
-    int *new_team_ids = NULL;
-    if (parent_role == 0) {
-
-	std::sort(colors, colors+gsize);
-	std::map<x10rt_place, int> color_mapping;
-	assert(gsize > 0);
-	int prev = colors[0]; // one or more roles exist
-	int count = 0;
-	for (int i = 0; i < gsize; ++i) {
-		if (prev != colors[i]) {
-			prev = colors[i];
-			++count;
-		}
-		color_mapping[colors[i]] = count;
-	}
-	int new_team_count = count + 1;
-
-	std::vector<x10rt_place> new_team_ids(gsize);
-	for (int i = 0; i < gsize; ++i) {
-		new_team_ids[i] = color_mapping[colors[i]];
-	}
-	delete[] colors;
-
-    x10rt_place home = x10rt_net_here();
-	int msg_id = coll_state.TEAM_SPLIT_ALLOCATE_TEAM_ID;
-	const size_t cont_len = sizeof(MPI_Comm) + sizeof(x10rt_team) + (1 + gsize)  * sizeof(x10rt_place);
-	char *cont = static_cast<char *>(malloc(cont_len));
-	MPI_Comm *comm1 = reinterpret_cast<MPI_Comm *>(cont);
-	x10rt_team *team1 = reinterpret_cast<x10rt_team *>(&comm1[1]);
-	x10rt_place *role_and_colors = reinterpret_cast<x10rt_place *>(&team1[1]);
-	comm1[0] = new_comm;
-	team1[0] = parent;
-	role_and_colors[0] = parent_role;
-	memcpy(&role_and_colors[1], &new_team_ids[0], gsize * sizeof(x10rt_place));
-	x10rt_remote_ptr ch_ = reinterpret_cast<x10rt_remote_ptr>(ch);
-	x10rt_remote_ptr arg_ = reinterpret_cast<x10rt_remote_ptr>(arg);
-
-	x10rt_serbuf b;
-	x10rt_serbuf_init(&b, 0, coll_state.TEAM_ALLOCATE_NEW_TEAMS_ID);
-	x10rt_serbuf_write(&b, &new_team_count);
-	x10rt_serbuf_write(&b, &msg_id);
-	x10rt_serbuf_write(&b, &home);
-	x10rt_serbuf_write(&b, &cont_len);
-	x10rt_serbuf_write_ex(&b, cont, sizeof(*cont), cont_len);
-	x10rt_serbuf_write(&b, &ch_);
-	x10rt_serbuf_write(&b, &arg_);
-	x10rt_net_send_msg(&b.p);
-	x10rt_serbuf_free(&b);
-
-	free(cont);
-    } else {
-	int new_team_id;
-	{
-		int finished = 0;
-		x10rt_net_scatter(parent, parent_role, 0, new_team_ids, &new_team_id, sizeof(x10rt_team), 1, x10rt_net_one_setter, &finished);
-		while (!finished) x10rt_net_probe_ex(true);
-	}
-	if (new_team_ids != NULL)
-		delete[] new_team_ids;
-
-
-	mpi_tdb.allocTeam(new_team_id, new_comm);
-	ch(new_team_id, arg);
-    }
-}
-
-int x10rt_red_type_length(x10rt_red_type dtype) {
-    switch (dtype) {
-#define BORING(x) case x: return sizeof (x10rt_red_type_info<x>::Type);
-    BORING(X10RT_RED_TYPE_U8)
-    BORING(X10RT_RED_TYPE_S8)
-    BORING(X10RT_RED_TYPE_S16)
-    BORING(X10RT_RED_TYPE_U16)
-    BORING(X10RT_RED_TYPE_S32)
-    BORING(X10RT_RED_TYPE_U32)
-    BORING(X10RT_RED_TYPE_S64)
-    BORING(X10RT_RED_TYPE_U64)
-    BORING(X10RT_RED_TYPE_DBL)
-    BORING(X10RT_RED_TYPE_FLT)
-    BORING(X10RT_RED_TYPE_DBL_S32)
-#undef BORING
-    default:
-        fprintf(stderr, "[%s:%d] unexpected argument. got: %d\n",
-                __FILE__, __LINE__, dtype);
-        abort();
-    }
-}
-
-template <typename T> struct MpiTypeOf { static const MPI_Datatype value; };
-template <typename T> const MPI_Datatype MpiTypeOf<T>::value = MPI_DATATYPE_NULL;
-#if MPI_VERSION >= 3 || (MPI_VERSION == 2 &&MPI_SUBVERSION >=2)
-template <> struct MpiTypeOf<int8_t> {static const MPI_Datatype value; };
-const MPI_Datatype MpiTypeOf<int8_t>::value = MPI_INT8_T;
-template <> struct MpiTypeOf<uint8_t> {static const MPI_Datatype value; };
-const MPI_Datatype MpiTypeOf<uint8_t>::value = MPI_UINT8_T;
-template <> struct MpiTypeOf<int16_t> {static const MPI_Datatype value; };
-const MPI_Datatype MpiTypeOf<int16_t>::value = MPI_INT16_T;
-template <> struct MpiTypeOf<uint16_t> {static const MPI_Datatype value; };
-const MPI_Datatype MpiTypeOf<uint16_t>::value = MPI_UINT16_T;
-template <> struct MpiTypeOf<int32_t> {static const MPI_Datatype value; };
-const MPI_Datatype MpiTypeOf<int32_t>::value = MPI_INT32_T;
-template <> struct MpiTypeOf<uint32_t> {static const MPI_Datatype value; };
-const MPI_Datatype MpiTypeOf<uint32_t>::value = MPI_UINT32_T;
-template <> struct MpiTypeOf<int64_t> {static const MPI_Datatype value; };
-const MPI_Datatype MpiTypeOf<int64_t>::value = MPI_INT64_T;
-template <> struct MpiTypeOf<uint64_t> {static const MPI_Datatype value; };
-const MPI_Datatype MpiTypeOf<uint64_t>::value = MPI_UINT64_T;
-
-#else
-// There must be error when each any two of char, short, int, long, and long long have same size.
-template <> struct MpiTypeOf<char> {static const MPI_Datatype value; };
-const MPI_Datatype MpiTypeOf<char>::value = MPI_CHAR;
-template <> struct MpiTypeOf<signed char> {static const MPI_Datatype value; };
-const MPI_Datatype MpiTypeOf<signed char>::value = MPI_SIGNED_CHAR;
-template <> struct MpiTypeOf<unsigned char> {static const MPI_Datatype value; };
-const MPI_Datatype MpiTypeOf<unsigned char>::value = MPI_UNSIGNED_CHAR;
-template <> struct MpiTypeOf<short> {static const MPI_Datatype value; };
-const MPI_Datatype MpiTypeOf<short>::value = MPI_SHORT;
-template <> struct MpiTypeOf<unsigned short> {static const MPI_Datatype value; };
-const MPI_Datatype MpiTypeOf<unsigned short>::value = MPI_UNSIGNED_SHORT;
-template <> struct MpiTypeOf<int> {static const MPI_Datatype value; };
-const MPI_Datatype MpiTypeOf<int>::value = MPI_INT;
-template <> struct MpiTypeOf<unsigned int> {static const MPI_Datatype value; };
-const MPI_Datatype MpiTypeOf<unsigned int>::value = MPI_UNSIGNED;
-template <> struct MpiTypeOf<long> {static const MPI_Datatype value; };
-const MPI_Datatype MpiTypeOf<long>::value = MPI_LONG;
-template <> struct MpiTypeOf<unsigned long> {static const MPI_Datatype value; };
-const MPI_Datatype MpiTypeOf<unsigned long>::value = MPI_UNSIGNED_LONG;
-template <> struct MpiTypeOf<long long> {static const MPI_Datatype value; };
-const MPI_Datatype MpiTypeOf<long long>::value = MPI_LONG_LONG;
-template <> struct MpiTypeOf<unsigned long long> {static const MPI_Datatype value; };
-const MPI_Datatype MpiTypeOf<unsigned long long>::value = MPI_UNSIGNED_LONG_LONG;
-#endif
-
-MPI_Datatype mpi_red_type(x10rt_red_type dtype) {
-#define RED_TYPE_SIZE(x) (sizeof (x10rt_red_type_info<x>::Type))
-#define MPI_CORR_TYPE_IF(dtype, type, mpitype, els) ((RED_TYPE_SIZE(dtype) == sizeof(type)) ? mpitype : (els))
-#define MPI_CORR_TYPE_TUPLED_WITH_DBL(dtype,inttype) \
-	(MPI_CORR_TYPE_IF(inttype, int, MPI_DOUBLE_INT, \
-        (fprintf(stderr, "[%s:%d] unsuported data type: %s.\n", __FILE__, __LINE__, #dtype), abort(), MPI_DATATYPE_NULL)))
-#define BORING_TUPLED(dtype,inttype) CLAUSE(dtype,MPI_CORR_TYPE_TUPLED_WITH_DBL(dtype,inttype))
-#define CLAUSE(cond,body) case (cond): return (body);
-#define BORING(dtype) CLAUSE(dtype,MpiTypeOf<x10rt_red_type_info<dtype>::Type>::value)
-    switch (dtype) {
-    BORING(X10RT_RED_TYPE_U8)
-    BORING(X10RT_RED_TYPE_S8)
-    BORING(X10RT_RED_TYPE_S16)
-    BORING(X10RT_RED_TYPE_U16)
-    BORING(X10RT_RED_TYPE_S32)
-    BORING(X10RT_RED_TYPE_U32)
-    BORING(X10RT_RED_TYPE_S64)
-    BORING(X10RT_RED_TYPE_U64)
-    BORING_TUPLED(X10RT_RED_TYPE_DBL_S32,X10RT_RED_TYPE_S32)
-    case X10RT_RED_TYPE_DBL:
-        return MPI_DOUBLE;
-    case X10RT_RED_TYPE_FLT:
-        return MPI_FLOAT;
-    default:
-        fprintf(stderr, "[%s:%d] unexpected argument. got: %d\n",
-                __FILE__, __LINE__, dtype);
-        abort();
-    }
-#undef RED_TYPE_SIZE
-#undef MPI_CORR_TYPE_IF
-#undef MPI_CORR_TYPE_SUB
-#undef MPI_CORR_TYPE_SIGNED
-#undef MPI_CORR_TYPE_UNSIGNED
-#undef MPI_CORR_TYPE_TUPLED_WITH_DBL
-#undef CLAUSE
-#undef BORING_SIGNED
-#undef BORING_UNSIGNED
-#undef BORING_TUPLED
-}
-
-MPI_Op mpi_red_arith_op_type(x10rt_red_op_type op) {
-    switch (op) {
-    case X10RT_RED_OP_ADD:
-        return MPI_SUM;
-    case X10RT_RED_OP_MUL:
-        return MPI_PROD;
-    case X10RT_RED_OP_AND:
-        return MPI_LAND;
-    case X10RT_RED_OP_OR:
-        return MPI_LOR;
-    case X10RT_RED_OP_XOR:
-        return MPI_LXOR;
-    case X10RT_RED_OP_BAND:
-        return MPI_BAND;
-    case X10RT_RED_OP_BOR:
-        return MPI_BOR;
-    case X10RT_RED_OP_BXOR:
-        return MPI_BXOR;
-    case X10RT_RED_OP_MAX:
-        return MPI_MAX;
-    case X10RT_RED_OP_MIN:
-        return MPI_MIN;
-    default:
-        fprintf(stderr, "[%s:%d] unexpected argument. got: %d\n",
-                __FILE__, __LINE__, op);
-        abort();
-    }
-}
-
-MPI_Op mpi_red_loc_op_type(x10rt_red_op_type op) {
-    switch (op) {
-    case X10RT_RED_OP_MAX:
-        return MPI_MAXLOC;
-    case X10RT_RED_OP_MIN:
-        return MPI_MINLOC;
-    default:
-        fprintf(stderr, "[%s:%d] unexpected argument. got: %d\n",
-                __FILE__, __LINE__, op);
-        abort();
-    }
-}
-
-MPI_Op mpi_red_op_type(x10rt_red_type dtype, x10rt_red_op_type op) {
-    switch (dtype) {
-    case X10RT_RED_TYPE_U8:
-    case X10RT_RED_TYPE_S8:
-    case X10RT_RED_TYPE_S16:
-    case X10RT_RED_TYPE_U16:
-    case X10RT_RED_TYPE_S32:
-    case X10RT_RED_TYPE_U32:
-    case X10RT_RED_TYPE_S64:
-    case X10RT_RED_TYPE_U64:
-    case X10RT_RED_TYPE_DBL:
-    case X10RT_RED_TYPE_FLT:
-        return mpi_red_arith_op_type(op);
-    case X10RT_RED_TYPE_DBL_S32:
-        return mpi_red_loc_op_type(op);
-    default:
-        fprintf(stderr, "[%s:%d] unexpected argument. got: %d\n",
-                __FILE__, __LINE__, dtype);
-        abort();
-    }
-}
-
-#if defined(MVAPICH2_NUMVERSION) && MVAPICH2_NUMVERSION == 10900002
-#define MPI_NONBLOCKING_COLLECTIVE_NAME(stem) MPIX_##stem
-#else
-#define MPI_NONBLOCKING_COLLECTIVE_NAME(stem) MPI_##stem
-#endif
-#define CONCAT(a,b) CONCAT_I(a,b)
-#define CONCAT_I(a,b) a##b
-#define TOSTR(x) TOSTR_I(x)
-#define TOSTR_I(x) #x
-
-#if MPI_VERSION >= 3 || (defined(OPEN_MPI) && ( OMPI_MAJOR_VERSION >= 2 || (OMPI_MAJOR_VERSION == 1 && OMPI_MINOR_VERSION >= 7))) || (defined(MVAPICH2_NUMVERSION) && MVAPICH2_NUMVERSION == 10900002)
-#define MPI_COLLECTIVE(name, iname, ...) \
-     CollectivePostprocess *cp = new CollectivePostprocess(); \
-     MPI_Request &req = cp->req; \
-     LOCK_IF_MPI_IS_NOT_MULTITHREADED; \
-     if (MPI_SUCCESS != MPI_NONBLOCKING_COLLECTIVE_NAME(iname)(__VA_ARGS__, &req)) { \
-         fprintf(stderr, "[%s:%d] %s\n", \
-                 __FILE__, __LINE__, "Error in MPI_" #name); \
-         abort(); \
-     } \
-     UNLOCK_IF_MPI_IS_NOT_MULTITHREADED;
-#define MPI_COLLECTIVE_SAVE(var) \
-     cp->env.env.MPI_COLLECTIVE_NAME.var = var;
-#define MPI_COLLECTIVE_POSTPROCESS \
-     cp->handler = CONCAT(x10rt_net_handler_,MPI_COLLECTIVE_NAME); \
-     cp->env.ch = ch; \
-     cp->env.arg = arg; \
-    X10RT_NET_DEBUG("add handler %s","x10rt_net_handler_" TOSTR(MPI_COLLECTIVE_NAME)); \
-    coll_pdb.add_handler(cp);
-#define SAVED(var) \
-     cpe.env.MPI_COLLECTIVE_NAME.var
-#define MPI_COLLECTIVE_POSTPROCESS_END X10RT_NET_DEBUG("%s: %"PRIxPTR"_%"PRIxPTR,"end postprocess", SAVED(ch), SAVED(arg));
-#else
-#define MPI_COLLECTIVE(name, iname, ...) \
-    CollectivePostprocessEnv cpe; \
-    do { LOCK_IF_MPI_IS_NOT_MULTITHREADED; \
-        if (MPI_SUCCESS != MPI_##name(__VA_ARGS__)) { \
-            fprintf(stderr, "[%s:%d] %s\n", \
-                    __FILE__, __LINE__, "Error in MPI_" #name); \
-            abort(); \
-        } \
-        UNLOCK_IF_MPI_IS_NOT_MULTITHREADED; \
-    } while(0)
-#define MPI_COLLECTIVE_SAVE(var) \
-     cpe.env.MPI_COLLECTIVE_NAME.var = var;
-#define MPI_COLLECTIVE_POSTPROCESS \
-     cpe.ch = ch; \
-     cpe.arg = arg; \
-    X10RT_NET_DEBUG("call handler %s","x10rt_net_handler_" TOSTR(MPI_COLLECTIVE_NAME)); \
-    CONCAT(x10rt_net_handler_,MPI_COLLECTIVE_NAME)(cpe);
-#define SAVED(var) \
-     cpe.env.MPI_COLLECTIVE_NAME.var
-#define MPI_COLLECTIVE_POSTPROCESS_END
-#endif
-
-static void x10rt_net_handler_barrier(CollectivePostprocessEnv);
-static void x10rt_net_handler_bcast(CollectivePostprocessEnv);
-static void x10rt_net_handler_scatter(CollectivePostprocessEnv);
-static void x10rt_net_handler_scatterv(CollectivePostprocessEnv);
-static void x10rt_net_handler_gather(CollectivePostprocessEnv);
-static void x10rt_net_handler_gatherv(CollectivePostprocessEnv);
-static void x10rt_net_handler_alltoall(CollectivePostprocessEnv);
-static void x10rt_net_handler_alltoallv(CollectivePostprocessEnv);
-static void x10rt_net_handler_allgather(CollectivePostprocessEnv);
-static void x10rt_net_handler_allgatherv(CollectivePostprocessEnv);
-static void x10rt_net_handler_reduce(CollectivePostprocessEnv);
-static void x10rt_net_handler_allreduce(CollectivePostprocessEnv);
-static void x10rt_net_handler_reduce_scatter(CollectivePostprocessEnv);
-static void x10rt_net_handler_scan(CollectivePostprocessEnv);
-
-void x10rt_net_barrier (x10rt_team team, x10rt_place role,
-                        x10rt_completion_handler *ch, void *arg)
-{
-#define MPI_COLLECTIVE_NAME barrier
-    assert(global_state.init);
-    assert(!global_state.finalized);
-
-    X10RT_NET_DEBUG("team=%d, role=%d", team, role);
-    if (!mpi_tdb.isValidTeam(team)) {
-        fprintf(stderr, "[%s:%d] %d is not valid team!)\n",
-                __FILE__, __LINE__, team);
-        return;
-    }
-
-    X10RT_NET_DEBUG("%s","before barrier");
-    MPI_COLLECTIVE(Barrier, Ibarrier, mpi_tdb.comm(team));
-    X10RT_NET_DEBUG("%s","after barrier");
-
-    MPI_COLLECTIVE_SAVE(team);
-    MPI_COLLECTIVE_SAVE(role);
-    MPI_COLLECTIVE_SAVE(ch);
-    MPI_COLLECTIVE_SAVE(arg);
-
-    MPI_COLLECTIVE_POSTPROCESS
-}
-
-static void x10rt_net_handler_barrier (struct CollectivePostprocessEnv cpe) {
-	X10RT_NET_DEBUG("%s: %"PRIxPTR"_%"PRIxPTR,"begin postprocess", SAVED(ch), SAVED(arg));
-    X10RT_NET_DEBUG("%s","before postprocess");
-    SAVED(ch)(SAVED(arg));
-    X10RT_NET_DEBUG("%s","after postprocess");
-    MPI_COLLECTIVE_POSTPROCESS_END
-#undef MPI_COLLECTIVE_NAME
-}
-
-void x10rt_net_bcast (x10rt_team team, x10rt_place role,
-                      x10rt_place root, const void *sbuf, void *dbuf,
-                      size_t el, size_t count,
-                      x10rt_completion_handler *ch, void *arg)
-{
-#define MPI_COLLECTIVE_NAME bcast
-    assert(global_state.init);
-    assert(!global_state.finalized);
-
-    X10RT_NET_DEBUG("mp: team=%d, role=%d, count=%zd, el=%zd", team, role, count, el);
-
-    int gsize = x10rt_net_team_sz(team);
-    char *buf = (role == root) ? ChkAlloc<char>(count * el) : reinterpret_cast<char *>(dbuf);
-    if (role == root) {
-        memcpy(buf, sbuf, count * el);
-        /*
-        for (int i = 0; i < count * el; i++) {
-            buf[i] = reinterpret_cast<const char *>(sbuf)[i];
-        }
-        */
-    }
-    X10RT_NET_DEBUG("mp: sbuf=%"PRIxPTR" dbuf=%"PRIxPTR" buf=%"PRIxPTR, sbuf, dbuf, buf);
-
-    MPI_Comm comm = mpi_tdb.comm(team);
-
-    MPI_COLLECTIVE(Bcast, Ibcast, buf, count, get_mpi_datatype(el), root, comm);
-
-    MPI_COLLECTIVE_SAVE(team);
-    MPI_COLLECTIVE_SAVE(role);
-    MPI_COLLECTIVE_SAVE(root);
-    MPI_COLLECTIVE_SAVE(sbuf);
-    MPI_COLLECTIVE_SAVE(dbuf);
-    MPI_COLLECTIVE_SAVE(el);
-    MPI_COLLECTIVE_SAVE(count);
-    MPI_COLLECTIVE_SAVE(ch);
-    MPI_COLLECTIVE_SAVE(arg);
-
-    MPI_COLLECTIVE_SAVE(buf);
-
-    MPI_COLLECTIVE_POSTPROCESS
-}
-
-static void x10rt_net_handler_bcast (struct CollectivePostprocessEnv cpe) {
-    X10RT_NET_DEBUG("pp: team=%d, role=%d, count=%zd, el=%zd", SAVED(team), SAVED(role), SAVED(count), SAVED(el));
-    X10RT_NET_DEBUG("pp: sbuf=%"PRIxPTR" dbuf=%"PRIxPTR" buf=%"PRIxPTR, SAVED(sbuf), SAVED(dbuf), SAVED(buf));
-
-    if (SAVED(role) == SAVED(root)) {
-	memcpy(SAVED(dbuf), SAVED(buf), SAVED(count) * SAVED(el));
-	free(SAVED(buf));
-    }
-    SAVED(ch)(SAVED(arg));
-    MPI_COLLECTIVE_POSTPROCESS_END
-#undef MPI_COLLECTIVE_NAME
-}
-
-void x10rt_net_scatter (x10rt_team team, x10rt_place role,
-                        x10rt_place root, const void *sbuf, void *dbuf,
-                        size_t el, size_t count,
-                        x10rt_completion_handler *ch, void *arg)
-{
-#define MPI_COLLECTIVE_NAME scatter
-    assert(global_state.init);
-    assert(!global_state.finalized);
-
-    X10RT_NET_DEBUG("team=%d, role=%d, count=%zd, el=%zd", team, role, count, el);
-    X10RT_NET_DEBUG("sbuf=%"PRIxPTR" dbuf=%"PRIxPTR, sbuf, dbuf);
-
-    MPI_Comm comm = mpi_tdb.comm(team);
-    void *buf = (sbuf == dbuf) ? ChkAlloc<void>(count * el) : dbuf;
-
-    MPI_COLLECTIVE(Scatter, Iscatter, (void *)sbuf, count, get_mpi_datatype(el), buf, count, get_mpi_datatype(el), root, comm);
-
-    MPI_COLLECTIVE_SAVE(team);
-    MPI_COLLECTIVE_SAVE(role);
-    MPI_COLLECTIVE_SAVE(root);
-    MPI_COLLECTIVE_SAVE(sbuf);
-    MPI_COLLECTIVE_SAVE(dbuf);
-    MPI_COLLECTIVE_SAVE(el);
-    MPI_COLLECTIVE_SAVE(count);
-    MPI_COLLECTIVE_SAVE(ch);
-    MPI_COLLECTIVE_SAVE(arg);
-
-    MPI_COLLECTIVE_SAVE(buf);
-
-    MPI_COLLECTIVE_POSTPROCESS
-}
-
-static void x10rt_net_handler_scatter (struct CollectivePostprocessEnv cpe) {
-    X10RT_NET_DEBUG("post: team=%d, role=%d\n", SAVED(team), SAVED(role));
-
-    if (SAVED(sbuf) == SAVED(dbuf)) {
-	memcpy(SAVED(dbuf), SAVED(buf), SAVED(count) * SAVED(el));
-	free(SAVED(buf));
-    }
-    SAVED(ch)(SAVED(arg));
-    MPI_COLLECTIVE_POSTPROCESS_END
-#undef MPI_COLLECTIVE_NAME
-}
-
-void x10rt_net_alltoall (x10rt_team team, x10rt_place role,
-                         const void *sbuf, void *dbuf,
-                         size_t el, size_t count,
-                         x10rt_completion_handler *ch, void *arg)
-{
-#define MPI_COLLECTIVE_NAME alltoall
-    assert(global_state.init);
-    assert(!global_state.finalized);
-
-    X10RT_NET_DEBUG("team=%d, role=%d, count=%zd, el=%zd", team, role, count, el);
-    X10RT_NET_DEBUG("sbuf=%"PRIxPTR" dbuf=%"PRIxPTR, sbuf, dbuf);
-
-    MPI_Comm comm = mpi_tdb.comm(team);
-    int gsize = x10rt_net_team_sz(team);
-    void *buf = (sbuf == dbuf) ? ChkAlloc<void>(gsize * count * el) : dbuf;
-
-    MPI_COLLECTIVE(Alltoall, Ialltoall, (void*)sbuf, count, get_mpi_datatype(el), buf, count, get_mpi_datatype(el), comm);
-
-    MPI_COLLECTIVE_SAVE(team);
-    MPI_COLLECTIVE_SAVE(role);
-    MPI_COLLECTIVE_SAVE(sbuf);
-    MPI_COLLECTIVE_SAVE(dbuf);
-    MPI_COLLECTIVE_SAVE(el);
-    MPI_COLLECTIVE_SAVE(count);
-    MPI_COLLECTIVE_SAVE(ch);
-    MPI_COLLECTIVE_SAVE(arg);
-
-    MPI_COLLECTIVE_SAVE(buf);
-
-    MPI_COLLECTIVE_POSTPROCESS
-}
-
-static void x10rt_net_handler_alltoall (struct CollectivePostprocessEnv cpe) {
-    if (SAVED(sbuf) == SAVED(dbuf)) {
-	memcpy(SAVED(dbuf), SAVED(buf), SAVED(count) * SAVED(el));
-	free(SAVED(buf));
-    }
-    SAVED(ch)(SAVED(arg));
-    MPI_COLLECTIVE_POSTPROCESS_END
-#undef MPI_COLLECTIVE_NAME
-}
-
-void x10rt_net_allreduce (x10rt_team team, x10rt_place role,
-                          const void *sbuf, void *dbuf,
-                          x10rt_red_op_type op, 
-                          x10rt_red_type dtype,
-                          size_t count,
-                          x10rt_completion_handler *ch, void *arg)
-{
-#define MPI_COLLECTIVE_NAME allreduce
-    assert(global_state.init);
-    assert(!global_state.finalized);
-
-    size_t el = x10rt_red_type_length(dtype);
-    X10RT_NET_DEBUG("team=%d, role=%d, count=%zd, el=%zd", team, role, count, el);
-    X10RT_NET_DEBUG("sbuf=%"PRIxPTR" dbuf=%"PRIxPTR, sbuf, dbuf);
-    X10RT_NET_DEBUG("dtype=%d sizeof(dtype)=%d", dtype, el);
-
-    MPI_Comm comm = mpi_tdb.comm(team);
-    void *buf = (sbuf == dbuf) ? ChkAlloc<void>(count * el) : dbuf;
-
-    MPI_COLLECTIVE(Allreduce, Iallreduce, (void*)sbuf, buf, count, mpi_red_type(dtype), mpi_red_op_type(dtype, op), comm);
-
-    MPI_COLLECTIVE_SAVE(team);
-    MPI_COLLECTIVE_SAVE(role);
-    MPI_COLLECTIVE_SAVE(sbuf);
-    MPI_COLLECTIVE_SAVE(dbuf);
-    MPI_COLLECTIVE_SAVE(op);
-    MPI_COLLECTIVE_SAVE(dtype);
-    MPI_COLLECTIVE_SAVE(count);
-    MPI_COLLECTIVE_SAVE(ch);
-    MPI_COLLECTIVE_SAVE(arg);
-
-    MPI_COLLECTIVE_SAVE(el);
-    MPI_COLLECTIVE_SAVE(buf);
-
-    MPI_COLLECTIVE_POSTPROCESS
-}
-
-static void x10rt_net_handler_allreduce (struct CollectivePostprocessEnv cpe) {
-    if (SAVED(sbuf) == SAVED(dbuf)) {
-	memcpy(SAVED(dbuf), SAVED(buf), SAVED(count) * SAVED(el));
-	free(SAVED(buf));
-    }
-    SAVED(ch)(SAVED(arg));
-    MPI_COLLECTIVE_POSTPROCESS_END
-#undef MPI_COLLECTIVE_NAME
-}
-
-void x10rt_net_scatterv (x10rt_team team, x10rt_place role, x10rt_place root, const void *sbuf, const void *soffsets, const void *scounts,
-		void *dbuf, size_t dcount, size_t el, x10rt_completion_handler *ch, void *arg)
-{
-#define MPI_COLLECTIVE_NAME scatterv
-    assert(global_state.init);
-    assert(!global_state.finalized);
-
-    X10RT_NET_DEBUG("team=%d, role=%d, count=%zd, el=%zd", team, role, dcount, el);
-    X10RT_NET_DEBUG("sbuf=%"PRIxPTR" dbuf=%"PRIxPTR, sbuf, dbuf);
-    X10RT_NET_DEBUG("dcount=%d", dcount);
-    MPI_Comm comm = mpi_tdb.comm(team);
-    int gsize = x10rt_net_team_sz(team);
-    void *buf = dbuf;
-    int *scounts_ = (role == root) ? ChkAlloc<int>(gsize * sizeof(int)) : NULL;
-    int *soffsets_ = (role == root) ? ChkAlloc<int>(gsize * sizeof(int)) : NULL;
-    X10RT_NET_DEBUG("buf=%x, counts="PRIxPTR", displs="PRIxPTR, buf, scounts_, soffsets_);
-    if (role == root) {
-	for (int i = 0; i < gsize; ++i) {
-		scounts_[i] = static_cast<const int32_t*>(scounts)[i];
-		soffsets_[i] = static_cast<const int32_t*>(soffsets)[i];
-	}
-    }
-
-    X10RT_NET_DEBUG("%s", "pre scatterv");
-    MPI_COLLECTIVE(Scatterv, Iscatterv, (void *)sbuf, scounts_, soffsets_, get_mpi_datatype(el), buf, dcount * el, get_mpi_datatype(el), root, comm);
-    X10RT_NET_DEBUG("%s", "pro scatterv");
-
-    MPI_COLLECTIVE_SAVE(team);
-    MPI_COLLECTIVE_SAVE(role);
-    MPI_COLLECTIVE_SAVE(sbuf);
-    MPI_COLLECTIVE_SAVE(dbuf);
-    MPI_COLLECTIVE_SAVE(dcount);
-    MPI_COLLECTIVE_SAVE(el);
-    MPI_COLLECTIVE_SAVE(ch);
-    MPI_COLLECTIVE_SAVE(arg);
-
-    MPI_COLLECTIVE_SAVE(scounts_);
-    MPI_COLLECTIVE_SAVE(soffsets_);
-
-    MPI_COLLECTIVE_POSTPROCESS
-}
-
-static void x10rt_net_handler_scatterv (struct CollectivePostprocessEnv cpe) {
-    /*
-    if (SAVED(sbuf) == SAVED(dbuf)) {
-	memcpy(SAVED(dbuf), SAVED(buf), SAVED(count) * SAVED(el));
-	free(SAVED(buf));
-    }
-    */
-    free(SAVED(scounts_));
-    free(SAVED(soffsets_));
-    SAVED(ch)(SAVED(arg));
-    MPI_COLLECTIVE_POSTPROCESS_END
-#undef MPI_COLLECTIVE_NAME
-}
-
-void x10rt_net_gather (x10rt_team team, x10rt_place role, x10rt_place root, const void *sbuf,
-		void *dbuf, size_t el, size_t count, x10rt_completion_handler *ch, void *arg)
-{
-#define MPI_COLLECTIVE_NAME gather
-    assert(global_state.init);
-    assert(!global_state.finalized);
-
-    X10RT_NET_DEBUG("team=%d, role=%d, count=%zd, el=%zd", team, role, count, el);
-    X10RT_NET_DEBUG("sbuf=%"PRIxPTR" dbuf=%"PRIxPTR, sbuf, dbuf);
-
-    MPI_Comm comm = mpi_tdb.comm(team);
-    int gsize = x10rt_net_team_sz(team);
-    void *buf = (role == root && sbuf == dbuf) ? ChkAlloc<void>(gsize * count * el) : dbuf;
-
-    MPI_COLLECTIVE(Gather, Igather, (void *)sbuf, count, get_mpi_datatype(el), buf, count, get_mpi_datatype(el), root, comm);
-
-    MPI_COLLECTIVE_SAVE(team);
-    MPI_COLLECTIVE_SAVE(role);
-    MPI_COLLECTIVE_SAVE(root);
-    MPI_COLLECTIVE_SAVE(sbuf);
-    MPI_COLLECTIVE_SAVE(dbuf);
-    MPI_COLLECTIVE_SAVE(el);
-    MPI_COLLECTIVE_SAVE(count);
-    MPI_COLLECTIVE_SAVE(ch);
-    MPI_COLLECTIVE_SAVE(arg);
-
-    MPI_COLLECTIVE_SAVE(buf);
-    MPI_COLLECTIVE_SAVE(gsize);
-
-    MPI_COLLECTIVE_POSTPROCESS
-}
-
-static void x10rt_net_handler_gather (struct CollectivePostprocessEnv cpe) {
-    X10RT_NET_DEBUG("%s", "done");
-    if (SAVED(role) == SAVED(root) && SAVED(sbuf) == SAVED(dbuf)) {
-		memcpy(SAVED(dbuf), SAVED(buf), SAVED(gsize) * SAVED(count) * SAVED(el));
-		free(SAVED(buf));
-    }
-    SAVED(ch)(SAVED(arg));
-    MPI_COLLECTIVE_POSTPROCESS_END
-#undef MPI_COLLECTIVE_NAME
-}
-
-void x10rt_net_gatherv (x10rt_team team, x10rt_place role, x10rt_place root, const void *sbuf, size_t scount,
-		void *dbuf, const void *doffsets, const void *dcounts, size_t el, x10rt_completion_handler *ch, void *arg)
-{
-#define MPI_COLLECTIVE_NAME gatherv
-    assert(global_state.init);
-    assert(!global_state.finalized);
-
-    MPI_Comm comm = mpi_tdb.comm(team);
-    int gsize = x10rt_net_team_sz(team);
-    void *buf = dbuf;
-    int *dcounts_ = (role == root) ? ChkAlloc<int>(gsize * sizeof(int)) : NULL;
-    int *doffsets_ = (role == root) ? ChkAlloc<int>(gsize * sizeof(int)) : NULL;
-    if (role == root) {
-	for (int i = 0; i < gsize; ++i) {
-		dcounts_[i] = static_cast<const int32_t*>(dcounts)[i];
-		doffsets_[i] = static_cast<const int32_t*>(doffsets)[i];
-	}
-    }
-
-    MPI_COLLECTIVE(Gatherv, Igatherv, (void *)sbuf, scount, get_mpi_datatype(el), buf, dcounts_, doffsets_, get_mpi_datatype(el), root, comm);
-
-    MPI_COLLECTIVE_SAVE(team);
-    MPI_COLLECTIVE_SAVE(role);
-    MPI_COLLECTIVE_SAVE(root);
-    MPI_COLLECTIVE_SAVE(sbuf);
-    MPI_COLLECTIVE_SAVE(dbuf);
-    MPI_COLLECTIVE_SAVE(el);
-    MPI_COLLECTIVE_SAVE(scount);
-    MPI_COLLECTIVE_SAVE(ch);
-    MPI_COLLECTIVE_SAVE(arg);
-
-    MPI_COLLECTIVE_SAVE(dcounts_);
-    MPI_COLLECTIVE_SAVE(doffsets_);
-
-    MPI_COLLECTIVE_POSTPROCESS
-}
-
-static void x10rt_net_handler_gatherv (struct CollectivePostprocessEnv cpe) {
-    /*
-    if (SAVED(sbuf) == SAVED(dbuf)) {
-	memcpy(SAVED(dbuf), SAVED(buf), SAVED(count) * SAVED(el));
-	free(SAVED(buf));
-    }
-    */
-    free(SAVED(dcounts_));
-    free(SAVED(doffsets_));
-    SAVED(ch)(SAVED(arg));
-    MPI_COLLECTIVE_POSTPROCESS_END
-#undef MPI_COLLECTIVE_NAME
-}
-
-
-void x10rt_net_allgather (x10rt_team team, x10rt_place role, const void *sbuf,
-		void *dbuf, size_t el, size_t count, x10rt_completion_handler *ch, void *arg)
-{
-#define MPI_COLLECTIVE_NAME allgather
-    assert(global_state.init);
-    assert(!global_state.finalized);
-
-    X10RT_NET_DEBUG("team=%d, role=%d, count=%zd, el=%zd", team, role, count, el);
-    X10RT_NET_DEBUG("sbuf=%"PRIxPTR" dbuf=%"PRIxPTR, sbuf, dbuf);
-
-    MPI_Comm comm = mpi_tdb.comm(team);
-    int gsize = x10rt_net_team_sz(team);
-    void *buf = (sbuf == dbuf) ? ChkAlloc<void>(gsize * count * el) : dbuf;
-
-    MPI_COLLECTIVE(Allgather, Iallgather, (void *)sbuf, count, get_mpi_datatype(el), buf, count, get_mpi_datatype(el), comm);
-
-    MPI_COLLECTIVE_SAVE(team);
-    MPI_COLLECTIVE_SAVE(role);
-    MPI_COLLECTIVE_SAVE(sbuf);
-    MPI_COLLECTIVE_SAVE(dbuf);
-    MPI_COLLECTIVE_SAVE(el);
-    MPI_COLLECTIVE_SAVE(count);
-    MPI_COLLECTIVE_SAVE(ch);
-    MPI_COLLECTIVE_SAVE(arg);
-
-    MPI_COLLECTIVE_SAVE(buf);
-    MPI_COLLECTIVE_SAVE(gsize);
-
-    MPI_COLLECTIVE_POSTPROCESS
-}
-
-static void x10rt_net_handler_allgather (struct CollectivePostprocessEnv cpe) {
-    if (SAVED(sbuf) == SAVED(dbuf)) {
-	memcpy(SAVED(dbuf), SAVED(buf), SAVED(gsize) * SAVED(count) * SAVED(el));
-	free(SAVED(buf));
-    }
-    SAVED(ch)(SAVED(arg));
-    MPI_COLLECTIVE_POSTPROCESS_END
-#undef MPI_COLLECTIVE_NAME
-}
-void x10rt_net_allgatherv (x10rt_team team, x10rt_place role, const void *sbuf, int scount,
-		void *dbuf, const void *doffsets, const void *dcounts, size_t el, x10rt_completion_handler *ch, void *arg)
-{
-#define MPI_COLLECTIVE_NAME allgatherv
-    assert(global_state.init);
-    assert(!global_state.finalized);
-
-    MPI_Comm comm = mpi_tdb.comm(team);
-    int gsize = x10rt_net_team_sz(team);
-//    void *buf = (sbuf == dbuf) ? ChkAlloc<void>(scount * el) : dbuf;
-    void *buf = dbuf;
-    int *dcounts_ = ChkAlloc<int>(gsize * sizeof(int));
-    int *doffsets_ = ChkAlloc<int>(gsize * sizeof(int));
-    for (int i = 0; i < gsize; ++i) {
-        dcounts_[i] = static_cast<const int32_t*>(dcounts)[i];
-        doffsets_[i] = static_cast<const int32_t*>(doffsets)[i];
-    }
-
-    MPI_COLLECTIVE(Allgatherv, Iallgatherv, (void *)sbuf, scount, get_mpi_datatype(el), buf, dcounts_, doffsets_, get_mpi_datatype(el), comm);
-
-    MPI_COLLECTIVE_SAVE(team);
-    MPI_COLLECTIVE_SAVE(role);
-    MPI_COLLECTIVE_SAVE(sbuf);
-    MPI_COLLECTIVE_SAVE(dbuf);
-    MPI_COLLECTIVE_SAVE(el);
-    MPI_COLLECTIVE_SAVE(scount);
-    MPI_COLLECTIVE_SAVE(ch);
-    MPI_COLLECTIVE_SAVE(arg);
-
-    MPI_COLLECTIVE_SAVE(dcounts_);
-    MPI_COLLECTIVE_SAVE(doffsets_);
-
-    MPI_COLLECTIVE_POSTPROCESS
-}
-
-=======
-    x10rt_place *places = reinterpret_cast<x10rt_place *>(cont);
-
-    send_team_new(teamc,teamv,places[0],&places[1],ch_,arg_);
-    free(cont);
-    free(teamv);
-}
-
-
-
-static void send_split_new_team(x10rt_team teamc, x10rt_team *teamv,
-		MPI_Comm new_comm,
-		x10rt_team parent, x10rt_place parent_role,
-		 x10rt_place *colorv,
-		 x10rt_completion_handler2 *ch, void *arg)
-{
-    X10RT_NET_DEBUG("teamc=%d, parent=%d, parent_role=%d", teamc, parent, parent_role);
-
-    int gsize = x10rt_net_team_sz(parent);
-
-    int *new_team_ids = new int[gsize];
-    for (int i = 0; i < gsize; ++i) {
-	new_team_ids[i] = teamv[colorv[i]];
-    }
-
-    int new_team_id;
-    {
-	int finished = 0;
-	x10rt_net_scatter(parent, parent_role, 0, new_team_ids, &new_team_id, sizeof(x10rt_team), 1, x10rt_net_one_setter, &finished);
-	while (!finished) x10rt_net_probe_ex(true);
-    }
-    if (new_team_ids != NULL)
-	delete[] new_team_ids;
-
-
-    mpi_tdb.allocTeam(new_team_id, new_comm);
-    ch(new_team_id, arg);
-}
-
-static void team_split_allocate_teams_recv (const x10rt_msg_params *p)
-{
-    X10RT_NET_DEBUG("%s", "called");
-
-    x10rt_deserbuf b;
-    x10rt_deserbuf_init(&b, p);
-    x10rt_team teamc; x10rt_deserbuf_read(&b, &teamc);
-    x10rt_team *teamv = safe_malloc<x10rt_team>(teamc);
-    x10rt_deserbuf_read_ex(&b, teamv, sizeof(*teamv), teamc);
-    size_t cont_len ; x10rt_deserbuf_read(&b, &cont_len);
-    char *cont = safe_malloc<char>(cont_len);
-    x10rt_deserbuf_read_ex(&b, cont, sizeof(*cont), cont_len);
-    x10rt_remote_ptr ch_; x10rt_deserbuf_read(&b, &ch_);
-    x10rt_remote_ptr arg_; x10rt_deserbuf_read(&b, &arg_);
-
-    MPI_Comm *comm1 = reinterpret_cast<MPI_Comm *>(cont);
-    x10rt_team *team1 = reinterpret_cast<x10rt_team *>(&comm1[1]);
-    x10rt_place *places = reinterpret_cast<x10rt_place *>(&team1[1]);
-    x10rt_completion_handler2 *ch = (x10rt_completion_handler2*)(size_t)ch_;
-    void *arg = (void*)(size_t)arg_;
-
-    send_split_new_team(teamc,teamv,comm1[0],team1[0],places[0],&places[1],ch,arg);
-    free(cont);
-    free(teamv);
-}
-
-static void send_new_teams (x10rt_place home, int teamc, x10rt_team *teamv,
-		int msg_id, size_t cont_len, char  *cont, x10rt_remote_ptr ch_,
-                                    x10rt_remote_ptr arg_)
-{
-    X10RT_NET_DEBUG("%s", "called");
-    X10RT_NET_DEBUGV("d",msg_id);
-
-    x10rt_serbuf b;
-    x10rt_serbuf_init(&b, home, msg_id);
-    x10rt_serbuf_write(&b, &teamc);
-    x10rt_serbuf_write_ex(&b, teamv, sizeof(*teamv), teamc);
-    x10rt_serbuf_write(&b, &cont_len);
-    x10rt_serbuf_write_ex(&b, cont, sizeof(*cont), cont_len);
-    x10rt_serbuf_write(&b, &ch_);
-    x10rt_serbuf_write(&b, &arg_);
-    x10rt_net_send_msg(&b.p);
-    x10rt_serbuf_free(&b);
-}
-
-static void team_allocate_new_teams_recv (const x10rt_msg_params *p)
-{
-    X10RT_NET_DEBUG("%s", "called");
-
-    x10rt_deserbuf b;
-    x10rt_deserbuf_init(&b, p);
-    X10RT_NET_DEBUG("%s", "buffer init");
-
-    x10rt_place teamc; x10rt_deserbuf_read(&b, &teamc);
-    int msg_id; x10rt_deserbuf_read(&b, &msg_id);
-    x10rt_place home; x10rt_deserbuf_read(&b, &home);
-    size_t cont_len ; x10rt_deserbuf_read(&b, &cont_len);
-    char *cont = safe_malloc<char>(cont_len);
-    x10rt_deserbuf_read_ex(&b, cont, sizeof(*cont), cont_len);
-    x10rt_remote_ptr ch_; x10rt_deserbuf_read(&b, &ch_);
-    x10rt_remote_ptr arg_; x10rt_deserbuf_read(&b, &arg_);
-
-    x10rt_team *new_team_ids = new x10rt_team[teamc];
-    for (x10rt_team i = 0; i < teamc; ++i) {
-	new_team_ids[i] = mpi_tdb.allocTeam();
-    }
-    X10RT_NET_DEBUG("%s", "team id allocated");
-
-    send_new_teams(home,teamc,new_team_ids,msg_id,cont_len,cont,ch_,arg_);
-    free(cont);
-}
-
-static void send_blocking_msg (int msg_id, x10rt_place home,
-        size_t cont_len, char  *cont, x10rt_remote_ptr ch_,
-                                    x10rt_remote_ptr arg_)
-{
-    X10RT_NET_DEBUG("%s", "called");
-    X10RT_NET_DEBUGV("d",msg_id);
-
-    x10rt_serbuf b;
-    x10rt_serbuf_init(&b, home, msg_id);
-    x10rt_serbuf_write(&b, &cont_len);
-    x10rt_serbuf_write_ex(&b, cont, sizeof(*cont), cont_len);
-    x10rt_serbuf_write(&b, &ch_);
-    x10rt_serbuf_write(&b, &arg_);
-    x10rt_net_send_msg(&b.p);
-    x10rt_serbuf_free(&b);
-}
-
-static void team_blocking_msg_recv (const x10rt_msg_params *p)
-{
-    X10RT_NET_DEBUG("%s", "called");
-
-    x10rt_deserbuf b;
-    x10rt_deserbuf_init(&b, p);
-    X10RT_NET_DEBUG("%s", "buffer init");
-
-    int msg_id; x10rt_deserbuf_read(&b, &msg_id);
-    x10rt_place home; x10rt_deserbuf_read(&b, &home);
-    x10rt_place placec; x10rt_deserbuf_read(&b, &placec);
-    x10rt_place *placev = safe_malloc<x10rt_place>(placec);
-    x10rt_deserbuf_read_ex(&b, placev, sizeof(*placev), placec);
-    size_t cont_len ; x10rt_deserbuf_read(&b, &cont_len);
-    char *cont = safe_malloc<char>(cont_len);
-    x10rt_deserbuf_read_ex(&b, cont, sizeof(*cont), cont_len);
-    x10rt_remote_ptr ch_; x10rt_deserbuf_read(&b, &ch_);
-    x10rt_remote_ptr arg_; x10rt_deserbuf_read(&b, &arg_);
-
-    X10RT_NET_DEBUG("%s", "sent");
-    BlockingMessage *bm = new BlockingMessage(placec, placev, msg_id, home, cont_len, cont, ch_, arg_);
-    coll_pdb.add_handler(bm);
-}
-
-static void team_blocking_finished_recv (const x10rt_msg_params *p)
-{
-    X10RT_NET_DEBUG("%s", "called");
-
-    x10rt_deserbuf b;
-    x10rt_deserbuf_init(&b, p);
-    X10RT_NET_DEBUG("%s", "buffer init");
-
-    x10rt_place placec; x10rt_deserbuf_read(&b, &placec);
-    x10rt_place *placev = safe_malloc<x10rt_place>(placec);
-    x10rt_deserbuf_read_ex(&b, placev, sizeof(*placev), placec);
-
-    coll_state.finishBlockingMessage(placec, placev);
-}
-
-static void send_team_blocking_finished (x10rt_place placec, x10rt_place *placev)
-{
-    x10rt_serbuf b;
-    x10rt_serbuf_init(&b, 0, coll_state.TEAM_BLOCKING_FINISHED_ID);
-    x10rt_serbuf_write(&b, &placec);
-    x10rt_serbuf_write(&b, &placev);
-    x10rt_net_send_msg(&b.p);
-    x10rt_serbuf_free(&b);
-}
-
-static void team_callback_recv (const x10rt_msg_params *p)
-{
-    X10RT_NET_DEBUG("%s", "called");
-
-    x10rt_deserbuf b;
-    x10rt_deserbuf_init(&b, p);
-    X10RT_NET_DEBUG("%s", "buffer init");
-
-    size_t cont_len ; x10rt_deserbuf_read(&b, &cont_len);
-    char *cont = safe_malloc<char>(cont_len);
-    x10rt_deserbuf_read_ex(&b, cont, sizeof(*cont), cont_len);
-    x10rt_remote_ptr ch_; x10rt_deserbuf_read(&b, &ch_);
-    x10rt_remote_ptr arg_; x10rt_deserbuf_read(&b, &arg_);
-
-    x10rt_completion_handler *ch = reinterpret_cast<x10rt_completion_handler*>(ch_);
-    void *arg = reinterpret_cast<void*>(arg_);
-    ch(arg);
-    free(cont);
-}
-
-static void x10rt_net_coll_init(int *argc, char ** *argv, x10rt_msg_type *counter) {
-
-    mpi_tdb.allocTeam(MPI_COMM_WORLD); // t = 0
-    coll_state.init();
-    coll_state.TEAM_NEW_ALLOCATE_TEAM_ID = (*counter)++;
-    coll_state.TEAM_NEW_ID = (*counter)++;
-    coll_state.TEAM_NEW_FINISHED_ID = (*counter)++;
-    coll_state.TEAM_SPLIT_ALLOCATE_TEAM_ID = (*counter)++;
-    coll_state.TEAM_ALLOCATE_NEW_TEAMS_ID = (*counter)++;
-    coll_state.TEAM_BLOCKING_MSG_ID = (*counter)++;
-    coll_state.TEAM_BLOCKING_FINISHED_ID = (*counter)++;
-    coll_state.TEAM_CALLBACK_ID = (*counter)++;
-
-    coll_pdb.init();
-
-    X10RT_NET_DEBUGV("d",coll_state.TEAM_NEW_ALLOCATE_TEAM_ID);
-    X10RT_NET_DEBUGV("d",coll_state.TEAM_NEW_ID);
-    X10RT_NET_DEBUGV("d",coll_state.TEAM_NEW_FINISHED_ID);
-    X10RT_NET_DEBUGV("d",coll_state.TEAM_SPLIT_ALLOCATE_TEAM_ID);
-    X10RT_NET_DEBUGV("d",coll_state.TEAM_ALLOCATE_NEW_TEAMS_ID);
-    X10RT_NET_DEBUGV("d",coll_state.TEAM_BLOCKING_MSG_ID);
-    X10RT_NET_DEBUGV("d",coll_state.TEAM_BLOCKING_FINISHED_ID);
-    X10RT_NET_DEBUGV("d",coll_state.TEAM_CALLBACK_ID);
-
-    x10rt_net_register_msg_receiver(coll_state.TEAM_NEW_ALLOCATE_TEAM_ID, team_new_allocate_teams_recv);
-    x10rt_net_register_msg_receiver(coll_state.TEAM_NEW_ID, team_new_recv);
-    x10rt_net_register_msg_receiver(coll_state.TEAM_NEW_FINISHED_ID, team_new_finished_recv);
-    x10rt_net_register_msg_receiver(coll_state.TEAM_SPLIT_ALLOCATE_TEAM_ID, team_split_allocate_teams_recv);
-    x10rt_net_register_msg_receiver(coll_state.TEAM_ALLOCATE_NEW_TEAMS_ID, team_allocate_new_teams_recv);
-    x10rt_net_register_msg_receiver(coll_state.TEAM_BLOCKING_MSG_ID, team_blocking_msg_recv);
-    x10rt_net_register_msg_receiver(coll_state.TEAM_BLOCKING_FINISHED_ID, team_blocking_finished_recv);
-    x10rt_net_register_msg_receiver(coll_state.TEAM_CALLBACK_ID, team_callback_recv);
-}
-
-static void x10rt_net_team_barrier_for_blocking (x10rt_place placec, x10rt_place *placev,
-		x10rt_completion_handler *ch, void *arg)
-{
-    X10RT_NET_DEBUG("%s", "called");
-
-    int msg_id = coll_state.TEAM_CALLBACK_ID;
-    x10rt_place home = x10rt_net_here();
-    x10rt_remote_ptr ch_ = reinterpret_cast<x10rt_remote_ptr>(ch);
-    x10rt_remote_ptr arg_ = reinterpret_cast<x10rt_remote_ptr>(arg);
-    size_t cont_len = 0;
-    char *cont = safe_malloc<char>(cont_len);
-
-    /*
-    x10rt_serbuf b;
-    x10rt_serbuf_init(&b, 0, coll_state.TEAM_BLOCKING_MSG_ID);
-    x10rt_serbuf_write(&b, &msg_id);
-    x10rt_serbuf_write(&b, &home);
-    x10rt_serbuf_write(&b, &placec);
-    x10rt_serbuf_write_ex(&b, placev, sizeof(*placev), placec);
-    x10rt_serbuf_write(&b, &cont_len);
-    x10rt_serbuf_write_ex(&b, cont, sizeof(*cont), cont_len);
-    x10rt_serbuf_write(&b, &ch_);
-    x10rt_serbuf_write(&b, &arg_);
-    x10rt_net_send_msg(&b.p);
-    x10rt_serbuf_free(&b);
-
-    x10rt_serbuf b;
-    x10rt_serbuf_init(&b, 0, coll_state.TEAM_CALLBACK_ID);
-    x10rt_serbuf_write(&b, &cont_len);
-    x10rt_serbuf_write_ex(&b, cont, sizeof(*cont), cont_len);
-    x10rt_serbuf_write(&b, &ch_);
-    x10rt_serbuf_write(&b, &arg_);
-    x10rt_net_send_msg(&b.p);
-    x10rt_serbuf_free(&b);
-    */
-
-    ch(arg);
-
-    X10RT_NET_DEBUG("%s", "finished");
-}
-
-/** \see #x10rt_team_new
- *
- * \param placec As in #x10rt_team_new
- * \param placev As in #x10rt_team_new , but each place must appear zero or one time.
- * \param ch As in #x10rt_team_new
- * \param arg As in #x10rt_team_new
- */
-void x10rt_net_team_new (x10rt_place placec, x10rt_place *placev,
-		x10rt_completion_handler2 *ch, void *arg)
-{
-    X10RT_NET_DEBUG("%s", "called");
-
-    {
-        int finished = 0;
-        x10rt_net_team_barrier_for_blocking(placec, placev, x10rt_net_one_setter, &finished);
-        while (!finished) x10rt_net_probe_ex(true);
-    }
-
-    x10rt_place home = x10rt_net_here();
-    x10rt_remote_ptr ch_ = reinterpret_cast<x10rt_remote_ptr>(ch);
-    x10rt_remote_ptr arg_ = reinterpret_cast<x10rt_remote_ptr>(arg);
-
-    x10rt_team teamc = 1;
-    int msg_id = coll_state.TEAM_NEW_ALLOCATE_TEAM_ID;
-    x10rt_place *places = safe_malloc<x10rt_place>(placec + 1);
-    places[0] = placec;
-    memcpy(&places[1], placev, placec * sizeof(x10rt_place));
-    size_t cont_len = (placec + 1) * sizeof(x10rt_place);
-    char *cont = reinterpret_cast<char *>(places);
-
-    x10rt_serbuf b;
-    x10rt_serbuf_init(&b, 0, coll_state.TEAM_ALLOCATE_NEW_TEAMS_ID);
-    x10rt_serbuf_write(&b, &teamc);
-    x10rt_serbuf_write(&b, &msg_id);
-    x10rt_serbuf_write(&b, &home);
-    x10rt_serbuf_write(&b, &cont_len);
-    x10rt_serbuf_write_ex(&b, cont, sizeof(*cont), cont_len);
-    x10rt_serbuf_write(&b, &ch_);
-    x10rt_serbuf_write(&b, &arg_);
-    x10rt_net_send_msg(&b.p);
-    x10rt_serbuf_free(&b);
-
-    free(places);
-}
-
-void x10rt_net_team_del (x10rt_team team, x10rt_place role,
-                         x10rt_completion_handler *ch, void *arg)
-{
-    X10RT_NET_DEBUG("team=%d, role=%d", team, role);
-    mpi_tdb.releaseTeam(team);
-   ch(arg);
-    return;
-}
-
-void x10rt_net_team_members (x10rt_team team, x10rt_place *members, x10rt_completion_handler *ch, void *arg)
-{
-    assert(global_state.init);
-    assert(!global_state.finalized);
-
-    X10RT_NET_DEBUG("%s", "called");
-
-    MPI_Comm comm = mpi_tdb[team];
-    MPI_Group grp, MPI_GROUP_WORLD;
-    MPI_Comm_group(comm, &grp);
-    MPI_Comm_group(MPI_COMM_WORLD, &MPI_GROUP_WORLD);
-    int sz = x10rt_net_team_sz(team);
-    int *sbuf = ChkAlloc<int>(sz * sizeof(int));
-    int *dbuf = ChkAlloc<int>(sz * sizeof(int));
-
-    for (int i = 0; i < sz; ++i) {
-        sbuf[i] = i;
-    }
-
-    LOCK_IF_MPI_IS_NOT_MULTITHREADED;
-    if (MPI_SUCCESS != MPI_Group_translate_ranks(grp, sz, sbuf, MPI_GROUP_WORLD, dbuf)) {
-        fprintf(stderr, "[%s:%d] %s\n",
-                __FILE__, __LINE__, "Error in MPI_Group_translate_ranks");
-        abort();
-    }
-    UNLOCK_IF_MPI_IS_NOT_MULTITHREADED;
-
-    if (*dbuf == MPI_UNDEFINED) {
-        fprintf(stderr, "[%s:%d] %s\n",
-                __FILE__, __LINE__, "MPI_UNDIFINED is returned by MPI_Group_translate_ranks");
-        abort();
-    }
-
-    for (int i = 0; i < sz; ++i) {
-        X10RT_NET_DEBUG("team %d(%zd): [%d] -> Place %d", team, comm, sbuf[i], dbuf[i]);
-        members[i] = dbuf[i];
-    }
-
-    MPI_Group_free(&MPI_GROUP_WORLD);
-    MPI_Group_free(&grp);
-    ch(arg);
-}
-
-x10rt_place x10rt_net_team_sz (x10rt_team team)
-{
-    assert(global_state.init);
-    assert(!global_state.finalized);
-
-    int sz;
-
-    MPI_Comm comm = mpi_tdb[team];
-    X10RT_NET_DEBUG("team=%d, comm=%zd", team, (size_t)comm);
-    LOCK_IF_MPI_IS_NOT_MULTITHREADED;
-    if (MPI_SUCCESS != MPI_Comm_size(comm, &sz)) {
-        fprintf(stderr, "[%s:%d] %s\n",
-                __FILE__, __LINE__, "Error in MPI_Comm_size");
-        abort();
-    }
-    UNLOCK_IF_MPI_IS_NOT_MULTITHREADED;
-    X10RT_NET_DEBUG("team=%d, size=%d", team, sz);
-    return sz;
-}
+//void x10rt_net_team_split (x10rt_team parent, x10rt_place parent_role,
+//                           x10rt_place color, x10rt_place new_role,
+//                           x10rt_completion_handler2 *ch, void *arg)
+//{
+//    assert(global_state.init);
+//    assert(!global_state.finalized);
+//
+//    X10RT_NET_DEBUG("parent=%d, parent_role=%d, color=%d, new_role=%d", parent, parent_role, color, new_role);
+//
+//    MPI_Comm comm = mpi_tdb[parent];
+//    int gsize = x10rt_net_team_sz(parent);
+//
+//    x10rt_place placec = x10rt_net_team_sz(parent);
+//    x10rt_place *placev = ChkAlloc<x10rt_place>(placec * sizeof(x10rt_place));
+//
+//    if (parent_role == 0) {
+//       x10rt_net_team_members(parent, placev);
+//        {
+//            int finished = 0;
+//            x10rt_net_team_barrier_for_blocking(placec, placev, x10rt_net_one_setter, &finished);
+//            while (!finished) x10rt_net_probe_ex(true);
+//        }
+//    }
+//
+//    {
+//	int finished = 0;
+//	x10rt_net_barrier(parent, parent_role, x10rt_net_one_setter, &finished);
+//	while (!finished) x10rt_net_probe_ex(true);
+//    }
+//
+//    MPI_Comm new_comm;
+//    LOCK_IF_MPI_IS_NOT_MULTITHREADED;
+//    if (MPI_SUCCESS != MPI_Comm_split(comm, color, new_role, &new_comm)) {
+//        fprintf(stderr, "[%s:%d] %s\n",
+//                __FILE__, __LINE__, "Error in MPI_Comm_split");
+//        abort();
+//    }
+//    UNLOCK_IF_MPI_IS_NOT_MULTITHREADED;
+//
+//    if (parent_role == 0) {
+//        send_team_blocking_finished(placec, placev);
+//    }
+//
+//    // role 0 must exist
+//    int *colors = new int[gsize];
+//    {
+//	int finished = 0;
+//	x10rt_net_gather(parent, parent_role, 0, &color, colors, sizeof(x10rt_place), 1, x10rt_net_one_setter, &finished);
+//	while (!finished) x10rt_net_probe_ex(true);
+//    }
+//
+//    int *new_team_ids = NULL;
+//    if (parent_role == 0) {
+//
+//	std::sort(colors, colors+gsize);
+//	std::map<x10rt_place, int> color_mapping;
+//	assert(gsize > 0);
+//	int prev = colors[0]; // one or more roles exist
+//	int count = 0;
+//	for (int i = 0; i < gsize; ++i) {
+//		if (prev != colors[i]) {
+//			prev = colors[i];
+//			++count;
+//		}
+//		color_mapping[colors[i]] = count;
+//	}
+//	int new_team_count = count + 1;
+//
+//	std::vector<x10rt_place> new_team_ids(gsize);
+//	for (int i = 0; i < gsize; ++i) {
+//		new_team_ids[i] = color_mapping[colors[i]];
+//	}
+//	delete[] colors;
+//
+//    x10rt_place home = x10rt_net_here();
+//	int msg_id = coll_state.TEAM_SPLIT_ALLOCATE_TEAM_ID;
+//	const size_t cont_len = sizeof(MPI_Comm) + sizeof(x10rt_team) + (1 + gsize)  * sizeof(x10rt_place);
+//	char *cont = static_cast<char *>(malloc(cont_len));
+//	MPI_Comm *comm1 = reinterpret_cast<MPI_Comm *>(cont);
+//	x10rt_team *team1 = reinterpret_cast<x10rt_team *>(&comm1[1]);
+//	x10rt_place *role_and_colors = reinterpret_cast<x10rt_place *>(&team1[1]);
+//	comm1[0] = new_comm;
+//	team1[0] = parent;
+//	role_and_colors[0] = parent_role;
+//	memcpy(&role_and_colors[1], &new_team_ids[0], gsize * sizeof(x10rt_place));
+//	x10rt_remote_ptr ch_ = reinterpret_cast<x10rt_remote_ptr>(ch);
+//	x10rt_remote_ptr arg_ = reinterpret_cast<x10rt_remote_ptr>(arg);
+//
+//	x10rt_serbuf b;
+//	x10rt_serbuf_init(&b, 0, coll_state.TEAM_ALLOCATE_NEW_TEAMS_ID);
+//	x10rt_serbuf_write(&b, &new_team_count);
+//	x10rt_serbuf_write(&b, &msg_id);
+//	x10rt_serbuf_write(&b, &home);
+//	x10rt_serbuf_write(&b, &cont_len);
+//	x10rt_serbuf_write_ex(&b, cont, sizeof(*cont), cont_len);
+//	x10rt_serbuf_write(&b, &ch_);
+//	x10rt_serbuf_write(&b, &arg_);
+//	x10rt_net_send_msg(&b.p);
+//	x10rt_serbuf_free(&b);
+//
+//	free(cont);
+//    } else {
+//	int new_team_id;
+//	{
+//		int finished = 0;
+//		x10rt_net_scatter(parent, parent_role, 0, new_team_ids, &new_team_id, sizeof(x10rt_team), 1, x10rt_net_one_setter, &finished);
+//		while (!finished) x10rt_net_probe_ex(true);
+//	}
+//	if (new_team_ids != NULL)
+//		delete[] new_team_ids;
+//
+//
+//	mpi_tdb.allocTeam(new_team_id, new_comm);
+//	ch(new_team_id, arg);
+//    }
+//}
 
 int x10rt_red_type_length(x10rt_red_type dtype) {
     switch (dtype) {
@@ -4182,6 +2513,12 @@
         return MPI_LOR;
     case X10RT_RED_OP_XOR:
         return MPI_LXOR;
+    case X10RT_RED_OP_BAND:
+        return MPI_BAND;
+    case X10RT_RED_OP_BOR:
+        return MPI_BOR;
+    case X10RT_RED_OP_BXOR:
+        return MPI_BXOR;
     case X10RT_RED_OP_MAX:
         return MPI_MAX;
     case X10RT_RED_OP_MIN:
@@ -4296,6 +2633,8 @@
 static void x10rt_net_handler_allgatherv(CollectivePostprocessEnv);
 static void x10rt_net_handler_reduce(CollectivePostprocessEnv);
 static void x10rt_net_handler_allreduce(CollectivePostprocessEnv);
+static void x10rt_net_handler_reduce_scatter(CollectivePostprocessEnv);
+static void x10rt_net_handler_scan(CollectivePostprocessEnv);
 
 void x10rt_net_barrier (x10rt_team team, x10rt_place role,
                         x10rt_completion_handler *ch, void *arg)
@@ -4589,6 +2928,7 @@
     MPI_Comm comm = mpi_tdb.comm(team);
     int gsize = x10rt_net_team_sz(team);
     void *buf = (sbuf == dbuf) ? ChkAlloc<void>(gsize * count * el) : dbuf;
+    //void *buf = (role == root && sbuf == dbuf) ? ChkAlloc<void>(gsize * count * el) : dbuf;
 
     MPI_COLLECTIVE(Gather, Igather, (void *)sbuf, count, get_mpi_datatype(el), buf, count, get_mpi_datatype(el), root, comm);
 
@@ -4610,9 +2950,9 @@
 
 static void x10rt_net_handler_gather (struct CollectivePostprocessEnv cpe) {
     X10RT_NET_DEBUG("%s", "done");
-    if (SAVED(sbuf) == SAVED(dbuf)) {
-	memcpy(SAVED(dbuf), SAVED(buf), SAVED(gsize) * SAVED(count) * SAVED(el));
-	free(SAVED(buf));
+    if (SAVED(role) == SAVED(root) && SAVED(sbuf) == SAVED(dbuf)) {
+		memcpy(SAVED(dbuf), SAVED(buf), SAVED(gsize) * SAVED(count) * SAVED(el));
+		free(SAVED(buf));
     }
     SAVED(ch)(SAVED(arg));
     MPI_COLLECTIVE_POSTPROCESS_END
@@ -4746,7 +3086,6 @@
     MPI_COLLECTIVE_POSTPROCESS
 }
 
->>>>>>> 179b9e2a
 static void x10rt_net_handler_allgatherv (struct CollectivePostprocessEnv cpe) {
     free(SAVED(dcounts_));
     free(SAVED(doffsets_));
@@ -4827,10 +3166,7 @@
         BORING_MACRO(X10RT_RED_TYPE_DBL);
         BORING_MACRO(X10RT_RED_TYPE_FLT);
         BORING_MACRO(X10RT_RED_TYPE_DBL_S32);
-<<<<<<< HEAD
-=======
         BORING_MACRO(X10RT_RED_TYPE_COMPLEX_DBL);
->>>>>>> 179b9e2a
         #undef BORING_MACRO
         default: fprintf(stderr, "Corrupted type? %x\n", dtype); abort();
     }
@@ -4884,7 +3220,6 @@
 #undef MPI_COLLECTIVE_NAME
 }
 
-<<<<<<< HEAD
 
 void x10rt_net_reduce_scatter (x10rt_team team, x10rt_place role,
                           const void *sbuf, void *dbuf, void *dcounts,
@@ -4973,7 +3308,6 @@
 #undef MPI_COLLECTIVE_NAME
 }
 
-=======
 void x10rt_net_team_split (x10rt_team parent, x10rt_place parent_role,
                            x10rt_place color, x10rt_place new_role,
                            x10rt_completion_handler2 *ch, void *arg)
@@ -5094,7 +3428,6 @@
 	ch(new_team_id, arg);
     }
 }
->>>>>>> 179b9e2a
 
 /** \} */
 
