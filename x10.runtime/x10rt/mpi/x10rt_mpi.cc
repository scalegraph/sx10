--- conflicted
+++ resolved
@@ -2193,11 +2193,7 @@
     }
 
     for (int i = 0; i < sz; ++i) {
-<<<<<<< HEAD
-        X10RT_NET_DEBUG("team [%d]-> Place %d", sbuf[i], dbuf[i]);
-=======
         X10RT_NET_DEBUG("team %d(%zd): [%d] -> Place %d", team, comm, sbuf[i], dbuf[i]);
->>>>>>> b6b5cbaf
         members[i] = dbuf[i];
     }
 
