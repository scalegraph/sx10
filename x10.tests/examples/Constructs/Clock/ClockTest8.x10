--- conflicted
+++ resolved
@@ -41,13 +41,8 @@
 	public def run(): boolean = {
 		try {
 		finish async {
-<<<<<<< HEAD
-			val bc= new BoxedClock(Clock.make());
-			val ca = [Clock.make(), bc.val ];
-=======
-			var bc: BoxedClock! = new BoxedClock(Clock.make());
-			var ca: Rail[Clock]! = Rail.make([Clock.make(), bc.val ]);
->>>>>>> 9c816e75
+			var bc: BoxedClock = new BoxedClock(Clock.make());
+			var ca: Rail[Clock] = Rail.make([Clock.make(), bc.val ]);
 			val c1: Clock = ca(1);
 			val c2: Clock = c1; //aliased clocks c2 and c1
 			val c3: Clock = ca(0);
