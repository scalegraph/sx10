--- conflicted
+++ resolved
@@ -44,11 +44,7 @@
 			finish async {
 				val c0 = Clock.make();
 				val c1 = Clock.make();
-<<<<<<< HEAD
-				val ca = [c0,c1];
-=======
-				val ca: Rail[Clock]! = Rail.make([c0,c1]);
->>>>>>> 9c816e75
+				val ca: Rail[Clock] = Rail.make([c0,c1]);
 
 				// Question:
 				// Can an activity ever pass a clock it is not
@@ -100,11 +96,7 @@
 					}
 				};
 
-<<<<<<< HEAD
-				val fooArray  = [f0,f1];  // FIXME: should be Rail[foo!]!
-=======
-				val fooArray: Rail[foo!]! = Rail.make([f0,f1]);
->>>>>>> 9c816e75
+				val fooArray: Rail[foo] = Rail.make([f0,f1]);
 
 				// Compiler: MAYBE, Actual: NO
 				Y.test(fooArray(x.one()) as foo, c1);
@@ -171,11 +163,7 @@
 	 * for a typical compiler
 	 */
 	static class X {
-<<<<<<< HEAD
-		public val z = Rail.make([1,0]);
-=======
-		public val z: Rail[int]! = Rail.make([1,0]);
->>>>>>> 9c816e75
+		public val z: Rail[int] = Rail.make([1,0]);
 		def zero() = z(z(1)); 
 		def one() = z(z(z(0)));
 		def modify(): void = { z(0) += 1; }
