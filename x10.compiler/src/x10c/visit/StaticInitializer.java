/*
 *  This file is part of the X10 project (http://x10-lang.org).
 *
 *  This file is licensed to You under the Eclipse Public License (EPL);
 *  You may not use this file except in compliance with the License.
 *  You may obtain a copy of the License at
 *      http://www.opensource.org/licenses/eclipse-1.0.php
 *
 *  (C) Copyright IBM Corporation 2006-2010.
 */
package x10c.visit;

import java.util.ArrayList;
import java.util.Collections;
import java.util.HashMap;
import java.util.List;
import java.util.Map;
import java.util.concurrent.atomic.AtomicBoolean;

import polyglot.ast.Assign;
import polyglot.ast.Binary;
import polyglot.ast.Block;
import polyglot.ast.BooleanLit;
import polyglot.ast.Call;
import polyglot.ast.Cast;
import polyglot.ast.ClassBody;
import polyglot.ast.ClassDecl_c;
import polyglot.ast.ClassMember;
import polyglot.ast.Conditional;
import polyglot.ast.ConstructorDecl;
import polyglot.ast.Expr;
import polyglot.ast.FieldDecl;
import polyglot.ast.FlagsNode;
import polyglot.ast.FloatLit;
import polyglot.ast.Formal;
import polyglot.ast.Id;
import polyglot.ast.Initializer;
import polyglot.ast.IntLit;
import polyglot.ast.IntLit_c;
import polyglot.ast.Local;
import polyglot.ast.LocalDecl;
import polyglot.ast.MethodDecl;
import polyglot.ast.Node;
import polyglot.ast.NodeFactory;
import polyglot.ast.ProcedureDecl;
import polyglot.ast.Receiver;
import polyglot.ast.Return;
import polyglot.ast.Stmt;
import polyglot.ast.StringLit;
import polyglot.ast.Try;
import polyglot.ast.TypeNode;
import polyglot.ast.Unary;
import polyglot.frontend.Job;
import polyglot.types.ClassDef;
import polyglot.types.ClassType;
import polyglot.types.ConstructorDef;
import polyglot.types.ConstructorInstance;
import polyglot.types.Context;
import polyglot.types.FieldDef;
import polyglot.types.FieldInstance;
import polyglot.types.Flags;
import polyglot.types.InitializerDef;
import polyglot.types.LocalDef;
<<<<<<< HEAD
import polyglot.types.MethodDef;
import polyglot.types.MethodInstance;
import polyglot.types.Name;
=======
import polyglot.types.LocalInstance;
import polyglot.types.MethodDef;
import polyglot.types.MethodInstance;
import polyglot.types.Name;
import polyglot.types.ObjectType;
>>>>>>> b8d70d6d
import polyglot.types.Package;
import polyglot.types.ParsedClassType;
import polyglot.types.Ref;
import polyglot.types.SemanticException;
import polyglot.types.Type;
import polyglot.types.TypeSystem;
import polyglot.types.Types;
import polyglot.types.VarDef;
import polyglot.util.Pair;
import polyglot.util.Position;
import polyglot.visit.ContextVisitor;
import polyglot.visit.NodeVisitor;
import x10.ast.Closure;
import x10.ast.ClosureCall;
import x10.ast.ParExpr;
import x10.ast.TypeParamNode;
import x10.ast.X10Call;
import x10.ast.X10Call_c;
<<<<<<< HEAD
=======
import x10.ast.X10ClassDecl;
>>>>>>> b8d70d6d
import x10.ast.X10ClassDecl_c;
import x10.ast.X10ConstructorDecl;
import x10.ast.X10FieldDecl;
import x10.ast.X10Field_c;
import x10.ast.X10Formal_c;
import x10.ast.X10LocalAssign_c;
import x10.ast.X10LocalDecl_c;
import x10.ast.X10MethodDecl;
import x10.ast.X10New_c;
import x10.ast.X10NodeFactory_c;
import x10.ast.X10SourceFile_c;
import x10.constraint.XTerm;
import x10.constraint.XTermKind;
import x10.types.constraints.CConstraint;
import x10.types.ConstrainedType;
import x10.types.ParameterType;
import x10.types.X10ClassDef;
import x10.types.X10ClassType;
import x10.types.X10ConstructorDef;
import x10.types.X10ConstructorInstance;
import x10.types.X10Flags;
import x10.types.X10MethodDef;
import x10.types.X10MethodInstance;
import x10.types.X10ProcedureDef;
import x10.types.X10TypeSystem_c;
import x10.visit.Desugarer;
import x10.visit.X10TypeChecker;
import x10c.ast.BackingArray;
import x10c.ast.X10CNodeFactory_c;
import x10c.types.BackingArrayType;
import x10c.types.X10CTypeSystem_c;

public class StaticInitializer extends ContextVisitor {

    private final X10CTypeSystem_c xts;
    private final X10CNodeFactory_c xnf;

    private static final String initializerPrefix = "getInitialized$";
    private static final String deserializerPrefix = "getDeserialized$";
    private static final String nestedShadowClass4Interface = "Shadow";

    // mapping static field and corresponding initializer method
    private Map<Pair<Type,Name>, StaticFieldInfo> staticFinalFields = 
            new HashMap<Pair<Type,Name>, StaticFieldInfo>();

    public StaticInitializer(Job job, TypeSystem ts, NodeFactory nf) {
        super(job, ts, nf);
        xts = (X10CTypeSystem_c) ts;
        xnf = (X10CNodeFactory_c) nf;
    }

    @Override
    protected Node leaveCall(Node parent, Node old, Node n, NodeVisitor v) throws SemanticException {
        if (!(parent instanceof X10ClassDecl_c))
            return n;

        X10ClassDecl_c ct = (X10ClassDecl_c)parent;
        if (old != ct.body())
            return n;

        ClassBody classBody = (ClassBody) n;
        X10ClassDef classDef = ct.classDef();
        assert(classDef != null);

        Context context = ct.enterChildScope(classBody, ((ContextVisitor) v).context());

        // collect static fields to deal with
        staticFinalFields.clear();
        // classBody.dump(System.err);
        classBody = checkStaticFields(classBody, context);

        if (staticFinalFields.isEmpty())
            // nothing to do
            return classBody;

        List<ClassMember> currMembers = new ArrayList<ClassMember>();
        currMembers.addAll(classBody.members());

        if (!ct.flags().flags().isInterface()) {
            // create a new member list for initializer/deserializer methods of each static field
            List<ClassMember> newMembers = createNewMembers(classDef);
            currMembers.addAll(newMembers);
        } else {
            // create a nested shadow class
            X10ClassDecl shadowDecl = createNestedShadowClass(ct);

            // create a new member list for the shadow class just created
            List<ClassMember> newMembers = createNewMembers(shadowDecl.classDef());

            // add members into the body of the shadow class
            ClassBody shadowBody = shadowDecl.body();
            shadowBody = shadowBody.members(newMembers);
            shadowDecl = shadowDecl.body(shadowBody);

            // add the shadow class in the original interface body
            currMembers.add(shadowDecl);
        }

        classBody = classBody.members(currMembers);
        // classBody.dump(System.err);
        return classBody;
    }

    private List<ClassMember> createNewMembers(X10ClassDef classDef) {
        Position CG = Position.compilerGenerated(null);
        List<ClassMember> members = new ArrayList<ClassMember>();
        List<Stmt> initStmts = new ArrayList<Stmt>();

        for (Map.Entry<Pair<Type,Name>, StaticFieldInfo> entry : staticFinalFields.entrySet()) {
            Name fName = entry.getKey().snd();
            StaticFieldInfo fieldInfo = entry.getValue();

            if (fieldInfo.right == null && fieldInfo.fieldDef == null)
                continue;

            MethodDecl md = null; 
            if (fieldInfo.right != null) {
                FieldDecl fdPLH = null;
                if (!x10.Configuration.MULTI_NODE) {
                    // create PlaceLocalHandle for SingleVM MultiPlace support
                    fdPLH = makeFieldVar4PLH(CG, fName, classDef);
                    classDef.addField(fdPLH.fieldDef());
                    // add in the top
                    members.add(0, fdPLH);
                }

                // gen new field var
                FieldDecl fdCond = makeFieldVar4Guard(CG, fName, classDef);
                classDef.addField(fdCond.fieldDef());
                // add in the top
                members.add(0, fdCond);

                FieldDecl fdId = makeFieldVar4Id(CG, fName, classDef);
                classDef.addField(fdId.fieldDef());
                // add in the top
                members.add(0, fdId);

<<<<<<< HEAD
=======
                if (fieldInfo.left != null) {
                    // interface case: add field declaration to the shadow class
                    FieldDef fd = fieldInfo.left.fieldDef();
                    X10Flags newFlags = fd.container().get().toClass().flags().clearInterface();
                    FieldDef newFd = xts.fieldDef(CG, Types.ref(classDef.asType()), newFlags, fd.type(), fd.name());
                    members.add(0, fieldInfo.left.fieldDef(newFd));
                }

>>>>>>> b8d70d6d
                // gen new deserialize method and add in the bottom of the member list
                md = makeDeserializeMethod(CG, fName, fieldInfo, fdCond.fieldDef(), classDef);
                classDef.addMethod(md.methodDef());
                members.add(md);

                // gen new initialize method
<<<<<<< HEAD
                md = makeInitMethod(CG, fName, fieldInfo, fdCond.fieldDef(), fdId.fieldDef(), classDef);
=======
                md = makeInitMethod(CG, fName, fieldInfo, fdCond.fieldDef(), fdId.fieldDef(), fdPLH, classDef);
>>>>>>> b8d70d6d

                // register in the table for x10-level static initialization later
                initStmts.add(makeAddInitializer(CG, fieldInfo.fieldDef.name(), fdId.fieldDef(), classDef));

            } else {
                // gen a fake initialization method
                md = makeFakeInitMethod(CG, fName, fieldInfo, classDef);
            }
            classDef.addMethod(md.methodDef());
            // add in the bottom
            members.add(md);
        }

        if (!initStmts.isEmpty()) {
            // gen initializer block
            Block initBlockBody = xnf.Block(CG, initStmts);
            Initializer initBlock = xnf.Initializer(CG, xnf.FlagsNode(CG, X10Flags.STATIC), initBlockBody);
            // create InitializerDef
            InitializerDef id = xts.initializerDef(CG, Types.ref(classDef.asType()), X10Flags.STATIC);
            initBlock = initBlock.initializerDef(id);
            members.add(initBlock);
        }
        return members;
    }

    private X10ClassDecl createNestedShadowClass(ClassDecl_c interfaceClass) {
        // create ClassDef first
        X10ClassDef cDef = createShadowClassDef(interfaceClass.classDef());

        // create ClassDecl
        Position CG = Position.compilerGenerated(null);
        FlagsNode fNode = xnf.FlagsNode(CG, cDef.flags());
        Id id = xnf.Id(CG, cDef.name());
        TypeNode superTN = (TypeNode) xnf.CanonicalTypeNode(CG, cDef.superType());
        List<ClassMember> cmembers = new ArrayList<ClassMember>();
        ClassBody body = xnf.ClassBody(CG, cmembers);
        List<TypeNode> interfaceTN = Collections.<TypeNode>emptyList();
        X10ClassDecl cDecl = (X10ClassDecl) xnf.ClassDecl(CG, fNode, id, superTN, interfaceTN, 
                                                          body).classDef(cDef);
        return cDecl;
    }

    private X10ClassDef createShadowClassDef(ClassDef interfaceClassDef) {
        X10ClassDef cDef = (X10ClassDef) xts.createClassDef(interfaceClassDef.sourceFile());
        cDef.superType(Types.ref(xts.Any()));
        List<Ref<? extends Type>> interfacesRef = Collections.<Ref<? extends Type>>emptyList();
        cDef.setInterfaces(interfacesRef);
        cDef.name(Name.make(nestedShadowClass4Interface));
        cDef.setFlags(X10Flags.PUBLIC.Abstract());
        cDef.kind(ClassDef.MEMBER);
        cDef.outer(Types.ref(interfaceClassDef));
        return cDef;
    }

    private ClassBody checkStaticFields(ClassBody body, Context context) {
        final X10ClassDef cd = context.currentClassDef();
        // one pass scan of class body and collect vars for static initialization
        ClassBody c = (ClassBody)body.visit(new NodeVisitor() {
            @Override
            public Node override(Node parent, Node n) {
                if (n instanceof X10ClassDecl_c) {
                    // should not visit subtree of inner class (already done)
                    return n;
                }
                return null;
            }

            @Override
            public Node leave(Node parent, Node old, Node n, NodeVisitor v) {
                if (n instanceof X10FieldDecl) {
                    X10FieldDecl fd = (X10FieldDecl)n;
                    Flags flags = fd.fieldDef().flags();
                    if (flags.isFinal() && flags.isStatic()) {
                        // static final field
                        StaticFieldInfo fieldInfo = checkFieldDeclRHS((Expr)fd.init(), fd, cd);
                        if (fieldInfo.right != null) {
                            // drop final
                            // System.out.println("RHS of FieldDecl replaced: "+ct.classDef()+"."+fd.fieldDef().name());
                            FlagsNode fn = xnf.FlagsNode(fd.position(), flags.clearFinal());
                            // remove rhs: suppress java-level static initialization
                            Expr init = getDefaultValue(fd.position(), fd.init().type());
                            FieldDecl newDecl = xnf.FieldDecl(fd.position(), fn, fd.type(), fd.name(),
                                                 init).fieldDef(fd.fieldDef());
<<<<<<< HEAD
=======
                            if (cd.flags().isInterface()) {
                                // move the field declaration to a shadow class
                                fieldInfo.left = newDecl;
                                return null;
                            }
                            return newDecl;
>>>>>>> b8d70d6d
                        }
                    }
                }
                if (n instanceof X10Field_c) {
                    X10Field_c f = (X10Field_c)n;
                    if (f.flags().isFinal() && f.flags().isStatic()) {
                        // found reference to static field
                        if (checkFieldRefReplacementRequired(f)) {
                            // replace with a static method call
                            Type targetType = f.target().type();
                            if (targetType instanceof ParsedClassType) {
                                ClassDef targetClassDef = ((ParsedClassType)targetType).def();
                                if (targetClassDef.flags().isInterface())
                                    // target nested shadow class within interface
                                    targetType = createShadowClassDef(targetClassDef).asType();
                            }
                            else if (targetType instanceof ConstrainedType)
                                targetType = ((ConstrainedType)targetType).baseType().get();

                            X10ClassType receiver = (X10ClassType)targetType;
                            return makeStaticCall(n.position(), receiver, f.name(), f.type());
                        }
                    }
                }
                return n;
            };
        });
        return c;
    }

<<<<<<< HEAD
    private Expr checkFieldDeclRHS(Expr rhs, X10FieldDecl fd, X10ClassDef cd) {
=======
    private StaticFieldInfo checkFieldDeclRHS(Expr rhs, X10FieldDecl fd, X10ClassDef cd) {
>>>>>>> b8d70d6d
        // traverse nodes in RHS
        Id leftName = fd.name();

        final AtomicBoolean found = new AtomicBoolean(false);
        Expr newRhs = (Expr)rhs.visit(new NodeVisitor() {
            @Override
            public Node override(Node parent, Node n) {
                if (n instanceof Expr) {
                    if (isGlobalInit((Expr)n) || isConstraintToLiteral(((Expr)n).type()))
                        // initialization can be done in all places -- do not visit subtree further
                        // System.out.println("isGlobalInit true in checkFieldDeclRHS: "+(Expr)n);
                        return n;
                }
                return null;
            }

            @Override
            public Node leave(Node parent, Node old, Node n, NodeVisitor v) {
                if (n instanceof X10Call_c) {
                    X10Call call = (X10Call)n;
                    X10MethodInstance mi = (X10MethodInstance) call.methodInstance();
                    if (mi.container().isClass() && mi.flags().isStatic() && !mi.flags().isNative() && !call.target().type().isNumeric()) {
                        // found reference to static method
<<<<<<< HEAD
                        if (mi.name().toString().startsWith(initializerPrefix)) {
                            // already converted to getInitialized$
                            found.set(true);
                        } else {
                            X10MethodDecl mdecl = getMethodDeclaration(mi);
                            if (mdecl != null && checkProcedureBody(mdecl.body(), 0))
                                found.set(true);
                        }
                    }
=======
                        found.set(true);
                     }
>>>>>>> b8d70d6d
                }
                if (n instanceof X10Field_c) {
                    X10Field_c f = (X10Field_c)n;
                    if (f.flags().isFinal() && f.flags().isStatic()) {
                        // found reference to static field
                        if (checkFieldRefReplacementRequired(f)) {
                            found.set(true);
                        }
                    }
                }
                if (n instanceof X10New_c) {
                    X10New_c neu = (X10New_c)n;
                    X10ConstructorInstance ci = neu.constructorInstance();
                    // get declaration of constructor
                    X10ConstructorDecl cdecl = getConstructorDeclaration(ci);
                    if (cdecl != null && checkProcedureBody(cdecl.body(), 0))
                        // constructor include static field references to be replaced
                        found.set(true);
<<<<<<< HEAD
=======
                    else if (!x10.Configuration.MULTI_NODE && checkMultiplexRequiredSingleVM(ci)) {
                        found.set(true);
                    }
>>>>>>> b8d70d6d
                }
                return n;
            }
        });

        // register original rhs
        X10ClassType receiver = cd.asType();
        StaticFieldInfo fieldInfo = getFieldEntry(receiver, leftName.id());
        fieldInfo.right = (fieldInfo.methodDef != null || found.get()) ? newRhs : null;
        fieldInfo.fieldDef = fd.fieldDef();

        return fieldInfo;
    }

    private boolean checkMultiplexRequiredSingleVM(X10ConstructorInstance ci) {
        X10ConstructorDef cd = ci.x10Def();
        X10ClassType containerBase = (X10ClassType) Types.get(cd.container());
        X10ClassDef container = containerBase.x10Def();
        if (container == null)
            return false;
        String containerName = container.toString();
        if (containerName.startsWith("x10.io"))
            return false;
        if (containerName.equals("x10.lang.PlaceLocalHandle") || containerName.endsWith("x10.lang.Place"))
            return false;
        return true;
    }

    private X10ConstructorDecl getConstructorDeclaration(X10ConstructorInstance ci) {
        X10ConstructorDef cd = ci.x10Def();
        X10ClassType containerBase = (X10ClassType) Types.get(cd.container());
        X10ClassDef container = containerBase.x10Def();
        if (container == null)
            return null;
        return (X10ConstructorDecl)getProcedureDeclaration(cd, container);
    }

    private X10MethodDecl getMethodDeclaration(X10MethodInstance mi) {
        X10MethodDef md = mi.x10Def();
        // get container and declaration for method
        X10ClassType containerBase = (X10ClassType) Types.get(md.container());
        X10ClassDef container = containerBase.x10Def();
        if (container == null)
            return null;
        return (X10MethodDecl)getProcedureDeclaration(md, container);
    }

    private ProcedureDecl getProcedureDeclaration(final X10ProcedureDef candidate, X10ClassDef container) {
        // obtain X10SourceFile ast of the target class that already runs preliminary compilation phases
        final Node ast = getAST(container);
        if (ast == null)
            return null;

        // find the target declaration of constructor or method
        final ProcedureDecl[] decl = new ProcedureDecl[1];
        ast.visit(new NodeVisitor() {
            public Node override(Node n) {
                if (decl[0] != null)
                    // already found the decl, short-circuit search
                    return n;
                if (n instanceof X10FieldDecl)
                    // not contain ctor decls, short-circuit search
                    return n;
                if (n instanceof X10MethodDecl) {
                    if (candidate == ((X10MethodDecl) n).methodDef()) {
                        // found it!!
                        decl[0] = (X10MethodDecl) n;
                    }
                    return n;
                }
                if (n instanceof X10ConstructorDecl) {
                    if (candidate == ((X10ConstructorDecl) n).constructorDef()) {
                        // found it!!
                        decl[0] = (X10ConstructorDecl) n;
                    }
                    return n;
                }
                // continue traversal
                return null;
            }
        });
        if (decl[0] == null || decl[0].body() == null) {
            return null;
        }
        return decl[0];
    }

    private Node getAST(X10ClassDef container) {
        // obtain the job for containing the constructor declaration
        Job job = container.job();
        if (job == null || job.ast() == null)
            return null;

        if (job == this.job())
            // current class
            return job.ast();

        // run the preliminary compilation phases on the job's AST
        Node ast = job.ast();
        assert (ast instanceof X10SourceFile_c);
        if (!((X10SourceFile_c) ast).hasBeenTypeChecked())
            ast = ast.visit(new X10TypeChecker(job, ts, nf, job.nodeMemo()).begin());
        if (ast == null)
            return null;

        ast = ast.visit(new Desugarer(job, ts, nf).begin());
        return ast;
    }

    private boolean checkProcedureBody(Block body, final int count) {
        // check static field references in the body of constructor or method
        final AtomicBoolean found = new AtomicBoolean(false);
        body.visit(new NodeVisitor() {
            public Node override(Node n) {
                if (found.get())
                    // already found
                    return n;
                if (n instanceof X10Call) {
                    if (count > 0)
                        // do not repeat more than once recursively (allow constructor --> __fieldInitializers)
                        return null;

                    X10Call call = (X10Call)n;
                    X10MethodInstance mi = (X10MethodInstance) call.methodInstance();
                    if (mi.container().isClass()) {
                        // found reference to special initializer method
                        X10MethodDecl mdecl = getMethodDeclaration(mi);
                        if (mdecl != null && checkProcedureBody(mdecl.body(), count+1)) {
                            // target method include static field references
                            found.set(true);
                            return n;
                        }
                    }
                }
                if (n instanceof X10Field_c) {
                    X10Field_c f = (X10Field_c)n;
                    if (f.flags().isFinal() && f.flags().isStatic()) {
                        if (checkFieldRefReplacementRequired(f)) {
                            // found reference to static field to be replaced
                            found.set(true);
                        }
                    }
                    return n;
                }
                // continue traversal
                return null;
            }
        });
        return found.get();
    }

<<<<<<< HEAD
    private X10ConstructorDecl getConstructorDeclaration(X10ConstructorInstance ci) {
        X10ConstructorDef cd = ci.x10Def();
        X10ClassType containerBase = (X10ClassType) Types.get(cd.container());
        X10ClassDef container = containerBase.x10Def();
        if (container == null)
            return null;
        return (X10ConstructorDecl)getProcedureDeclaration(cd, container);
    }

    private X10MethodDecl getMethodDeclaration(X10MethodInstance mi) {
        X10MethodDef md = mi.x10Def();
        // get container and declaration for method
        X10ClassType containerBase = (X10ClassType) Types.get(md.container());
        X10ClassDef container = containerBase.x10Def();
        if (container == null)
            return null;
        return (X10MethodDecl)getProcedureDeclaration(md, container);
    }

    private ProcedureDecl getProcedureDeclaration(final X10ProcedureDef candidate, X10ClassDef container) {
        // obtain X10SourceFile ast of the target class that already runs preliminary compilation phases
        final Node ast = getAST(container);
        if (ast == null)
            return null;

        // find the target declaration of constructor or method
        final ProcedureDecl[] decl = new ProcedureDecl[1];
        ast.visit(new NodeVisitor() {
            public Node override(Node n) {
                if (decl[0] != null)
                    // already found the decl, short-circuit search
                    return n;
                if (n instanceof X10FieldDecl)
                    // not contain ctor decls, short-circuit search
                    return n;
                if (n instanceof X10MethodDecl) {
                    if (candidate == ((X10MethodDecl) n).methodDef()) {
                        // found it!!
                        decl[0] = (X10MethodDecl) n;
                    }
                    return n;
                }
                if (n instanceof X10ConstructorDecl) {
                    if (candidate == ((X10ConstructorDecl) n).constructorDef()) {
                        // found it!!
                        decl[0] = (X10ConstructorDecl) n;
                    }
                    return n;
                }
                // continue traversal
                return null;
            }
        });
        if (decl[0] == null || decl[0].body() == null) {
            return null;
        }
        return decl[0];
    }

    private Node getAST(X10ClassDef container) {
        // obtain the job for containing the constructor declaration
        Job job = container.job();
        if (job == null || job.ast() == null)
            return null;

        if (job == this.job())
            // current class
            return job.ast();

        // run the preliminary compilation phases on the job's AST
        Node ast = job.ast();
        assert (ast instanceof X10SourceFile_c);
        if (!((X10SourceFile_c) ast).hasBeenTypeChecked())
            ast = ast.visit(new X10TypeChecker(job, ts, nf, job.nodeMemo()).begin());
        if (ast == null)
            return null;

        ast = ast.visit(new Desugarer(job, ts, nf).begin());
        return ast;
    }

    private boolean checkProcedureBody(Block body, final int count) {
        // check static field references in the body of constructor or method
        final AtomicBoolean found = new AtomicBoolean(false);
        body.visit(new NodeVisitor() {
            public Node override(Node n) {
                if (found.get())
                    // already found
                    return n;
                if (n instanceof X10Call) {
                    if (count > 0)
                        // do not repeat more than once recursively (allow constructor --> __fieldInitializers)
                        return null;

                    X10Call call = (X10Call)n;
                    X10MethodInstance mi = (X10MethodInstance) call.methodInstance();
                    if (mi.container().isClass()) {
                        // found reference to special initializer method
                        X10MethodDecl mdecl = getMethodDeclaration(mi);
                        if (mdecl != null && checkProcedureBody(mdecl.body(), count+1)) {
                            // target method include static field references
                            found.set(true);
                            return n;
                        }
                    }
                }
                if (n instanceof X10Field_c) {
                    X10Field_c f = (X10Field_c)n;
                    if (f.flags().isFinal() && f.flags().isStatic()) {
                        if (checkFieldRefReplacementRequired(f)) {
                            // found reference to static field to be replaced
                            found.set(true);
                        }
                    }
                    return n;
                }
                // continue traversal
                return null;
            }
        });
        return found.get();
    }

=======
>>>>>>> b8d70d6d
    private Call makeStaticCall(Position pos, X10ClassType receiver, Id id, Type returnType) {
        // create MethodDef
        Name name = Name.make(initializerPrefix+id);
        StaticFieldInfo fieldInfo = getFieldEntry(receiver, id.id());
        MethodDef md = fieldInfo.methodDef;
        if (md == null) {
            md = makeMethodDef(pos, receiver, name, returnType);
            fieldInfo.methodDef = md;
        }

        // create static call for initialization
        List<TypeNode> typeArgsN = Collections.<TypeNode>emptyList();
        List<Expr> args = Collections.<Expr>emptyList();
        MethodInstance mi = xts.createMethodInstance(pos, Types.ref(md));
        Call result = (Call) xnf.X10Call(pos, xnf.CanonicalTypeNode(pos, receiver),
                                        xnf.Id(pos, name), typeArgsN, args)
                                        .methodInstance(mi).type(returnType);
        return result;
    }

    private MethodDef makeMethodDef(Position pos, X10ClassType receiver, Name name, Type returnType) {
        Position CG = Position.compilerGenerated(null);
        List<Ref<? extends Type>> argTypes = Collections.<Ref<? extends Type>>emptyList();
        MethodDef md = xts.methodDef(CG, Types.ref(receiver), 
                                     Flags.STATIC, Types.ref(returnType), name, argTypes);
        return md;
    }

<<<<<<< HEAD
=======
    private FieldDecl makeFieldVar4PLH(Position pos, Name fName, X10ClassDef classDef) {
        // make FieldDef of PlaceLocalHandle
        ClassType type = PlaceLocalHandle();
        Flags flags = X10Flags.PRIVATE.Static();

        Name name = Name.make("plh$"+fName);
        FieldDef fd = xts.fieldDef(pos, Types.ref(classDef.asType()), flags, Types.ref(type), name); 
        FieldInstance fi = xts.createFieldInstance(pos, Types.ref(fd));

        // create the field declaration node
        TypeNode tn = xnf.X10CanonicalTypeNode(pos, type);
        FieldDecl result = xnf.FieldDecl(pos, xnf.FlagsNode(pos, flags), tn, xnf.Id(pos, name));
        result = result.fieldDef(fd);
        return result;
    }

>>>>>>> b8d70d6d
    private FieldDecl makeFieldVar4Guard(Position pos, Name fName, X10ClassDef classDef) {
        // make FieldDef of AtomicInteger
        ClassType type = (ClassType)xts.AtomicInteger();
        Flags flags = X10Flags.PRIVATE.Static().Final();

        Name name = Name.make("initStatus$"+fName);
        FieldDef fd = xts.fieldDef(pos, Types.ref(classDef.asType()), flags, Types.ref(type), name); 
        FieldInstance fi = xts.createFieldInstance(pos, Types.ref(fd));

        // create right hand side: new AtomicInteger(UNINITIALIZED)
        TypeNode tn = xnf.X10CanonicalTypeNode(pos, type);
        List<Expr> args = new ArrayList<Expr>();
        args.add(getInitDispatcherConstant(pos, "UNINITIALIZED").type(xts.Int()));

        ConstructorDef cd = xts.defaultConstructor(pos, Types.ref(type)); 
        ConstructorInstance ci = xts.createConstructorInstance(pos, Types.ref(cd));
        Expr init = xnf.New(pos, tn, args).constructorInstance(ci).type(type);

        // fieldDecl and its association with fieldDef
        FieldDecl result = xnf.FieldDecl(pos, xnf.FlagsNode(pos, flags), tn, xnf.Id(pos, name), init);
        result = result.fieldDef(fd);
        return result;
    }

    private FieldDecl makeFieldVar4Id(Position pos, Name fName, X10ClassDef classDef) {
        // make FieldDef
        Type type = xts.Int();
        Name name = Name.make("fieldId$"+fName);
        Flags flags = X10Flags.PRIVATE.Static();

        FieldDef fd = xts.fieldDef(pos, Types.ref(classDef.asType()), flags, Types.ref(type), name); 
        FieldInstance fi = xts.createFieldInstance(pos, Types.ref(fd));

        // create the field declaration node
        TypeNode tn = xnf.X10CanonicalTypeNode(pos, type);
        FieldDecl result = xnf.FieldDecl(pos, xnf.FlagsNode(pos, flags), tn, xnf.Id(pos, name));
        // associate fieldDef with fieldDecl
        result = result.fieldDef(fd);
        return result;
    }

    private Expr getDefaultValue(Position pos, Type type) {
        if (type.isBoolean())
            return xnf.BooleanLit(pos, false).type(type);
        else if (type.isChar())
            return xnf.CharLit(pos, ' ').type(type);
        else if (type.isByte() || type.isShort() || type.isInt())
            return xnf.IntLit(pos, IntLit.INT, 0).type(type);
        else if (type.isLong())
            return xnf.IntLit(pos, IntLit.LONG, 0).type(type);
        else if (type.isFloat())
            return xnf.FloatLit(pos, FloatLit.FLOAT, 0.0).type(type);
        else if (type.isDouble())
            return xnf.FloatLit(pos, FloatLit.DOUBLE, 0.0).type(type);
        else if (type == xts.String())
            return xnf.NullLit(pos).type(type);
        else if (xts.isSubtype(type, xts.UByte()) || xts.isSubtype(type, xts.UShort()) ||
                 xts.isSubtype(type, xts.UInt()) || xts.isSubtype(type, xts.ULong())) {
            ConstructorDef cd = xts.defaultConstructor(pos, Types.ref((ClassType)type)); 
            ConstructorInstance ci = xts.createConstructorInstance(pos, Types.ref(cd));
            List<Expr> args = new ArrayList<Expr>();
            args.add(xnf.IntLit(pos, IntLit.INT, 0).type(type));
            return xnf.New(pos, xnf.X10CanonicalTypeNode(pos, type), args).constructorInstance(ci).type(type);
        }
        else
            return null;
    }

    private MethodDecl makeDeserializeMethod(Position pos, Name fName, StaticFieldInfo fieldInfo, 
                                             FieldDef fdCond, X10ClassDef classDef) {
        // get MethodDef
        Name name = Name.make(deserializerPrefix+fName);
        BackingArrayType baType = xts.createBackingArray(pos, Types.ref(xts.Byte()));
        List<Ref<? extends Type>> argTypes = new ArrayList<Ref<? extends Type>>();
        argTypes.add(Types.ref(baType));
        MethodDef md = xts.methodDef(pos, Types.ref(classDef.asType()), 
                                     Flags.STATIC, Types.ref(xts.Void()), name, argTypes);
        MethodInstance mi = xts.createMethodInstance(pos, Types.ref(md));

        // byte array argument definition
        Name baName = Name.make("buf");
        BackingArray ba = xnf.BackingArray(pos, xnf.Id(pos, baName), baType, null);

        // create a method declaration node
        List<TypeParamNode> typeFormals = Collections.<TypeParamNode>emptyList();
        List<Formal> formals = new ArrayList<Formal>();
        LocalDef argDef = xts.localDef(pos, Flags.NONE, Types.ref(baType), baName);
        Formal fArg = xnf.Formal(pos, xnf.FlagsNode(pos, Flags.NONE),
                xnf.CanonicalTypeNode(pos, baType), xnf.Id(pos, baName)).localDef(argDef);
        formals.add(fArg);

        TypeNode returnType = xnf.X10CanonicalTypeNode(pos, xts.Void());
        Block body = makeDeserializeMethodBody(pos, fieldInfo, fdCond, classDef, ba, baName);
        MethodDecl result = xnf.X10MethodDecl(pos, xnf.FlagsNode(pos, Flags.STATIC), returnType, xnf.Id(pos, name), 
                                              typeFormals, formals, null, null, body);
        // associate methodDef with methodDecl
        result = result.methodDef(md);
        return result;
    }

    private Block makeDeserializeMethodBody(Position pos, StaticFieldInfo initInfo, FieldDef fdCond, 
                                            X10ClassDef classDef, BackingArray ba, Name baName) {
        TypeNode receiver = xnf.X10CanonicalTypeNode(pos, classDef.asType());

        FieldInstance fi = initInfo.fieldDef.asInstance();
        Expr right = genDeserializeField(pos, ba, baName);
        Name name = initInfo.fieldDef.name();
        Expr left = xnf.Field(pos, receiver, xnf.Id(pos, name)).fieldInstance(fi).type(right.type());

        // make statement block
        List<Stmt> stmts = new ArrayList<Stmt>();
        stmts.add(xnf.Eval(pos, xnf.FieldAssign(pos, receiver, xnf.Id(pos, name), Assign.ASSIGN, 
                                                right).fieldInstance(fi).type(right.type())));
        stmts.add(xnf.Eval(pos, genStatusSet(pos, receiver, fdCond)));
        stmts.add(xnf.Eval(pos, genLock(pos)));
        stmts.add(xnf.Eval(pos, genNotify(pos)));
        Block body = xnf.Block(pos, stmts);
        return body;
    }

    private Expr genDeserializeField(Position pos, BackingArray ba, Name baName) {
        Id id = xnf.Id(pos, Name.make("deserializeField"));

        // create MethodDef
        List<Ref<? extends Type>> argTypes = new ArrayList<Ref<? extends Type>>();
        argTypes.add(Types.ref(ba.type()));
        MethodDef md = xts.methodDef(pos, Types.ref(InitDispatcher()), 
                                     Flags.NONE, Types.ref(xts.Object()), id.id(), argTypes);
        MethodInstance mi = xts.createMethodInstance(pos, Types.ref(md));

        // actual arguments
        List<Expr> args = new ArrayList<Expr>();
        LocalDef ldef = xts.localDef(pos, Flags.NONE, Types.ref(ba.type()), baName);
        Local arg = (Local)xnf.Local(pos, xnf.Id(pos, baName)).localInstance(ldef.asInstance()).type(ba.type());
        args.add(arg);

        List<TypeNode> typeParamNodes = new ArrayList<TypeNode>();
        typeParamNodes.add(xnf.CanonicalTypeNode(pos, ba.type()));
        Receiver receiver = xnf.CanonicalTypeNode(pos, InitDispatcher());
        Expr call = xnf.X10Call(pos, receiver, id, typeParamNodes, args).methodInstance(mi).type(xts.Object());
        return call;
    }

    private MethodDecl makeInitMethod(Position pos, Name fName, StaticFieldInfo fieldInfo, 
<<<<<<< HEAD
                                      FieldDef fdCond, FieldDef fdId, X10ClassDef classDef) {
=======
                                      FieldDef fdCond, FieldDef fdId, FieldDecl fdPLH, X10ClassDef classDef) {
>>>>>>> b8d70d6d
        // get MethodDef
        Name name = Name.make(initializerPrefix+fName);
        Type type = fieldInfo.right.type();
        MethodDef md = fieldInfo.methodDef;
        if (md == null) {
            md = makeMethodDef(pos, classDef.asType(), name, type);
        }

        // create a method declaration node
        List<TypeParamNode> typeParamNodes = Collections.<TypeParamNode>emptyList();
        List<Formal> formals = Collections.<Formal>emptyList();

        TypeNode returnType = xnf.X10CanonicalTypeNode(pos, type);
<<<<<<< HEAD
        Block body = makeInitMethodBody(pos, fieldInfo, fdCond, fdId, classDef);
=======
        Block body = makeInitMethodBody(pos, fieldInfo, fdCond, fdId, fdPLH, classDef);
>>>>>>> b8d70d6d
        MethodDecl result = xnf.X10MethodDecl(pos, xnf.FlagsNode(pos, Flags.STATIC), returnType, xnf.Id(pos, name), 
                                              typeParamNodes, formals, null, null, body);
        // associate methodDef with methodDecl
        result = result.methodDef(md);
        return result;
    }

    private Block makeInitMethodBody(Position pos, StaticFieldInfo initInfo, FieldDef fdCond, 
<<<<<<< HEAD
                                     FieldDef fdId, X10ClassDef classDef) {
=======
                                     FieldDef fdId, FieldDecl fdPLH, X10ClassDef classDef) {
>>>>>>> b8d70d6d

        // gen AtomicInteger.compareAndSet(UNINITIALIZED, INITIALIZING)
        TypeNode receiver = xnf.X10CanonicalTypeNode(pos, classDef.asType());
        Expr ifCond = genAtomicGuard(pos, receiver, fdCond);

        FieldInstance fi = initInfo.fieldDef.asInstance();
        Expr right = initInfo.right;
        Name name = initInfo.fieldDef.name();
        Expr left = xnf.Field(pos, receiver, xnf.Id(pos, name)).fieldInstance(fi).type(right.type());

        // make statement block of initialization
        List<Stmt> stmts = new ArrayList<Stmt>();
        stmts.add(xnf.Eval(pos, xnf.FieldAssign(pos, receiver, xnf.Id(pos, name), Assign.ASSIGN, 
                                                right).fieldInstance(fi).type(right.type())));
        Expr fieldId = xnf.Field(pos, receiver, xnf.Id(pos, fdId.name())).fieldInstance(fdId.asInstance());
        Expr bcastCall = genBroadcastField(pos, left, fieldId, fdPLH);
        if (fdPLH == null) {
            // no return value
            stmts.add(xnf.Eval(pos, bcastCall));
        } else {
            // assign return value from broadcast to PlaceLocalHandle
            Expr plh = xnf.FieldAssign(pos, receiver, fdPLH.name(), Assign.ASSIGN, 
                                       bcastCall).fieldInstance(fdPLH.fieldDef().asInstance()).type(bcastCall.type());
            stmts.add(xnf.Eval(pos, plh));
        }
        stmts.add(xnf.Eval(pos, genStatusSet(pos, receiver, fdCond)));
<<<<<<< HEAD

        Expr fieldId = xnf.Field(pos, receiver, xnf.Id(pos, fdId.name())).fieldInstance(fdId.asInstance());
        stmts.add(xnf.Eval(pos, genBroadcastField(pos, left, fieldId)));
=======
>>>>>>> b8d70d6d
        stmts.add(xnf.Eval(pos, genLock(pos)));
        stmts.add(xnf.Eval(pos, genNotify(pos)));
        Block initBody = xnf.Block(pos, stmts);

        // gen while(AtomicInteger.get() != INITIALIZED) { await(); }
        Expr initCheckCond = genCheckInitialized(pos, receiver, fdCond);
        Block whileBody = xnf.Block(pos, xnf.Eval(pos, genAwait(pos)));

        // make statement block for waiting
        stmts =  new ArrayList<Stmt>();
        stmts.add(xnf.Eval(pos, genLock(pos)));
        stmts.add(xnf.While(pos, initCheckCond, whileBody));
        stmts.add(xnf.Eval(pos, genUnlock(pos)));
        Block waitBody = xnf.Block(pos, stmts);

        // gen x10.lang.Runtime.hereInt() == 0
        Expr placeCheck = genPlaceCheckGuard(pos);

        // make statement block of the entire method body
        stmts =  new ArrayList<Stmt>();
        stmts.add(xnf.If(pos, placeCheck, xnf.If(pos, ifCond, initBody)));
        stmts.add(xnf.If(pos, initCheckCond, waitBody));
<<<<<<< HEAD
        stmts.add(xnf.X10Return(pos, left, false));
=======
        Expr returnVal = (fdPLH == null) ? left : genApplyPLH(pos, receiver, fdPLH, right.type(), stmts); 
        stmts.add(xnf.X10Return(pos, returnVal, false));
>>>>>>> b8d70d6d
        Block body = xnf.Block(pos, stmts);
        return body;
    }

    private Expr genApplyPLH(Position pos, Receiver receiver, FieldDecl fdPLH, Type returnType,
                             List<Stmt> stmts) {
        Name name = Name.make("apply$G");

        FieldInstance fi = fdPLH.fieldDef().asInstance();
        Expr target = xnf.Field(pos, receiver, fdPLH.name()).fieldInstance(fi).type(fdPLH.declType());

        // make instance call
        ObjectType targetType = (ObjectType)target.type();
        MethodDef md = xts.methodDef(pos, Types.ref(targetType), Flags.NONE, Types.ref(xts.Object()), name, 
                                     Collections.<Ref<? extends Type>>emptyList());
        MethodInstance mi = xts.createMethodInstance(pos, Types.ref(md));
        Expr applyCall = xnf.X10Call(pos, target, xnf.Id(pos, name), Collections.<TypeNode>emptyList(), 
                                     Collections.<Expr>emptyList()).methodInstance(mi).type(xts.Object());

        // assign to local var
        Name lname = Name.make("initVal");
        LocalDef ldef = xts.localDef(pos, Flags.NONE, Types.ref(returnType), lname);
        TypeNode tn = xnf.X10CanonicalTypeNode(pos, returnType);
        LocalDecl ldecl = xnf.LocalDecl(pos, xnf.FlagsNode(pos, Flags.NONE), tn, xnf.Id(pos, lname),
                                        applyCall).localDef(ldef);
        stmts.add(ldecl);
        // associate localDef with localDecl
        Local l = (Local)xnf.Local(pos, xnf.Id(pos, lname)).localInstance(ldef.asInstance()).type(returnType);
        return l;
    }

    private Expr genPlaceCheckGuard(Position pos) {
        ClassType type = (ClassType)xts.Runtime();
        Id name = xnf.Id(pos, Name.make("hereInt"));

        MethodDef md = xts.methodDef(pos, Types.ref(type), Flags.STATIC, Types.ref(xts.Int()), name.id(), 
                                     Collections.<Ref<? extends Type>>emptyList());
        MethodInstance mi = xts.createMethodInstance(pos, Types.ref(md));
        Expr here = xnf.X10Call(pos, xnf.X10CanonicalTypeNode(pos, type), name, 
                                Collections.<TypeNode>emptyList(), 
                                Collections.<Expr>emptyList()).methodInstance(mi).type(xts.Int());
        Expr placeCheck = xnf.Binary(pos, here, Binary.EQ, xnf.IntLit(pos, IntLit.INT, 0).type(xts.Int()));
        return placeCheck;
    }

    private Expr genAtomicGuard(Position pos, TypeNode receiver, FieldDef fdCond) {
        Expr ai = xnf.Field(pos, receiver, xnf.Id(pos, fdCond.name())).fieldInstance(fdCond.asInstance());
        Id cs = xnf.Id(pos, Name.make("compareAndSet"));

        List<Ref<? extends Type>> argTypes = new ArrayList<Ref<? extends Type>>();
        argTypes.add(Types.ref(xts.Int()));
        argTypes.add(Types.ref(xts.Int()));
        MethodDef md = xts.methodDef(pos, Types.ref((ClassType)xts.AtomicInteger()), 
                                     Flags.NONE, Types.ref(xts.Boolean()), cs.id(), argTypes);
        MethodInstance mi = xts.createMethodInstance(pos, Types.ref(md));

        List<Expr> args = new ArrayList<Expr>();
        args.add(getInitDispatcherConstant(pos, "UNINITIALIZED").type(xts.Int()));
        args.add(getInitDispatcherConstant(pos, "INITIALIZING").type(xts.Int()));
        List<TypeNode> typeParamNodes = new ArrayList<TypeNode>();
        typeParamNodes.add(xnf.CanonicalTypeNode(pos, xts.Int()));
        typeParamNodes.add(xnf.CanonicalTypeNode(pos, xts.Int()));
        Expr call = xnf.X10Call(pos, ai, cs, typeParamNodes, args).methodInstance(mi).type(xts.Boolean());
        return call;
    }

    private Expr genStatusSet(Position pos, TypeNode receiver, FieldDef fdCond) {
        Expr ai = xnf.Field(pos, receiver, xnf.Id(pos, fdCond.name())).fieldInstance(fdCond.asInstance());
        Id name = xnf.Id(pos, Name.make("set"));

        List<Ref<? extends Type>> argTypes = new ArrayList<Ref<? extends Type>>();
        argTypes.add(Types.ref(xts.Int()));
        MethodDef md = xts.methodDef(pos, Types.ref((ClassType)xts.AtomicInteger()), 
                                     Flags.NONE, Types.ref(xts.Void()), name.id(), argTypes);
        MethodInstance mi = xts.createMethodInstance(pos, Types.ref(md));

        List<Expr> args = new ArrayList<Expr>();
        args.add(getInitDispatcherConstant(pos, "INITIALIZED").type(xts.Int()));
        List<TypeNode> typeParamNodes = new ArrayList<TypeNode>();
        typeParamNodes.add(xnf.CanonicalTypeNode(pos, xts.Int()));
        Expr call = xnf.X10Call(pos, ai, name, typeParamNodes, args).methodInstance(mi).type(xts.Void());
        return call;
    }

<<<<<<< HEAD
    private Expr genBroadcastField(Position pos, Expr fieldVar, Expr fieldId) {
        Id id = xnf.Id(pos, Name.make("broadcastStaticField"));
=======
    private Expr genBroadcastField(Position pos, Expr fieldVar, Expr fieldId, FieldDecl fdPLH) {
        Id id = xnf.Id(pos, Name.make((fdPLH == null) ?
                "broadcastStaticField" : "broadcastStaticFieldSingleVM"));
>>>>>>> b8d70d6d

        // create MethodDef
        List<Ref<? extends Type>> argTypes = new ArrayList<Ref<? extends Type>>();
        argTypes.add(Types.ref(xts.Object()));
        argTypes.add(Types.ref(xts.Int()));
<<<<<<< HEAD
=======
        Type returnType = (fdPLH == null) ? xts.Void() : PlaceLocalHandle();
>>>>>>> b8d70d6d
        MethodDef md = xts.methodDef(pos, Types.ref(InitDispatcher()), 
                                     Flags.NONE, Types.ref(returnType), id.id(), argTypes);
        MethodInstance mi = xts.createMethodInstance(pos, Types.ref(md));

        // actual arguments
        List<Expr> args = new ArrayList<Expr>();
        args.add(fieldVar.type(xts.Object()));
        args.add(fieldId.type(xts.Int()));

        List<TypeNode> typeParamNodes = new ArrayList<TypeNode>();
        typeParamNodes.add(xnf.CanonicalTypeNode(pos, xts.Object()));
        typeParamNodes.add(xnf.CanonicalTypeNode(pos, xts.Int()));
        Receiver receiver = xnf.CanonicalTypeNode(pos, InitDispatcher());
        Expr call = xnf.X10Call(pos, receiver, id, typeParamNodes, args).methodInstance(mi).type(returnType);
        return call;
    }

    private Expr genCheckInitialized(Position pos, TypeNode receiver, FieldDef fdCond) {
        Expr ai = xnf.Field(pos, receiver, xnf.Id(pos, fdCond.name())).fieldInstance(fdCond.asInstance());
        Id name = xnf.Id(pos, Name.make("get"));

        List<Ref<? extends Type>> argTypes = Collections.<Ref<? extends Type>>emptyList();
        MethodDef md = xts.methodDef(pos, Types.ref((ClassType)xts.AtomicInteger()), 
                                     Flags.NONE, Types.ref(xts.Int()), name.id(), argTypes);
        MethodInstance mi = xts.createMethodInstance(pos, Types.ref(md));

        List<Expr> args = Collections.<Expr>emptyList();
        List<TypeNode> typeParamNodes = Collections.<TypeNode>emptyList();
        Expr call = xnf.X10Call(pos, ai, name, typeParamNodes, args).methodInstance(mi).type(xts.Int());

        return xnf.Binary(pos, call, Binary.NE, getInitDispatcherConstant(pos, "INITIALIZED").type(xts.Int()));
    }

    private Expr genLock(Position pos) {
        return callInitDispatcherMethodVoidNoarg(pos, Name.make("lockInitialized"));
    }

    private Expr genUnlock(Position pos) {
        return callInitDispatcherMethodVoidNoarg(pos, Name.make("unlockInitialized"));
    }

    private Expr genAwait(Position pos) {
        return callInitDispatcherMethodVoidNoarg(pos, Name.make("awaitInitialized"));
    }

    private Expr genNotify(Position pos) {
        return callInitDispatcherMethodVoidNoarg(pos, Name.make("notifyInitialized"));
    }

    private Expr callInitDispatcherMethodVoidNoarg(Position pos, Name methodName) {
        // create MethodDef
        Id id = xnf.Id(pos, methodName);
        List<Ref<? extends Type>> argTypes = Collections.<Ref<? extends Type>>emptyList();
        MethodDef md = xts.methodDef(pos, Types.ref(InitDispatcher()), 
                                     Flags.NONE, Types.ref(xts.Void()), id.id(), argTypes);
        MethodInstance mi = xts.createMethodInstance(pos, Types.ref(md));

        // actual arguments
        List<Expr> args = Collections.<Expr>emptyList();
        List<TypeNode> typeParamNodes = Collections.<TypeNode>emptyList();
        Receiver receiver = xnf.CanonicalTypeNode(pos, InitDispatcher());
        Expr call = xnf.X10Call(pos, receiver, id, typeParamNodes, args).methodInstance(mi).type(xts.Void());
        return call;
    }

    private Expr getInitDispatcherConstant(Position pos, String name) {
        Id id = xnf.Id(pos, Name.make(name));
        FieldDef fd = xts.fieldDef(pos, Types.ref(InitDispatcher()), 
                                     Flags.STATIC, Types.ref(xts.Int()), id.id());
        FieldInstance fi = xts.createFieldInstance(pos, Types.ref(fd));
        Receiver receiver = xnf.CanonicalTypeNode(pos, InitDispatcher());
        return xnf.Field(pos, receiver, id).fieldInstance(fi);
    }

    private MethodDecl makeFakeInitMethod(Position pos, Name fName, StaticFieldInfo fieldInfo, X10ClassDef classDef) {
        // get MethodDef
        Name name = Name.make(initializerPrefix+fName);
        FieldInstance fi = fieldInfo.fieldDef.asInstance();
        MethodDef md = makeMethodDef(pos, classDef.asType(), name, fi.type());

        // create a method declaration node
        List<TypeParamNode> typeParamNodes = Collections.<TypeParamNode>emptyList();
        List<Formal> formals = Collections.<Formal>emptyList();

        // get field reference
        if (classDef.isMember() && classDef.outer().get().flags().isInterface())
            // should refer to fields in the outer interface
            classDef = (X10ClassDef)classDef.outer().get();
        TypeNode receiver = xnf.X10CanonicalTypeNode(pos, classDef.asType());
        Expr left = xnf.Field(pos, receiver, xnf.Id(pos, fieldInfo.fieldDef.name())).fieldInstance(fi).type(fi.type());

        // make statement block
        List<Stmt> stmts = new ArrayList<Stmt>();
        stmts.add(xnf.X10Return(pos, left, false));
        Block body = xnf.Block(pos, stmts);

        // create method declaration
        TypeNode returnType = xnf.X10CanonicalTypeNode(pos, fi.type());
        MethodDecl result = xnf.X10MethodDecl(pos, xnf.FlagsNode(pos, Flags.STATIC), returnType, xnf.Id(pos, name), 
                                              typeParamNodes, formals, null, null, body);
        // associate methodDef with methodDecl
        result = result.methodDef(md);
        return result;
    }

    private ClassType InitDispatcher_;
    private ClassType InitDispatcher() {
        if (InitDispatcher_ == null)
            InitDispatcher_ = xts.load("x10.compiler.InitDispatcher");
        return InitDispatcher_;
    }

<<<<<<< HEAD
=======
    private ClassType PlaceLocalHandle_;
    private ClassType PlaceLocalHandle() {
        if (PlaceLocalHandle_ == null)
            PlaceLocalHandle_ = xts.load("x10.compiler.PlaceLocalHandle");
        return PlaceLocalHandle_;
    }

>>>>>>> b8d70d6d
    private Stmt makeAddInitializer(Position pos, Name fieldName, FieldDef fdId, X10ClassDef classDef) {
        Id id = xnf.Id(pos, Name.make("addInitializer"));

        // argument type
        List<Ref<? extends Type>> argTypes = new ArrayList<Ref<? extends Type>>();
        argTypes.add(Types.ref(xts.String()));
        argTypes.add(Types.ref(xts.String()));

        // create MethodDef
        MethodDef md = xts.methodDef(pos, Types.ref(InitDispatcher()), 
                                     Flags.NONE, Types.ref(xts.Void()), id.id(), argTypes);
        MethodInstance mi = xts.createMethodInstance(pos, Types.ref(md));

        // get full path class name
        Package p = Types.get(classDef.package_());
        String fullName = (p != null ? p.toString() + "." : "") + getClassName(classDef);

        // actual arguments
        List<Expr> args = new ArrayList<Expr>();
        args.add(xnf.StringLit(pos, fullName).type(xts.String()));
        args.add(xnf.StringLit(pos, fieldName.toString()).type(xts.String()));

        List<TypeNode> typeParamNodes = new ArrayList<TypeNode>();
        typeParamNodes.add(xnf.CanonicalTypeNode(pos, xts.String()));
        typeParamNodes.add(xnf.CanonicalTypeNode(pos, xts.String()));
        TypeNode receiver = xnf.CanonicalTypeNode(pos, InitDispatcher());
<<<<<<< HEAD
        Expr call = xnf.X10Call(pos, receiver, id, typeParamNodes, args).methodInstance(mi).type(xts.Void());

        receiver = xnf.X10CanonicalTypeNode(pos, classDef.asType());
        return xnf.Eval(pos, xnf.FieldAssign(pos, receiver, xnf.Id(pos, fdId.name()),
                                             Assign.ASSIGN, call).fieldInstance(fdId.asInstance()).type(xts.Int()));
    }

=======
        Expr call = xnf.X10Call(pos, receiver, id, typeParamNodes, args).methodInstance(mi).type(xts.Int());

        receiver = xnf.X10CanonicalTypeNode(pos, classDef.asType());
        return xnf.Eval(pos, xnf.FieldAssign(pos, receiver, xnf.Id(pos, fdId.name()),
                                             Assign.ASSIGN, call).fieldInstance(fdId.asInstance()).type(xts.Int()));
    }

>>>>>>> b8d70d6d
    private String getClassName(ClassDef classDef) {
        String name = classDef.name().toString();
        if (classDef.isNested()) {
            ClassDef outer = Types.get(classDef.outer());
            if (outer != null)
                // get outer's name recursively
                name = getClassName(outer) +'$' + name;
        }
        return name;
    }

    private StaticFieldInfo getFieldEntry(Type target, Name name) {
        Pair<Type,Name> key = new Pair<Type,Name>(target, name);
        StaticFieldInfo fieldInfo = staticFinalFields.get(key);
        if (fieldInfo == null) {
            fieldInfo = new StaticFieldInfo();
            staticFinalFields.put(key, fieldInfo);
        }
        return fieldInfo;
    }

    private boolean isGlobalInit(Expr e) {
        if (e.type().isNumeric() || e.type().isBoolean() || e.type().isChar() || e.type().isNull())
            return isConstantExpression(e);
        if (e.type() == xts.String())
            return isStringConstant(e);
        return false;
    }

    /**
     * from x10cpp.visit.ASTQuery
     */
    private boolean isConstantExpression(Expr e) {
        if (!e.isConstant())
            return false;
        if (e instanceof BooleanLit)
            return true;
        if (e instanceof IntLit)
            return true;
        if (e instanceof FloatLit)
            return true;
        if (e instanceof Cast)
            return isConstantExpression(((Cast) e).expr());
        if (e instanceof ParExpr)
            return isConstantExpression(((ParExpr) e).expr());
        if (e instanceof Unary)
            return isConstantExpression(((Unary) e).expr());
        if (e instanceof Binary)
            return isConstantExpression(((Binary) e).left()) &&
                   isConstantExpression(((Binary) e).right());
        if (e instanceof Conditional)
            return isConstantExpression(((Conditional) e).cond()) &&
                   isConstantExpression(((Conditional) e).consequent()) &&
                   isConstantExpression(((Conditional) e).alternative());
        if (e instanceof Closure) {
            Closure c = (Closure) e;
            List<Stmt> ss = c.body().statements();
            if (ss.size() != 1)
                return false;
            if (!(ss.get(0) instanceof Return))
                return false;
            return isConstantExpression(((Return) ss.get(0)).expr());
        }
        if (e instanceof ClosureCall) {
            ClosureCall cc = (ClosureCall) e;
            List<Expr> as = ((ClosureCall) e).arguments();
            for (Expr a : as) {
                if (!isConstantExpression(a))
                    return false;
            }
            return isConstantExpression(cc.target());
        }
        return false;
    }

    private boolean isStringConstant(Expr e) {
        if (!e.isConstant())
            return false;
        if (e instanceof StringLit)
            return true;
        if (e instanceof X10Call) {
            // check if this is string manipulation (e.g. concatenation)
            X10Call call = (X10Call)e;
            List<Expr> args = call.arguments();
            for (Expr arg : args) {
                if (!isStringConstant(arg))
                    return false;
            }
            Type targetType = call.target().type();
            if (targetType instanceof ConstrainedType)
                targetType = ((ConstrainedType)targetType).baseType().get();
            return targetType == xts.String();
        }
        return false;
    }

    private boolean checkFieldRefReplacementRequired(X10Field_c f) {
        if (f.target().type().isNumeric())
            // @NativeRep class should be excluded
            return false;

        if (f.isConstant())
            return false;

        if (isConstraintToLiteral(f.type()))
            return false;

        Pair<Type,Name> key = new Pair<Type,Name>(f.target().type(), f.name().id());
        StaticFieldInfo fieldInfo = staticFinalFields.get(key);
        // not yet registered, or registered as replacement required
        return fieldInfo == null || fieldInfo.right != null || fieldInfo.methodDef != null;
    }

    private boolean isConstraintToLiteral(Type type) {
        if (type instanceof ConstrainedType) {
            // check if self is bound to a constant
            ConstrainedType ct = (ConstrainedType)(type);
            if (ct.constraint().known()) {
                CConstraint cc = ct.constraint().get();
                XTerm selfVar = cc.selfVarBinding();
                if (selfVar != null && selfVar.kind() == XTermKind.LITERAL)
                    return true;
            }
        }
        return false;
    }

    static class StaticFieldInfo {
        Expr right;             // RHS expression, if replaced with initialization method
        MethodDef methodDef;    // getInitialized methodDef to be replaced
        FieldDef fieldDef;
        FieldDecl left;         // field declaration to be moved from interface to a shadow class
    }
}<|MERGE_RESOLUTION|>--- conflicted
+++ resolved
@@ -61,17 +61,10 @@
 import polyglot.types.Flags;
 import polyglot.types.InitializerDef;
 import polyglot.types.LocalDef;
-<<<<<<< HEAD
-import polyglot.types.MethodDef;
-import polyglot.types.MethodInstance;
-import polyglot.types.Name;
-=======
-import polyglot.types.LocalInstance;
 import polyglot.types.MethodDef;
 import polyglot.types.MethodInstance;
 import polyglot.types.Name;
 import polyglot.types.ObjectType;
->>>>>>> b8d70d6d
 import polyglot.types.Package;
 import polyglot.types.ParsedClassType;
 import polyglot.types.Ref;
@@ -90,10 +83,7 @@
 import x10.ast.TypeParamNode;
 import x10.ast.X10Call;
 import x10.ast.X10Call_c;
-<<<<<<< HEAD
-=======
 import x10.ast.X10ClassDecl;
->>>>>>> b8d70d6d
 import x10.ast.X10ClassDecl_c;
 import x10.ast.X10ConstructorDecl;
 import x10.ast.X10FieldDecl;
@@ -231,8 +221,6 @@
                 // add in the top
                 members.add(0, fdId);
 
-<<<<<<< HEAD
-=======
                 if (fieldInfo.left != null) {
                     // interface case: add field declaration to the shadow class
                     FieldDef fd = fieldInfo.left.fieldDef();
@@ -241,18 +229,13 @@
                     members.add(0, fieldInfo.left.fieldDef(newFd));
                 }
 
->>>>>>> b8d70d6d
                 // gen new deserialize method and add in the bottom of the member list
                 md = makeDeserializeMethod(CG, fName, fieldInfo, fdCond.fieldDef(), classDef);
                 classDef.addMethod(md.methodDef());
                 members.add(md);
 
                 // gen new initialize method
-<<<<<<< HEAD
-                md = makeInitMethod(CG, fName, fieldInfo, fdCond.fieldDef(), fdId.fieldDef(), classDef);
-=======
                 md = makeInitMethod(CG, fName, fieldInfo, fdCond.fieldDef(), fdId.fieldDef(), fdPLH, classDef);
->>>>>>> b8d70d6d
 
                 // register in the table for x10-level static initialization later
                 initStmts.add(makeAddInitializer(CG, fieldInfo.fieldDef.name(), fdId.fieldDef(), classDef));
@@ -336,15 +319,12 @@
                             Expr init = getDefaultValue(fd.position(), fd.init().type());
                             FieldDecl newDecl = xnf.FieldDecl(fd.position(), fn, fd.type(), fd.name(),
                                                  init).fieldDef(fd.fieldDef());
-<<<<<<< HEAD
-=======
                             if (cd.flags().isInterface()) {
                                 // move the field declaration to a shadow class
                                 fieldInfo.left = newDecl;
                                 return null;
                             }
                             return newDecl;
->>>>>>> b8d70d6d
                         }
                     }
                 }
@@ -375,11 +355,7 @@
         return c;
     }
 
-<<<<<<< HEAD
-    private Expr checkFieldDeclRHS(Expr rhs, X10FieldDecl fd, X10ClassDef cd) {
-=======
     private StaticFieldInfo checkFieldDeclRHS(Expr rhs, X10FieldDecl fd, X10ClassDef cd) {
->>>>>>> b8d70d6d
         // traverse nodes in RHS
         Id leftName = fd.name();
 
@@ -403,7 +379,6 @@
                     X10MethodInstance mi = (X10MethodInstance) call.methodInstance();
                     if (mi.container().isClass() && mi.flags().isStatic() && !mi.flags().isNative() && !call.target().type().isNumeric()) {
                         // found reference to static method
-<<<<<<< HEAD
                         if (mi.name().toString().startsWith(initializerPrefix)) {
                             // already converted to getInitialized$
                             found.set(true);
@@ -412,11 +387,7 @@
                             if (mdecl != null && checkProcedureBody(mdecl.body(), 0))
                                 found.set(true);
                         }
-                    }
-=======
-                        found.set(true);
                      }
->>>>>>> b8d70d6d
                 }
                 if (n instanceof X10Field_c) {
                     X10Field_c f = (X10Field_c)n;
@@ -435,12 +406,9 @@
                     if (cdecl != null && checkProcedureBody(cdecl.body(), 0))
                         // constructor include static field references to be replaced
                         found.set(true);
-<<<<<<< HEAD
-=======
                     else if (!x10.Configuration.MULTI_NODE && checkMultiplexRequiredSingleVM(ci)) {
                         found.set(true);
                     }
->>>>>>> b8d70d6d
                 }
                 return n;
             }
@@ -592,132 +560,6 @@
         return found.get();
     }
 
-<<<<<<< HEAD
-    private X10ConstructorDecl getConstructorDeclaration(X10ConstructorInstance ci) {
-        X10ConstructorDef cd = ci.x10Def();
-        X10ClassType containerBase = (X10ClassType) Types.get(cd.container());
-        X10ClassDef container = containerBase.x10Def();
-        if (container == null)
-            return null;
-        return (X10ConstructorDecl)getProcedureDeclaration(cd, container);
-    }
-
-    private X10MethodDecl getMethodDeclaration(X10MethodInstance mi) {
-        X10MethodDef md = mi.x10Def();
-        // get container and declaration for method
-        X10ClassType containerBase = (X10ClassType) Types.get(md.container());
-        X10ClassDef container = containerBase.x10Def();
-        if (container == null)
-            return null;
-        return (X10MethodDecl)getProcedureDeclaration(md, container);
-    }
-
-    private ProcedureDecl getProcedureDeclaration(final X10ProcedureDef candidate, X10ClassDef container) {
-        // obtain X10SourceFile ast of the target class that already runs preliminary compilation phases
-        final Node ast = getAST(container);
-        if (ast == null)
-            return null;
-
-        // find the target declaration of constructor or method
-        final ProcedureDecl[] decl = new ProcedureDecl[1];
-        ast.visit(new NodeVisitor() {
-            public Node override(Node n) {
-                if (decl[0] != null)
-                    // already found the decl, short-circuit search
-                    return n;
-                if (n instanceof X10FieldDecl)
-                    // not contain ctor decls, short-circuit search
-                    return n;
-                if (n instanceof X10MethodDecl) {
-                    if (candidate == ((X10MethodDecl) n).methodDef()) {
-                        // found it!!
-                        decl[0] = (X10MethodDecl) n;
-                    }
-                    return n;
-                }
-                if (n instanceof X10ConstructorDecl) {
-                    if (candidate == ((X10ConstructorDecl) n).constructorDef()) {
-                        // found it!!
-                        decl[0] = (X10ConstructorDecl) n;
-                    }
-                    return n;
-                }
-                // continue traversal
-                return null;
-            }
-        });
-        if (decl[0] == null || decl[0].body() == null) {
-            return null;
-        }
-        return decl[0];
-    }
-
-    private Node getAST(X10ClassDef container) {
-        // obtain the job for containing the constructor declaration
-        Job job = container.job();
-        if (job == null || job.ast() == null)
-            return null;
-
-        if (job == this.job())
-            // current class
-            return job.ast();
-
-        // run the preliminary compilation phases on the job's AST
-        Node ast = job.ast();
-        assert (ast instanceof X10SourceFile_c);
-        if (!((X10SourceFile_c) ast).hasBeenTypeChecked())
-            ast = ast.visit(new X10TypeChecker(job, ts, nf, job.nodeMemo()).begin());
-        if (ast == null)
-            return null;
-
-        ast = ast.visit(new Desugarer(job, ts, nf).begin());
-        return ast;
-    }
-
-    private boolean checkProcedureBody(Block body, final int count) {
-        // check static field references in the body of constructor or method
-        final AtomicBoolean found = new AtomicBoolean(false);
-        body.visit(new NodeVisitor() {
-            public Node override(Node n) {
-                if (found.get())
-                    // already found
-                    return n;
-                if (n instanceof X10Call) {
-                    if (count > 0)
-                        // do not repeat more than once recursively (allow constructor --> __fieldInitializers)
-                        return null;
-
-                    X10Call call = (X10Call)n;
-                    X10MethodInstance mi = (X10MethodInstance) call.methodInstance();
-                    if (mi.container().isClass()) {
-                        // found reference to special initializer method
-                        X10MethodDecl mdecl = getMethodDeclaration(mi);
-                        if (mdecl != null && checkProcedureBody(mdecl.body(), count+1)) {
-                            // target method include static field references
-                            found.set(true);
-                            return n;
-                        }
-                    }
-                }
-                if (n instanceof X10Field_c) {
-                    X10Field_c f = (X10Field_c)n;
-                    if (f.flags().isFinal() && f.flags().isStatic()) {
-                        if (checkFieldRefReplacementRequired(f)) {
-                            // found reference to static field to be replaced
-                            found.set(true);
-                        }
-                    }
-                    return n;
-                }
-                // continue traversal
-                return null;
-            }
-        });
-        return found.get();
-    }
-
-=======
->>>>>>> b8d70d6d
     private Call makeStaticCall(Position pos, X10ClassType receiver, Id id, Type returnType) {
         // create MethodDef
         Name name = Name.make(initializerPrefix+id);
@@ -746,8 +588,6 @@
         return md;
     }
 
-<<<<<<< HEAD
-=======
     private FieldDecl makeFieldVar4PLH(Position pos, Name fName, X10ClassDef classDef) {
         // make FieldDef of PlaceLocalHandle
         ClassType type = PlaceLocalHandle();
@@ -764,7 +604,6 @@
         return result;
     }
 
->>>>>>> b8d70d6d
     private FieldDecl makeFieldVar4Guard(Position pos, Name fName, X10ClassDef classDef) {
         // make FieldDef of AtomicInteger
         ClassType type = (ClassType)xts.AtomicInteger();
@@ -909,11 +748,7 @@
     }
 
     private MethodDecl makeInitMethod(Position pos, Name fName, StaticFieldInfo fieldInfo, 
-<<<<<<< HEAD
-                                      FieldDef fdCond, FieldDef fdId, X10ClassDef classDef) {
-=======
                                       FieldDef fdCond, FieldDef fdId, FieldDecl fdPLH, X10ClassDef classDef) {
->>>>>>> b8d70d6d
         // get MethodDef
         Name name = Name.make(initializerPrefix+fName);
         Type type = fieldInfo.right.type();
@@ -927,11 +762,7 @@
         List<Formal> formals = Collections.<Formal>emptyList();
 
         TypeNode returnType = xnf.X10CanonicalTypeNode(pos, type);
-<<<<<<< HEAD
-        Block body = makeInitMethodBody(pos, fieldInfo, fdCond, fdId, classDef);
-=======
         Block body = makeInitMethodBody(pos, fieldInfo, fdCond, fdId, fdPLH, classDef);
->>>>>>> b8d70d6d
         MethodDecl result = xnf.X10MethodDecl(pos, xnf.FlagsNode(pos, Flags.STATIC), returnType, xnf.Id(pos, name), 
                                               typeParamNodes, formals, null, null, body);
         // associate methodDef with methodDecl
@@ -940,11 +771,7 @@
     }
 
     private Block makeInitMethodBody(Position pos, StaticFieldInfo initInfo, FieldDef fdCond, 
-<<<<<<< HEAD
-                                     FieldDef fdId, X10ClassDef classDef) {
-=======
                                      FieldDef fdId, FieldDecl fdPLH, X10ClassDef classDef) {
->>>>>>> b8d70d6d
 
         // gen AtomicInteger.compareAndSet(UNINITIALIZED, INITIALIZING)
         TypeNode receiver = xnf.X10CanonicalTypeNode(pos, classDef.asType());
@@ -971,12 +798,6 @@
             stmts.add(xnf.Eval(pos, plh));
         }
         stmts.add(xnf.Eval(pos, genStatusSet(pos, receiver, fdCond)));
-<<<<<<< HEAD
-
-        Expr fieldId = xnf.Field(pos, receiver, xnf.Id(pos, fdId.name())).fieldInstance(fdId.asInstance());
-        stmts.add(xnf.Eval(pos, genBroadcastField(pos, left, fieldId)));
-=======
->>>>>>> b8d70d6d
         stmts.add(xnf.Eval(pos, genLock(pos)));
         stmts.add(xnf.Eval(pos, genNotify(pos)));
         Block initBody = xnf.Block(pos, stmts);
@@ -999,12 +820,8 @@
         stmts =  new ArrayList<Stmt>();
         stmts.add(xnf.If(pos, placeCheck, xnf.If(pos, ifCond, initBody)));
         stmts.add(xnf.If(pos, initCheckCond, waitBody));
-<<<<<<< HEAD
-        stmts.add(xnf.X10Return(pos, left, false));
-=======
         Expr returnVal = (fdPLH == null) ? left : genApplyPLH(pos, receiver, fdPLH, right.type(), stmts); 
         stmts.add(xnf.X10Return(pos, returnVal, false));
->>>>>>> b8d70d6d
         Block body = xnf.Block(pos, stmts);
         return body;
     }
@@ -1089,23 +906,14 @@
         return call;
     }
 
-<<<<<<< HEAD
-    private Expr genBroadcastField(Position pos, Expr fieldVar, Expr fieldId) {
+    private Expr genBroadcastField(Position pos, Expr fieldVar, Expr fieldId, FieldDecl fdPLH) {
         Id id = xnf.Id(pos, Name.make("broadcastStaticField"));
-=======
-    private Expr genBroadcastField(Position pos, Expr fieldVar, Expr fieldId, FieldDecl fdPLH) {
-        Id id = xnf.Id(pos, Name.make((fdPLH == null) ?
-                "broadcastStaticField" : "broadcastStaticFieldSingleVM"));
->>>>>>> b8d70d6d
 
         // create MethodDef
         List<Ref<? extends Type>> argTypes = new ArrayList<Ref<? extends Type>>();
         argTypes.add(Types.ref(xts.Object()));
         argTypes.add(Types.ref(xts.Int()));
-<<<<<<< HEAD
-=======
-        Type returnType = (fdPLH == null) ? xts.Void() : PlaceLocalHandle();
->>>>>>> b8d70d6d
+        Type returnType = xts.Void();
         MethodDef md = xts.methodDef(pos, Types.ref(InitDispatcher()), 
                                      Flags.NONE, Types.ref(returnType), id.id(), argTypes);
         MethodInstance mi = xts.createMethodInstance(pos, Types.ref(md));
@@ -1218,8 +1026,6 @@
         return InitDispatcher_;
     }
 
-<<<<<<< HEAD
-=======
     private ClassType PlaceLocalHandle_;
     private ClassType PlaceLocalHandle() {
         if (PlaceLocalHandle_ == null)
@@ -1227,7 +1033,6 @@
         return PlaceLocalHandle_;
     }
 
->>>>>>> b8d70d6d
     private Stmt makeAddInitializer(Position pos, Name fieldName, FieldDef fdId, X10ClassDef classDef) {
         Id id = xnf.Id(pos, Name.make("addInitializer"));
 
@@ -1254,23 +1059,13 @@
         typeParamNodes.add(xnf.CanonicalTypeNode(pos, xts.String()));
         typeParamNodes.add(xnf.CanonicalTypeNode(pos, xts.String()));
         TypeNode receiver = xnf.CanonicalTypeNode(pos, InitDispatcher());
-<<<<<<< HEAD
-        Expr call = xnf.X10Call(pos, receiver, id, typeParamNodes, args).methodInstance(mi).type(xts.Void());
+        Expr call = xnf.X10Call(pos, receiver, id, typeParamNodes, args).methodInstance(mi).type(xts.Int());
 
         receiver = xnf.X10CanonicalTypeNode(pos, classDef.asType());
         return xnf.Eval(pos, xnf.FieldAssign(pos, receiver, xnf.Id(pos, fdId.name()),
                                              Assign.ASSIGN, call).fieldInstance(fdId.asInstance()).type(xts.Int()));
     }
 
-=======
-        Expr call = xnf.X10Call(pos, receiver, id, typeParamNodes, args).methodInstance(mi).type(xts.Int());
-
-        receiver = xnf.X10CanonicalTypeNode(pos, classDef.asType());
-        return xnf.Eval(pos, xnf.FieldAssign(pos, receiver, xnf.Id(pos, fdId.name()),
-                                             Assign.ASSIGN, call).fieldInstance(fdId.asInstance()).type(xts.Int()));
-    }
-
->>>>>>> b8d70d6d
     private String getClassName(ClassDef classDef) {
         String name = classDef.name().toString();
         if (classDef.isNested()) {
