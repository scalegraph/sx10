/*
 *  This file is part of the X10 project (http://x10-lang.org).
 *
 *  This file is licensed to You under the Eclipse Public License (EPL);
 *  You may not use this file except in compliance with the License.
 *  You may obtain a copy of the License at
 *      http://www.opensource.org/licenses/eclipse-1.0.php
 *
 *  (C) Copyright IBM Corporation 2006-2010.
 */

package x10.emitter;

import java.util.ArrayList;
import java.util.Arrays;
import java.util.Collections;
import java.util.HashMap;
import java.util.Iterator;
import java.util.LinkedList;
import java.util.List;
import java.util.Map;
import java.util.Map.Entry;
import java.util.Set;

import polyglot.ast.Binary;
import polyglot.ast.Block;
import polyglot.ast.Block_c;
import polyglot.ast.Call;
import polyglot.ast.Cast;
import polyglot.ast.ClassMember;
import polyglot.ast.ConstructorCall;
import polyglot.ast.Expr;
import polyglot.ast.Field;
import polyglot.ast.Field_c;
import polyglot.ast.Formal;
import polyglot.ast.Id;
import polyglot.ast.Instanceof;
import polyglot.ast.Lit;
import polyglot.ast.Local;
import polyglot.ast.Node;
import polyglot.ast.NodeFactory;
import polyglot.ast.Node_c;
import polyglot.ast.Receiver;
import polyglot.ast.Stmt;
import polyglot.ast.TypeNode;
import polyglot.ast.Unary;
import polyglot.types.ClassType;
import polyglot.types.ContainerType;
import polyglot.types.Context;
import polyglot.types.Def;
import polyglot.types.Flags;
import polyglot.types.MethodDef;
import polyglot.types.Name;
import polyglot.types.NoClassException;
import polyglot.types.NullType;
import polyglot.types.QName;
import polyglot.types.Ref;
import polyglot.types.SemanticException;
import polyglot.types.Type;
import polyglot.types.TypeSystem;
import polyglot.types.TypeSystem_c;
import polyglot.types.Types;
import polyglot.util.CodeWriter;
import polyglot.util.InternalCompilerError;
import polyglot.util.Position;
import polyglot.util.StringUtil;
import polyglot.visit.Translator;
import x10.X10CompilerOptions;
import x10.ast.ClosureCall;
import x10.ast.Closure_c;
import x10.ast.DepParameterExpr;
import x10.ast.OperatorNames;
import x10.ast.ParExpr_c;
import x10.ast.PropertyDecl;
import x10.ast.SettableAssign;
import x10.ast.TypeParamNode;
import x10.ast.X10Call;
import x10.ast.X10Call_c;
import x10.ast.X10CanonicalTypeNode;
import x10.ast.X10ClassDecl;
import x10.ast.X10ClassDecl_c;
import x10.ast.X10ConstructorDecl;
import x10.ast.X10MethodDecl_c;
import x10.ast.X10New_c;
import x10.ast.X10NodeFactory_c;
import x10.config.ConfigurationError;
import x10.config.OptionError;
import x10.extension.X10Ext;
import x10.types.ConstrainedType;
import x10.types.FunctionType;
import x10.types.MacroType;
import x10.types.MethodInstance;
import x10.types.ParameterType;
import x10.types.X10ClassDef;
import x10.types.X10ClassType;
import x10.types.X10ConstructorInstance;
import x10.types.X10Def;
import x10.types.X10MethodDef;
import x10.types.X10ParsedClassType_c;
import x10.types.constants.ConstantValue;
import x10.types.constants.StringValue;
import x10.util.CollectionFactory;
import x10.util.HierarchyUtils;
import x10.visit.ChangePositionVisitor;
import x10.visit.X10PrettyPrinterVisitor;
import x10c.types.BackingArrayType;
import x10c.visit.ClosureRemover;
import x10c.visit.StaticInitializer;

public class Emitter {

    private static final String RETURN_PARAMETER_TYPE_SUFFIX = "$G";
    private static final String RETURN_SPECIAL_TYPE_SUFFIX = "$O";
    
    // XTENLANG-2463
    private static final boolean mangleTypeVariable = true;
    private static final String PARAMETER_TYPE_PREFIX = "$";
    private static final String UNSIGNED_NUMERIC_TYPE_SUFFIX = "$u";
    private static String FORMAL_MARKER(int i) {
      return "_" + i;
    }
    
    public static final String NATIVE_ANNOTATION_BOXED_REP_SUFFIX = "$box";
    public static final String NATIVE_ANNOTATION_RUNTIME_TYPE_SUFFIX = "$rtt";

    // WIP XTENLANG-2680
//    public static final boolean supportNativeMethodDecl = false;
    public static final boolean supportNativeMethodDecl = true;

    private static final String JAVA_KEYWORD_PREFIX = "kwd_";
	private static final Set<String> JAVA_KEYWORDS = CollectionFactory.newHashSet(
	        Arrays.asList(new String[]{
	                "abstract", "default",  "if",         "private",    "this",
	                "boolean",  "do",       "implements", "protected",  "throw",
	                "break",    "double",   "import",     "public",     "throws",
	                "byte",     "else",     "instanceof", "return",     "transient",
	                "case",     "extends",  "int",        "short",      "try",
	                "catch",    "final",    "interface",  "static",     "void",
	                "char",     "finally",  "long",       "strictfp",   "volatile",
	                "class",    "float",    "native",     "super",      "while",
	                "const",    "for",      "new",        "switch",
	                "continue", "goto",     "package",    "synchronized",
	                "null",     "true",     "false",
                    // X10 implementation names
	                "serialVersionUID",
	                "x10", "java",	// XTENLANG-2438
	                // X10 implementation names (rename is not needed since they include reserved character $)
//	                X10PrettyPrinterVisitor.GETRTT_NAME, X10PrettyPrinterVisitor.RTT_NAME, X10PrettyPrinterVisitor.GETPARAM_NAME,
	        }
	        )
	);

	CodeWriter w;
	Translator tr;

	public Emitter(CodeWriter w, Translator tr) {
		this.w=w;
		this.tr=tr;
	}

	private static final String[] NON_PRINTABLE = {
	    /* 000 */ "$NUL$",
	    /* 001 */ "$SOH$",
	    /* 002 */ "$STX$",
	    /* 003 */ "$ETX$",
	    /* 004 */ "$EOT$",
	    /* 005 */ "$ENQ$",
	    /* 006 */ "$ACK$",
	    /* 007 */ "$BEL$",
	    /* 008 */ "$BS$",
	    /* 009 */ "$HT$",
	    /* 010 */ "$LF$",
	    /* 011 */ "$VT$",
	    /* 012 */ "$FF$",
	    /* 013 */ "$CR$",
	    /* 014 */ "$SO$",
	    /* 015 */ "$SI$",
	    /* 016 */ "$DLE$",
	    /* 017 */ "$DC1$",
	    /* 018 */ "$DC2$",
	    /* 019 */ "$DC3$",
	    /* 020 */ "$DC4$",
	    /* 021 */ "$NAK$",
	    /* 022 */ "$SYN$",
	    /* 023 */ "$ETB$",
	    /* 024 */ "$CAN$",
	    /* 025 */ "$EM$",
	    /* 026 */ "$SUB$",
	    /* 027 */ "$ESC$",
	    /* 028 */ "$FS$",
	    /* 029 */ "$GS$",
	    /* 030 */ "$RS$",
	    /* 031 */ "$US$",
	    /* 032 */ "$SPACE$",
	    /* 033 */ "$EXCLAMATION$",
	    /* 034 */ "$QUOTE$",
	    /* 035 */ "$HASH$",
	    /* 036 */ null,
	    /* 037 */ "$PERCENT$",
	    /* 038 */ "$AMPERSAND$",
	    /* 039 */ "$APOSTROPHE$",
	    /* 040 */ "$LPAREN$",
	    /* 041 */ "$RPAREN$",
	    /* 042 */ "$STAR$",
	    /* 043 */ "$PLUS$",
	    /* 044 */ "$COMMA$",
	    /* 045 */ "$MINUS$",
	    /* 046 */ "$DOT$",
	    /* 047 */ "$SLASH$",
	    /* 048 */ "$ZERO$",
	    /* 049 */ "$ONE$",
	    /* 050 */ "$TWO$",
	    /* 051 */ "$THREE$",
	    /* 052 */ "$FOUR$",
	    /* 053 */ "$FIVE$",
	    /* 054 */ "$SIX$",
	    /* 055 */ "$SEVEN$",
	    /* 056 */ "$EIGHT$",
	    /* 057 */ "$NINE$",
	    /* 058 */ "$COLON$",
	    /* 059 */ "$SEMICOLON$",
	    /* 060 */ "$LT$",
	    /* 061 */ "$EQ$",
	    /* 062 */ "$GT$",
	    /* 063 */ "$QUESTION$",
	    /* 064 */ "$AT$",
	    /* 065 */ null,
	    /* 066 */ null,
	    /* 067 */ null,
	    /* 068 */ null,
	    /* 069 */ null,
	    /* 070 */ null,
	    /* 071 */ null,
	    /* 072 */ null,
	    /* 073 */ null,
	    /* 074 */ null,
	    /* 075 */ null,
	    /* 076 */ null,
	    /* 077 */ null,
	    /* 078 */ null,
	    /* 079 */ null,
	    /* 080 */ null,
	    /* 081 */ null,
	    /* 082 */ null,
	    /* 083 */ null,
	    /* 084 */ null,
	    /* 085 */ null,
	    /* 086 */ null,
	    /* 087 */ null,
	    /* 088 */ null,
	    /* 089 */ null,
	    /* 090 */ null,
	    /* 091 */ "$LBRACKET$",
	    /* 092 */ "$BACKSLASH$",
	    /* 093 */ "$RBRACKET$",
	    /* 094 */ "$CARET$",
	    /* 095 */ null,
	    /* 096 */ "$BACKQUOTE$",
	    /* 097 */ null,
	    /* 098 */ null,
	    /* 099 */ null,
	    /* 100 */ null,
	    /* 101 */ null,
	    /* 102 */ null,
	    /* 103 */ null,
	    /* 104 */ null,
	    /* 105 */ null,
	    /* 106 */ null,
	    /* 107 */ null,
	    /* 108 */ null,
	    /* 109 */ null,
	    /* 110 */ null,
	    /* 111 */ null,
	    /* 112 */ null,
	    /* 113 */ null,
	    /* 114 */ null,
	    /* 115 */ null,
	    /* 116 */ null,
	    /* 117 */ null,
	    /* 118 */ null,
	    /* 119 */ null,
	    /* 120 */ null,
	    /* 121 */ null,
	    /* 122 */ null,
	    /* 123 */ "$LBRACE$",
	    /* 124 */ "$BAR$",
	    /* 125 */ "$RBRACE$",
	    /* 126 */ "$TILDE$",
	    /* 127 */ "$DEL$",
	};
	private static String translateChar(char c) {
	    if (c > 127) {
	        StringBuilder sb = new StringBuilder("\\u");
	        sb.append(Integer.toHexString(c));
	        return sb.toString();
	    }
	    String s = NON_PRINTABLE[c];
	    if (s != null) {
	        return s;
	    }
	    return ""+c;
	}

	private static final Map<Name,Name> MANGLED_OPERATORS = CollectionFactory.newHashMap();
	static {
		Map<Name,Name> map = MANGLED_OPERATORS;
		map.put(OperatorNames.AS, Name.make("$convert"));
		map.put(OperatorNames.IMPLICIT_AS, Name.make("$implicit_convert"));
		map.put(OperatorNames.SET, Name.make("$set"));
		map.put(OperatorNames.APPLY, Name.make("$apply"));
		map.put(OperatorNames.PLUS, Name.make("$plus"));
		map.put(OperatorNames.MINUS, Name.make("$minus"));
		map.put(OperatorNames.STAR, Name.make("$times"));
		map.put(OperatorNames.SLASH, Name.make("$over"));
		map.put(OperatorNames.PERCENT, Name.make("$percent"));
		map.put(OperatorNames.LT, Name.make("$lt"));
		map.put(OperatorNames.GT, Name.make("$gt"));
		map.put(OperatorNames.LE, Name.make("$le"));
		map.put(OperatorNames.GE, Name.make("$ge"));
		map.put(OperatorNames.LEFT, Name.make("$left"));
		map.put(OperatorNames.RIGHT, Name.make("$right"));
		map.put(OperatorNames.RRIGHT, Name.make("$unsigned_right"));
		map.put(OperatorNames.AMPERSAND, Name.make("$ampersand"));
		map.put(OperatorNames.BAR, Name.make("$bar"));
		map.put(OperatorNames.CARET, Name.make("$caret"));
		map.put(OperatorNames.TILDE, Name.make("$tilde"));
		map.put(OperatorNames.NTILDE, Name.make("$ntilde"));
		map.put(OperatorNames.AND, Name.make("$and"));
		map.put(OperatorNames.OR, Name.make("$or"));
		map.put(OperatorNames.BANG, Name.make("$not"));
		map.put(OperatorNames.EQ, Name.make("$equalsequals"));
		map.put(OperatorNames.NE, Name.make("$ne"));
		map.put(OperatorNames.RANGE, Name.make("$range"));
		map.put(OperatorNames.ARROW, Name.make("$arrow"));
		map.put(OperatorNames.LARROW, Name.make("$larrow"));
		map.put(OperatorNames.FUNNEL, Name.make("$funnel"));
		map.put(OperatorNames.LFUNNEL, Name.make("$lfunnel"));
		map.put(OperatorNames.DIAMOND, Name.make("$diamond"));
		map.put(OperatorNames.BOWTIE, Name.make("$bowtie"));
		map.put(OperatorNames.STARSTAR, Name.make("$starstar"));
		map.put(OperatorNames.inverse(OperatorNames.PLUS), Name.make("$inv_plus"));
		map.put(OperatorNames.inverse(OperatorNames.MINUS), Name.make("$inv_minus"));
		map.put(OperatorNames.inverse(OperatorNames.STAR), Name.make("$inv_times"));
		map.put(OperatorNames.inverse(OperatorNames.SLASH), Name.make("$inv_over"));
		map.put(OperatorNames.inverse(OperatorNames.PERCENT), Name.make("$inv_percent"));
		map.put(OperatorNames.inverse(OperatorNames.LT), Name.make("$inv_lt"));
		map.put(OperatorNames.inverse(OperatorNames.GT), Name.make("$inv_gt"));
		map.put(OperatorNames.inverse(OperatorNames.LE), Name.make("$inv_le"));
		map.put(OperatorNames.inverse(OperatorNames.GE), Name.make("$inv_ge"));
		map.put(OperatorNames.inverse(OperatorNames.LEFT), Name.make("$inv_left"));
		map.put(OperatorNames.inverse(OperatorNames.RIGHT), Name.make("$inv_right"));
		map.put(OperatorNames.inverse(OperatorNames.RRIGHT), Name.make("$inv_unsigned_right"));
		map.put(OperatorNames.inverse(OperatorNames.AMPERSAND), Name.make("$inv_ampersand"));
		map.put(OperatorNames.inverse(OperatorNames.BAR), Name.make("$inv_bar"));
		map.put(OperatorNames.inverse(OperatorNames.CARET), Name.make("$inv_caret"));
		map.put(OperatorNames.inverse(OperatorNames.TILDE), Name.make("$inv_tilde"));
		map.put(OperatorNames.inverse(OperatorNames.NTILDE), Name.make("$inv_ntilde"));
		map.put(OperatorNames.inverse(OperatorNames.AND), Name.make("$inv_and"));
		map.put(OperatorNames.inverse(OperatorNames.OR), Name.make("$inv_or"));
		map.put(OperatorNames.inverse(OperatorNames.BANG), Name.make("$inv_not"));
		map.put(OperatorNames.inverse(OperatorNames.EQ), Name.make("$inv_equalsequals"));
		map.put(OperatorNames.inverse(OperatorNames.NE), Name.make("$inv_ne"));
		map.put(OperatorNames.inverse(OperatorNames.RANGE), Name.make("$inv_range"));
		map.put(OperatorNames.inverse(OperatorNames.ARROW), Name.make("$inv_arrow"));
		map.put(OperatorNames.inverse(OperatorNames.LARROW), Name.make("$inv_larrow"));
		map.put(OperatorNames.inverse(OperatorNames.FUNNEL), Name.make("$inv_funnel"));
		map.put(OperatorNames.inverse(OperatorNames.LFUNNEL), Name.make("$inv_lfunnel"));
		map.put(OperatorNames.inverse(OperatorNames.STARSTAR), Name.make("$inv_starstar"));
	}

    public static final String SERIALIZE_ID_METHOD = "$_get_serialization_id";
    public static final String SERIALIZATION_ID_FIELD = "$_serialization_id";
    public static final String SERIALIZE_METHOD = "$_serialize";
    public static final String DESERIALIZE_BODY_METHOD = "$_deserialize_body";
    public static final String DESERIALIZER_METHOD = "$_deserializer";

	private static Name mangleIdentifier(Name n) {
		Name o = MANGLED_OPERATORS.get(n);
		if (o != null)
			return o;

		String s = n.toString();
		boolean replace = false;
		StringBuilder sb = new StringBuilder();
		for (int i = 0; i < s.length(); i++) {
		    char c = s.charAt(i);
		    if (i == 0 ? !Character.isJavaIdentifierStart(c) : !Character.isJavaIdentifierPart(c)) {
		        replace = true;
		        sb.append(translateChar(c));
		    } else {
		        sb.append(c);
		    }
		}
		if (replace)
		    return Name.make(sb.toString());
		return n;
	}

	public static String mangleIdentifier(String n) {
		// Workaround an assertion failure in Name.make.
		if (! StringUtil.isNameShort(n))
			return n;
		return mangleIdentifier(Name.make(n)).toString();
	}

	public static QName mangleQName(QName name) {
		String fullName = name.toString();
		String qualifier = StringUtil.getPackageComponent(fullName);
		String shortName = StringUtil.getShortNameComponent(fullName);
		shortName = mangleIdentifier(shortName);
		return QName.make(qualifier, shortName);
	}
	
	public static Name mangleAndFlattenQName(QName name) {
		return Name.make(mangleIdentifier(name.toString().replace(".", "$")));
	}

	public static String mangleToJava(Name name) {
	        String str = mangleIdentifier(name).toString();
	        if (str.startsWith(JAVA_KEYWORD_PREFIX)) {
	            str = "_" + str;
	        }
	        if (JAVA_KEYWORDS.contains(str)) {
	            str = JAVA_KEYWORD_PREFIX + str;
	        }
	        return str;
	}

    private static String mangleParameterType(Name name) {
    	String mangledName = mangleToJava(name);
    	if (mangleTypeVariable) {
    		mangledName = PARAMETER_TYPE_PREFIX + mangledName;
    	}
    	return mangledName;
    }
    
    public static String mangleParameterType(ParameterType pt) {
    	return mangleParameterType(pt.name());
    }
    
    public static String mangleParameterType(TypeParamNode tpn) {
    	return mangleParameterType(tpn.name().id());
    }

    public void dumpRegex(String id, Map<String,Object> components, Translator tr, String regex) {
        X10CompilerOptions opts = (X10CompilerOptions) tr.job().extensionInfo().getOptions();
        int len = regex.length();
        int pos = 0;
        int start = 0;
        while (pos < len) {
            if (regex.charAt(pos) == '\n') {
                w.write(regex.substring(start, pos));
                w.newline(0);
                start = pos + 1;
            } else if (regex.charAt(pos) == '#') {
                w.write(regex.substring(start, pos));
                int endpos = pos + 1;
                int idx = -1;
                if (Character.isDigit(regex.charAt(endpos))) {
                    while (endpos < len && Character.isDigit(regex.charAt(endpos))) {
                        ++endpos;
                    }
                } else if (Character.isJavaIdentifierStart(regex.charAt(endpos))) {
                    while (endpos < len && Character.isJavaIdentifierPart(regex.charAt(endpos))) {
                        ++endpos;
                    }
                } else {
                    throw new InternalCompilerError("Template '" + id + "' uses ill-formed key #" + regex.substring(pos + 1));
                }
                String str = regex.substring(pos + 1, endpos);
                Object component = components.get(str);
                if (component == null) {
                    throw new InternalCompilerError("Template '" + id + "' uses undefined key #" + str);
                }
                pos = endpos - 1;
                start = pos + 1;
                if (component instanceof Expr && !isNoArgumentType((Expr) component)) {
                    component = new CastExpander(w, this, (Node) component).castTo(((Expr) component).type(), X10PrettyPrinterVisitor.BOX_PRIMITIVES);
                }
                prettyPrint(component, tr);
            } else if (regex.charAt(pos) == '`') {
                w.write(regex.substring(start, pos));
                int endpos = pos;
                while (regex.charAt(++endpos) != '`') { }
                String optionName = regex.substring(pos + 1, endpos);
                Object optionValue = null;
                try {
                    optionValue = opts.x10_config.get(optionName);
                } catch (ConfigurationError e) {
                    throw new InternalCompilerError("There was a problem while processing the option `" + optionName + "` in template '" + id + "'", e);
                } catch (OptionError e) {
                    throw new InternalCompilerError("Template '" + id + "' uses unrecognized option `" + optionName + "`", e);
                }
                w.write(optionValue.toString());
                pos = endpos;
                start = pos + 1;
            }
            pos++;
        }
        w.write(regex.substring(start));
    }

	/**
	 * Pretty-print a given object.
	 * 
	 * @param o
	 *            object to print
	 */
	public void prettyPrint(Object o, Translator tr) {
		if (o instanceof Expander) {
			((Expander) o).expand(tr);
		} else if (o instanceof Node) {
			((Node) o).del().translate(w, tr);
		} else if (o instanceof Type) {
			throw new InternalCompilerError("Should not attempt to pretty-print a type");
		} else if (o != null) {
			w.write(o.toString());
		}
	}

	public static String getJavaImplForStmt(Stmt n, TypeSystem xts) {
		if (n.ext() instanceof X10Ext) {
			X10Ext ext = (X10Ext) n.ext();
			Type java = xts.NativeType();
			List<X10ClassType> as = ext.annotationMatching(java);
			for (Type at : as) {
				assertNumberOfInitializers(at, 2);
				String lang = getPropertyInit(at, 0);
				if (lang != null && lang.equals("java")) {
					String lit = getPropertyInit(at, 1);
					return lit;
				}
			}
		}
		return null;
	}

	public static String getJavaImplForDef(X10Def o) {
		TypeSystem xts = o.typeSystem();
		Type java = xts.NativeType();
		List<Type> as = o.annotationsMatching(java);
		for (Type at : as) {
			assertNumberOfInitializers(at, 2);
			String lang = getPropertyInit(at, 0);
			if (lang != null && lang.equals("java")) {
				String lit = getPropertyInit(at, 1);
				return lit;
			}
		}
		return null;
	}
	
	// TODO consolidate X10PrettyPrinterVisitor.isPrimitiveRepedJava(Type), Emitter.isPrimitive(Type) and Emitter.needExplicitBoxing(Type).
	// return all X10 types that are mapped to Java primitives and require explicit boxing
	public static boolean needExplicitBoxing(Type t) {
	    return t.isNumeric() || t.isChar() || t.isBoolean();
	}
	private static final HashMap<String,String> boxedPrimitives = new HashMap<String,String>();
	static {
		boxedPrimitives.put("x10.lang.Boolean", "x10.core.Boolean");
		boxedPrimitives.put("x10.lang.Char", "x10.core.Char");
		boxedPrimitives.put("x10.lang.Byte", "x10.core.Byte");
		boxedPrimitives.put("x10.lang.Short", "x10.core.Short");
		boxedPrimitives.put("x10.lang.Int", "x10.core.Int");
		boxedPrimitives.put("x10.lang.Long", "x10.core.Long");
		boxedPrimitives.put("x10.lang.Float", "x10.core.Float");
		boxedPrimitives.put("x10.lang.Double", "x10.core.Double");
		boxedPrimitives.put("x10.lang.UByte", "x10.core.UByte");
		boxedPrimitives.put("x10.lang.UShort", "x10.core.UShort");
		boxedPrimitives.put("x10.lang.UInt", "x10.core.UInt");
		boxedPrimitives.put("x10.lang.ULong", "x10.core.ULong");
	}
	public static String getJavaRep(X10ClassDef def, boolean boxPrimitives) {
	    String pat = getJavaRep(def);
	    if (pat != null && boxPrimitives) {
	        String orig = def.fullName().toString();
	        String boxed = boxedPrimitives.get(orig);
	        if (boxed != null) {
	        	pat = boxedPrimitives.get(orig);
	        }
	    }
	    return pat;
	}
	
	public static String getJavaRep(X10ClassDef def) {
		return getJavaRepParam(def, 1);
	}

//    // XTENLANG-2529 : use the third parameter of @NativeRep as an expression to get zero value
//    public static String getJavaZeroValueRep(X10ClassDef def) {
//        return getJavaRepParam(def, 2);
//    }

	public static String getJavaRTTRep(X10ClassDef def) {
		return getJavaRepParam(def, 3);
	}

	private static String getJavaRepParam(X10ClassDef def, int i) {
	    Type rep = def.typeSystem().NativeRep();
	    List<Type> as = def.annotationsMatching(rep);
	    for (Type at : as) {
	        String lang = getPropertyInit(at, 0);
	        if (lang != null && lang.equals("java")) {
	            return getPropertyInit(at, i);
	        }
	    }
	    return null;
    }

	public static boolean isNativeRepedToJava(Type ct) {
	    Type bt = Types.baseType(ct);
	    if (bt instanceof X10ClassType) {
	        X10ClassDef def = ((X10ClassType) bt).x10Def();
	        String pat = getJavaRep(def);
	        if (pat != null && pat.startsWith("java.")) {
	            return true;
	        }
	    }
	    return false;
	}

<<<<<<< HEAD
	private static String getNativeClassJavaRepParam(X10ClassDef def, int i) {
=======
        public static boolean isNativeReped(Type ct) {
            Type bt = Types.baseType(ct);
            if (bt instanceof X10ClassType) {
                X10ClassDef def = ((X10ClassType) bt).x10Def();
                String pat = getJavaRep(def);
                if (pat != null) {
                    return true;
                }
            }
            return false;
        }

	private String getNativeClassJavaRepParam(X10ClassDef def, int i) {
>>>>>>> 8b5c23d4
        List<Type> as = def.annotationsMatching(def.typeSystem().NativeClass());
        for (Type at : as) {
            String lang = getPropertyInit(at, 0);
            if (lang != null && lang.equals("java")) {
                return getPropertyInit(at, i);
            }
        }
        return null;
    }
	
	public static boolean isNativeClassToJava(Type ct) {
        Type bt = Types.baseType(ct);
        if (bt instanceof X10ClassType) {
            X10ClassDef cd = ((X10ClassType) bt).x10Def();
            String pat = getNativeClassJavaRepParam(cd, 1);
            if (pat != null && pat.startsWith("java.")) {
                return true;
            }
        }
        return false;
	}
	
	public static boolean isJavaType(Type ct) {
        Type bt = Types.baseType(ct);
        if (bt instanceof X10ClassType) {
        	X10ClassType xct = (X10ClassType) bt;
        	if (xct.isJavaType()) return true;
        	Type superClass = xct.superClass();
        	if (superClass != null && isJavaType(superClass)) return true;
        	for (Type intf : xct.interfaces()) {
        		if (isJavaType(intf)) return true;
        	}
        }
        return false;
	}

	private static String getPropertyInit(Type at, int index) {
		at = Types.baseType(at);
		if (at instanceof X10ClassType) {
			X10ClassType act = (X10ClassType) at;
			if (index < act.propertyInitializers().size()) {
				Expr e = act.propertyInitializer(index);
				if (e != null && e.isConstant()) {
					ConstantValue v = e.constantValue();
					if (v instanceof StringValue) {
						return ((StringValue) v).value();
					}
				}
			}
		}
		return null;
	}

	private static void assertNumberOfInitializers(Type at, int len) {
		at = Types.baseType(at);
		if (at instanceof X10ClassType) {
			X10ClassType act = (X10ClassType) at;
			assert len == act.propertyInitializers().size();
		}
	}

	private boolean printRepType(Type type, int flags) {
		boolean printTypeParams = (flags & X10PrettyPrinterVisitor.PRINT_TYPE_PARAMS) != 0;
		boolean boxPrimitives = (flags & X10PrettyPrinterVisitor.BOX_PRIMITIVES) != 0;
//		boolean inSuper = (flags & X10PrettyPrinterVisitor.NO_VARIANCE) != 0;

		if (type.isVoid()) {
			w.write("void");
			return true;
		}

		// If the type has a native representation, use that.
		if (type instanceof X10ClassType) {
			X10ClassDef cd = ((X10ClassType) type).x10Def();
			String pat = getJavaRep(cd, boxPrimitives);	// @NativeRep("java", JavaRep, n/a, JavaRTTRep) 
			if (pat != null) {
                List<ParameterType> classTypeParams  = cd.typeParameters();
//                if (classTypeParams == null) classTypeParams = Collections.<ParameterType>emptyList();
                Iterator<ParameterType> classTypeParamsIter = null;
                if (classTypeParams != null) {
                    classTypeParamsIter = classTypeParams.iterator();
                }
				List<Type> classTypeArgs = ((X10ClassType) type).typeArguments();
				if (classTypeArgs == null) classTypeArgs = Collections.<Type>emptyList();
				Map<String,Object> components = new HashMap<String,Object>();
				int i = 0;
				Object component;
                String name;
				component = new TypeExpander(this, type, flags);
				components.put(String.valueOf(i++), component);
                components.put("class", component);
				for (Type at : classTypeArgs) {
                    if (classTypeParamsIter != null) {
                        name = classTypeParamsIter.next().name().toString();
                    } else {
                        name = null;
                    }
                    component = new TypeExpander(this, at, flags);
                    components.put(String.valueOf(i++), component);
                    if (name != null) { components.put(name, component); }
					component = new TypeExpander(this, at, flags | X10PrettyPrinterVisitor.BOX_PRIMITIVES);
					components.put(String.valueOf(i++), component);
                    if (name != null) { components.put(name+NATIVE_ANNOTATION_BOXED_REP_SUFFIX, component); }
                    component = new RuntimeTypeExpander(this, at);
                    components.put(String.valueOf(i++), component);
                    if (name != null) { components.put(name+NATIVE_ANNOTATION_RUNTIME_TYPE_SUFFIX, component); }
				}
				if (!printTypeParams) {
					pat = pat.replaceAll("<.*>", "");
				}
				dumpRegex("NativeRep", components, tr, pat);
				return true;
			}
		}

		return false;
	}
	
	public void printBoxConversion(Type type) {
	    // treat unsigned types specially
	    if (needExplicitBoxing(type)) {
	    	printType(type, X10PrettyPrinterVisitor.BOX_PRIMITIVES);
	        w.write("." + X10PrettyPrinterVisitor.BOX_METHOD_NAME);
	        // it requires parentheses to be printed after
	    }
	    else if (!type.isParameterType() && X10PrettyPrinterVisitor.isString(type, tr.context())) {
	    	w.write(X10PrettyPrinterVisitor.X10_CORE_STRING);
	        w.write("." + X10PrettyPrinterVisitor.BOX_METHOD_NAME);
	        // it requires parentheses to be printed after
	    }
	    else {
	        // FIXME: maybe this is not needed at all? -- boxing of non-boxable types
	        w.write("(");
	        printType(type, X10PrettyPrinterVisitor.BOX_PRIMITIVES);
	        w.write(")");
	    }
	}
	
	/**
	 * @param type - a type to print
	 * @return Returns true if an additional closing parenthesis needs to be printed after expression
	 */
	public boolean printUnboxConversion(Type type) {
            if (needExplicitBoxing(type)) {
	    	printType(type, X10PrettyPrinterVisitor.BOX_PRIMITIVES);
	        w.write("." + X10PrettyPrinterVisitor.UNBOX_METHOD_NAME + "(");
	        /*
	        w.write("(");
	    	printType(type, X10PrettyPrinterVisitor.BOX_PRIMITIVES);
	        w.write(")");
	        */
	        return true;
	    }
	    else if (!type.isParameterType() && X10PrettyPrinterVisitor.isString(type, tr.context())) {
	    	w.write(X10PrettyPrinterVisitor.X10_CORE_STRING);
	        w.write("." + X10PrettyPrinterVisitor.UNBOX_METHOD_NAME + "(");
	        return true;
	    }
	    else {
	        // FIXME: maybe this is not needed at all? -- unboxing of non-boxable types
	        w.write("(");
	        printType(type, X10PrettyPrinterVisitor.BOX_PRIMITIVES);
	        w.write(")");
	        return false;
	    }
	}

	public void printType(Type type, int flags) {
		boolean printTypeParams = (flags & X10PrettyPrinterVisitor.PRINT_TYPE_PARAMS) != 0;
//		boolean boxPrimitives = (flags & X10PrettyPrinterVisitor.BOX_PRIMITIVES) != 0;
		boolean inSuper = (flags & X10PrettyPrinterVisitor.NO_VARIANCE) != 0;
		boolean ignoreQual = (flags & X10PrettyPrinterVisitor.NO_QUALIFIER) != 0;

		type = Types.baseType(type);

		if (type instanceof X10ClassType) {
			X10ClassType ct = (X10ClassType) type;
			if (ct.isAnonymous()) {
				if (ct.interfaces().size() > 0) {
					printType(ct.interfaces().get(0), flags);
					return;
				} else if (ct.superClass() != null) {
					printType(ct.superClass(), flags);
					return;
				} else {
					assert false;
					printType(type.typeSystem().Object(), flags);
					return;
				}
			}
		}

		if (printRepType(type, flags))
			return;

		if (type instanceof ParameterType) {
			w.write(mangleParameterType((ParameterType) type));
			return;
		}

		if (type instanceof FunctionType) {
			FunctionType ct = (FunctionType) type;
			List<Type> args = ct.argumentTypes();
			Type ret = ct.returnType();
			if (ret.isVoid()) {
				w.write(X10PrettyPrinterVisitor.X10_VOIDFUN_CLASS_PREFIX);
			} else {
				w.write(X10PrettyPrinterVisitor.X10_FUN_CLASS_PREFIX);
			}
			w.write("_" + ct.typeParameters().size());
			w.write("_" + args.size());
			if (printTypeParams && args.size() + (ret.isVoid() ? 0 : 1) > 0) {
				w.write("<");
				String sep = "";
				for (Type a : args) {
					w.write(sep);
					sep = ",";
					printType(a, X10PrettyPrinterVisitor.PRINT_TYPE_PARAMS | X10PrettyPrinterVisitor.BOX_PRIMITIVES);
				}
				if (!ret.isVoid()) {
					w.write(sep);
					printType(ret, X10PrettyPrinterVisitor.PRINT_TYPE_PARAMS | X10PrettyPrinterVisitor.BOX_PRIMITIVES);
				}
				w.write(">");
			}
			return;
		}

		// Shouldn't get here.
		if (type instanceof MacroType) {
			MacroType mt = (MacroType) type;
			printType(mt.definedType(),	X10PrettyPrinterVisitor.PRINT_TYPE_PARAMS);
			return;
		}

		if (type instanceof BackingArrayType) {
		    Type base = ((BackingArrayType) type).base();
		    printType(base, 0);
		    w.write("[]");
		    return;
		}

		// Print the class name
		if (ignoreQual) {
			if (type instanceof X10ClassType) {
				w.write(mangleToJava(((X10ClassType) type).name()));
			} else {
				type.print(w);
			}
		} else if (type.isNull()) {
			w.write(X10PrettyPrinterVisitor.JAVA_LANG_OBJECT);
		} else {
			w.write(mangleQName(type.fullName()).toString());
		}

		if (printTypeParams) {
			if (type instanceof X10ClassType) {
				X10ClassType ct = (X10ClassType) type;
				List<Type> typeArgs = ct.typeArguments();
				if (typeArgs == null) typeArgs = new ArrayList<Type>(ct.x10Def().typeParameters());
				String sep = "<";
				for (int i = 0; i < typeArgs.size(); i++) {
					w.write(sep);
					sep = ", ";

					Type a = typeArgs.get(i);

					final boolean variance = false;
					if (!inSuper && variance) {
						ParameterType.Variance v = ct.x10Def().variances().get(i);
						switch (v) {
						case CONTRAVARIANT:
							w.write("? super ");
							break;
						case COVARIANT:
							w.write("? extends ");
							break;
						case INVARIANT:
							break;
						}
					}
					printType(a, X10PrettyPrinterVisitor.PRINT_TYPE_PARAMS | X10PrettyPrinterVisitor.BOX_PRIMITIVES);
				}
				if (typeArgs.size() > 0)
					w.write(">");
			}
		}
	}

	public boolean isIMC(Type type) {
        Type tbase = Types.baseType(type);
        return tbase instanceof X10ParsedClassType_c && ((X10ParsedClassType_c) tbase).def().asType().typeEquals(type.typeSystem().IndexedMemoryChunk(), tr.context());
    }

    // See comments in Native.x10
    /**
     * Annotation to mark methods and fields as having a particular native implementation.
     * lang is the name of the language, typically "java" or "c++".
     * code is the code to insert for a call to the method or an access to the field.
     *
     * For "java" annotations:
     *
     * Given a method with signature:
     *     def m[X, Y](x, y);
     * and a call
     *     o.m[A, B](a, b);
     * #0 = #this = o
     * #1 = #X = A
     * #2 = #X$box = boxed representation of A
     * #3 = #X$rtt = run-time Type object for A
     * #4 = #Y = B
     * #5 = #Y$box = boxed representation of B
     * #6 = #Y$rtt = run-time Type object for B
     * #7 = #x = a
     * #8 = #y = b
     *
     * For "c++" annotations:
     *
     * As for "java" except boxed and run-time representations of type vars should not be used.
     */
	public void emitNativeAnnotation(String pat, Object receiver, List<ParameterType> typeParams, List<Type> typeArgs, List<String> params, List<? extends Object> args, List<ParameterType> classTypeParams, List<Type> classTypeArgs) {
//      Object[] components = new Object[1 + typeArgs.size() * 3 + args.size() + classTypeArgs.size() * 3];
      Map<String,Object> components = new HashMap<String,Object>();
      int i = 0;
      Object component;
      String name;
      if (receiver != null) {
          component = receiver;
          components.put(String.valueOf(i++), component);
          components.put("this", component);
      } else {
          i++;
      }
      Iterator<ParameterType> typeParamsIter = null;
      if (typeParams != null) {
    	  typeParamsIter = typeParams.iterator();
      }
      for (Type at : typeArgs) {
          if (typeParamsIter != null) {
        	  name = typeParamsIter.next().name().toString();
          } else {
        	  name = null;
          }
          component = new TypeExpander(this, at, X10PrettyPrinterVisitor.PRINT_TYPE_PARAMS);
          components.put(String.valueOf(i++), component);
          if (name != null) { components.put(name, component); }
          component = new TypeExpander(this, at, X10PrettyPrinterVisitor.PRINT_TYPE_PARAMS | X10PrettyPrinterVisitor.BOX_PRIMITIVES);
          components.put(String.valueOf(i++), component);
          if (name != null) { components.put(name+NATIVE_ANNOTATION_BOXED_REP_SUFFIX, component); }
          component = new RuntimeTypeExpander(this, at);
          components.put(String.valueOf(i++), component);
          if (name != null) { components.put(name+NATIVE_ANNOTATION_RUNTIME_TYPE_SUFFIX, component); }
      }
      Iterator<String> paramsIter = null;
      if (params != null) {
    	  paramsIter = params.iterator();
      }
      for (Object e : args) {
    	  if (paramsIter != null) {
    		  name = paramsIter.next();
    	  } else {
    		  name = null;
    	  }
          component = e;
          components.put(String.valueOf(i++), component);
          if (name != null) { components.put(name, component); }
      }
      Iterator<ParameterType> classTypeParamsIter = null;
      if (classTypeParams != null) {
    	  classTypeParamsIter = classTypeParams.iterator();
      }
      for (Type at : classTypeArgs) {
          if (classTypeParamsIter != null) {
        	  name = classTypeParamsIter.next().name().toString();
          } else {
        	  name = null;
          }
          component = new TypeExpander(this, at, X10PrettyPrinterVisitor.PRINT_TYPE_PARAMS);
          components.put(String.valueOf(i++), component);
          if (name != null) { components.put(name, component); }
          component = new TypeExpander(this, at, X10PrettyPrinterVisitor.PRINT_TYPE_PARAMS | X10PrettyPrinterVisitor.BOX_PRIMITIVES);
          components.put(String.valueOf(i++), component);
          if (name != null) { components.put(name+NATIVE_ANNOTATION_BOXED_REP_SUFFIX, component); }
          component = new RuntimeTypeExpander(this, at);
          components.put(String.valueOf(i++), component);
          if (name != null) { components.put(name+NATIVE_ANNOTATION_RUNTIME_TYPE_SUFFIX, component); }
      }
      this.dumpRegex("Native", components, tr, pat);
	}

	// def is X10MethodDef or X10ConstructorDef
	public static String printThrowsClause(X10Def def) {
	    Type throwsType = def.typeSystem().Throws();
	    List<Type> _throwss = def.annotationsMatching(throwsType);	    
    	StringBuilder sb = new StringBuilder();
		boolean isFirst = true;
		for (Type _throws : _throwss) {
			if (isFirst) {
				sb.append(" throws ");
				isFirst = false;
			} else {
				sb.append(", ");				
			}
			sb.append(getPropertyInit(_throws, 0));
		}
		return sb.toString();
    }
	
	public void generateMethodDecl(X10MethodDecl_c n, boolean boxPrimitives) {

		Flags flags = n.flags().flags();

		Context c = tr.context();

		boolean isInterface = c.currentClass().flags().isInterface();
        if (isInterface) {
			flags = flags.clearPublic();
			flags = flags.clearAbstract();
		}

		w.begin(0);
	    // XTENLANG-2680
		Flags javaFlags = flags.retainJava(); // ensure that X10Flags are not printed out .. javac will not know what to do with them.
    	// TODO expand @Native annotation of interface method to the types that implement the interface and don't have its implementation.
		boolean hasNativeAnnotation = supportNativeMethodDecl && getJavaImplForDef(n.methodDef()) != null && !isInterface/*for Comparable[T].compareTo(T)*/;
		if (hasNativeAnnotation) {
			// N.B. clear native as well since it has @Native annotation. 
			javaFlags = javaFlags.clearNative();
		}
		w.write(javaFlags.translate());

		// print the method type parameters
		printTypeParams(n, c, n.typeParameters());
		
		boolean isDispatcher = X10PrettyPrinterVisitor.isSelfDispatch && isInterface && isDispatcher(n);
		
		// print the return type
        if (isDispatcher) {
            w.write(X10PrettyPrinterVisitor.JAVA_LANG_OBJECT);
	    } else {
            printType(n.returnType().type(), X10PrettyPrinterVisitor.PRINT_TYPE_PARAMS);	        
	    }

        w.allowBreak(2, 2, " ", 1);

        // N.B. @NativeRep'ed interface (e.g. Comparable) does not use dispatch method nor mangle method. primitives need to be boxed to allow instantiating type parameter.
        boolean canMangleMethodName = canMangleMethodName(n.methodDef());
        
        // decl
        // print the method name
		printMethodName(n.methodDef(), isInterface, isDispatcher);

		// print formals
		w.write("(");

		w.allowBreak(2, 2, "", 0);
		w.begin(0);

		boolean first = true;
		// Add a formal parameter of type Type for each type parameters.
		for (TypeParamNode p : n.typeParameters()) {
			if (!first) {
				w.write(",");
				w.allowBreak(0, " ");
			} else {
			    first = false;
			}

			w.write("final ");
			w.write(X10PrettyPrinterVisitor.X10_RUNTIME_TYPE_CLASS);
			w.write(" ");
			w.write(mangleParameterType(p));
		}
		int formalNum = 1;
		for (int i = 0; i < n.formals().size(); i++) {
		    boolean forceBoxing = false;
		    if (!canMangleMethodName) {
		        // for methods, for which we cannot mangle name, a different boxing rule applies:
		        // we force boxing of an argument if the method implements a method
		        // with a boxed (generic) argument type in corresponding position
		        for (MethodInstance supermeth : n.methodDef().asInstance().implemented(tr.context())) {
		            if (isBoxedType(supermeth.def().formalTypes().get(i).get())) {
		                forceBoxing = true;
		                break;
		            }
		        }
		    }
			if (!first) {
				w.write(",");
				w.allowBreak(0, " ");
			} else {
			    first = false;
			}

			Formal f = n.formals().get(i);
			tr.print(n, f.flags(), w);

			Type type = f.type().type();
			if (isDispatcher && containsTypeParam(type)) {
			    printType(type, 0);
			    w.write(" ");
			    Name name = f.name().id();
			    if (name.toString().equals("")) {
			        name = Name.makeFresh("a");
			    }
			    tr.print(n, f.name().id(name), w);

			    w.write(",");
			    w.write(X10PrettyPrinterVisitor.X10_RUNTIME_TYPE_CLASS);
			    w.write(" ");
			    Name name1 = Name.make("t" + formalNum++);
			    tr.print(n, f.name().id(name1), w);
			}
			else {
			    printType(
			              type,
			              (n.flags().flags().isStatic() ? X10PrettyPrinterVisitor.PRINT_TYPE_PARAMS : 0) |
			              // N.B. @NativeRep'ed interface (e.g. Comparable) does not use dispatch method nor mangle method. primitives need to be boxed to allow instantiating type parameter.
                                      (boxPrimitives || forceBoxing ? X10PrettyPrinterVisitor.BOX_PRIMITIVES : 0)
			    );
			    w.write(" ");
			    Name name = f.name().id();
			    if (name.toString().equals("")) {
			        name = Name.makeFresh("a");
			    }
			    tr.print(n, f.name().id(name), w);
			}
		}

		w.end();
		w.write(")");

		/* Removed throw types.
		 * if (!n.throwTypes().isEmpty()) {
			w.allowBreak(6);
			w.write("throws ");

			for (Iterator<TypeNode> i = n.throwTypes().iterator(); i.hasNext();) {
				TypeNode tn = (TypeNode) i.next();
				// vj 09/26/08: Changed to print out translated version of throw
				// type
				// tr.print(n, tn, w);
				// TODO: Nate to check.
				printType(tn.type(), X10PrettyPrinterVisitor.PRINT_TYPE_PARAMS);

				if (i.hasNext()) {
					w.write(",");
					w.allowBreak(4, " ");
				}
			}
		}
*/

		w.write(printThrowsClause(n.methodDef()));

		w.end();

	    // XTENLANG-2680
		// print @Native annotation as method body
		if (hasNativeAnnotation) {
			printNativeMethodDecl(n);
			return;
		}

		if (n.body() != null) {
			tr.print(n, n.body(), w);
		} else {
			w.write(";");
		}
	}

	// decl and call
    private void printMethodName(MethodDef def, boolean isInterface, boolean isDispatcher) {
    	Type returnType = def.returnType().get();
		printMethodName(def, isInterface, isDispatcher, isSpecialType(returnType), tr.typeSystem().isParameterType(returnType));
    }

    public boolean isSpecialType(Type type) {
        return X10PrettyPrinterVisitor.isPrimitiveRepedJava(Types.baseType(type)) || X10PrettyPrinterVisitor.isString(type, tr.context());
    }

    public static final boolean canMangleMethodName(MethodDef def) {
        ContainerType containerType = def.container().get();
        String methodName = def.name().toString();
<<<<<<< HEAD
        List<Ref<? extends Type>> formalTypes = def.formalTypes();
        int numFormals = formalTypes.size();
        boolean nonStatic = !def.flags().isStatic();
        return !containerType.fullName().toString().startsWith("x10.util.concurrent.")
        && !isNativeClassToJava(containerType)
        && !isNativeRepedToJava(containerType)
        && !(nonStatic &&
        		(
        				((methodName.equals("equals") && numFormals == 1) || (methodName.equals("toString") && numFormals == 0) || (methodName.equals("hashCode") && numFormals == 0))/*Any*/
        				|| (methodName.equals("compareTo") && numFormals == 1)/*Comparable*/
        				|| isJavaType(containerType)/*CharSequence etc.*/ //FIXME we should allow mangling of X10 method that doesn't implement/override Java method
        		)
        )
        && !(methodName.startsWith(StaticInitializer.initializerPrefix) || methodName.startsWith(StaticInitializer.deserializerPrefix));
=======
        
        if (isNativeClassToJava(containerType)) return false;
        if (isNativeRepedToJava(containerType)) return false;
        if (isNativeReped(containerType)) {
            // exclude classes that are @NativeRep'ed to non-java classes that extend java class
            // since some instance methods of the class may match its super class's java method (therefore cannot mangle) 
            String containerName = containerType.fullName().toString();
            // N.B. currently following four class are such classes. but for safety, we exclude all Atomic classes.
//            if (containerName.equals("x10.util.concurrent.AtomicInteger")) return false;
//            if (containerName.equals("x10.util.concurrent.AtomicLong")) return false;
//            if (containerName.equals("x10.util.concurrent.AtomicReference")) return false;
//            if (containerName.equals("x10.util.concurrent.AtomicBoolean")) return false;
            if (containerName.startsWith("x10.util.concurrent.Atomic")) return false;
            // TODO looks like there is no reason to implement AtomicInteger as XRJ.
            // we may directly map it to j.u.c.a.AtomicInteger later and remove special handling here.  
        }
        if (methodName.startsWith(StaticInitializer.initializerPrefix) || methodName.startsWith(StaticInitializer.deserializerPrefix)) return false;/*intrinsic*/
        if (!def.flags().isStatic()) {
            // instance methods
            List<Ref<? extends Type>> formalTypes = def.formalTypes();
            int numFormals = formalTypes.size();
            if (methodName.equals("toString") && numFormals == 0) return false;/*Any=j.l.Object*/
            if (methodName.equals("hashCode") && numFormals == 0) return false;/*Any=j.l.Object*/
            if (methodName.equals("equals") && numFormals == 1 && formalTypes.get(0).get().isAny()) return false;/*Any=j.l.Object*/
            if (methodName.equals("compareTo") && numFormals == 1) return false;/*Comparable=j.l.Comparable*/
            // TODO want to check with the fact that x.l.Comparable is @NativeRep'ed to j.l.Comparable
        }
        
        return true;
>>>>>>> 8b5c23d4
    }
    
    public void printMethodName(MethodDef def, boolean isInterface, boolean isDispatcher, boolean isSpecialReturnType, boolean isParamReturnType) {
        // N.B. @NativeRep'ed interface (e.g. Comparable) does not use dispatch method nor mangle method. primitives need to be boxed to allow instantiating type parameter.
        // WIP XTENLANG-2680 (ComparableTest.x10)
        // enable it after enhancing canMangleMethodName with parameter list
        if (X10PrettyPrinterVisitor.isGenericOverloading && canMangleMethodName(def)) {
            w.write(getMangledMethodName(def, !isInterface));
        }
        else {
            w.write(mangleToJava(def.name()));
        }
        if (!isDispatcher) {
            if (isSpecialReturnType) {
                if (canMangleMethodName(def)) {
                    w.write(RETURN_SPECIAL_TYPE_SUFFIX);
                }
            }
            // print $G
            else if (isParamReturnType) {
                w.write(RETURN_PARAMETER_TYPE_SUFFIX);
            }
        }
    }

    private void printMethodName(ClassType ct, MethodInstance mi) {
        if (X10PrettyPrinterVisitor.isGenericOverloading) {
            w.write(getMangledMethodName(ct, mi, true));
        } else {
            w.write(mangleToJava(mi.name()));
        }
        if (isSpecialType(mi.returnType())) {
            if (canMangleMethodName(mi.def())) {
                w.write(RETURN_SPECIAL_TYPE_SUFFIX);
            }
        }
        // print $G
        else if (tr.typeSystem().isParameterType(mi.returnType())) {
            w.write(RETURN_PARAMETER_TYPE_SUFFIX);
        }
    }

    public void printApplyMethodName(MethodInstance mi, boolean newClosure) {
        w.write(mangleToJava(ClosureCall.APPLY));
        if (X10PrettyPrinterVisitor.isSelfDispatch && (!newClosure && !mi.returnType().isVoid() && mi.formalTypes().size() == 0)) {
            w.write(RETURN_PARAMETER_TYPE_SUFFIX);
        }
        else if (!X10PrettyPrinterVisitor.isSelfDispatch && !(mi.returnType().isVoid() || (newClosure && !tr.typeSystem().isParameterType(mi.returnType())))) {
            w.write(RETURN_PARAMETER_TYPE_SUFFIX);
        }
    }
    
    public void printApplyMethodName(final Closure_c n, boolean isParamReturyType) {
        w.write(mangleToJava(ClosureCall.APPLY));
        if (!n.returnType().type().isVoid() && isParamReturyType && (!X10PrettyPrinterVisitor.isSelfDispatch || (X10PrettyPrinterVisitor.isSelfDispatch && n.formals().size() == 0))) {
            w.write(RETURN_PARAMETER_TYPE_SUFFIX);
        }
    }

    public static boolean isDispatcher(MethodInstance mi) {
        for (Ref<? extends Type> ref: mi.def().formalTypes()) {
            Type type = ref.get();
            if (containsTypeParam(type)) {
                return true;
            }
        }
        return false;
    }
    
    public static boolean isDispatcher(X10MethodDecl_c n) {
        for (int i = 0; i < n.formals().size(); i++) {
            Type type = n.formals().get(i).type().type();
            if (containsTypeParam(type)) {
                return true;
            }
        }
        return false;
    }

    public void printTypeParams(Node_c n, Context context, List<TypeParamNode> typeParameters) {
        if (typeParameters.size() <= 0) return;
        w.write("<");
        w.begin(0);
        String sep = "";
        for (TypeParamNode tp : typeParameters) {
            w.write(sep);
            w.write(mangleParameterType(tp));
            List<Type> sups = new LinkedList<Type>(tp.upperBounds());
                            
            Type supClassType = null;
            for (Iterator<Type> it = sups.iterator(); it.hasNext();) {
                Type type = Types.baseType(it.next());
                if (type instanceof ParameterType) {
                    it.remove();
                }
                if (type instanceof X10ClassType) {
                    TypeSystem ts = context.typeSystem();
                    if (ts.isAny(type) || ts.isObjectType(type, context)) {
                        it.remove();
                    }
                    else if (!((X10ClassType) type).flags().isInterface()) {
                        if (supClassType != null ) {
                            if (type.isSubtype(supClassType, context)) {
                                supClassType = type;
                            }
                        } else {
                            supClassType = type;
                        }
                        it.remove();
                    }
                    // TODO quick fix for boxing String
                    if (type instanceof FunctionType) {
                        List<Type> argTypes = ((FunctionType) type).argumentTypes();
                        if (argTypes.size() == 1 && argTypes.get(0).isInt() && ((FunctionType) type).returnType().isChar()) {
                            it.remove();
                        }
                    }
                }
            }
            if (supClassType != null) {
                sups.add(0, supClassType);
            }
            
            // FIXME need to check strategy for bounds of type parameter
            if (sups.size() > 0) {
                w.write(" extends ");
                List<Type> alreadyPrintedTypes = new ArrayList<Type>();
                for (int i = 0; i < sups.size(); ++i) {
                    Type type = sups.get(i);
                    if (!alreadyPrinted(alreadyPrintedTypes, type)) {
                        if (alreadyPrintedTypes.size() != 0) w.write(" & ");
                        printType(sups.get(i), X10PrettyPrinterVisitor.BOX_PRIMITIVES);
                        alreadyPrintedTypes.add(type);
                    }
                }
            }
            sep = ", ";
        }
        w.end();
        w.write(">");
    }

    public void printMethodParams(List<? extends Type> methodTypeParams) {
        if (methodTypeParams.size() > 0) {
            w.write("<");
            for (Iterator<? extends Type> i = methodTypeParams.iterator(); i.hasNext();) {
                final Type at = i.next();
                printType(at, X10PrettyPrinterVisitor.PRINT_TYPE_PARAMS | X10PrettyPrinterVisitor.BOX_PRIMITIVES);
                if (i.hasNext()) {
                    w.write(",");
                    w.allowBreak(0, " ");
                }
            }
            w.write(">");
        }
    }
    
    public boolean alreadyPrinted(List<Type> alreadyPrintedTypes, Type type) {
        boolean alreadyPrinted = false;
        if (type instanceof FunctionType) {
            if (((FunctionType) type).returnType().isVoid()) {
                for (Type apt : alreadyPrintedTypes) {
                    if (apt instanceof FunctionType && ((FunctionType) apt).returnType().isVoid()) {
                        if (((FunctionType) apt).typeArguments().size() == ((FunctionType) type).typeArguments().size()) {
                            alreadyPrinted = true;
                            break;
                        }
                    }
                }
            } else {
                for (Type apt : alreadyPrintedTypes) {
                    if (apt instanceof FunctionType && !((FunctionType) apt).returnType().isVoid()) {
                        if (((FunctionType) apt).typeArguments().size() == ((FunctionType) type).typeArguments().size()) {
                            alreadyPrinted = true;
                            break;
                        }
                    }
                }
            }
        }
        else if (type instanceof X10ClassType) {
            X10ClassType ct = (X10ClassType) type;
            if (ct.typeArguments() != null && ct.typeArguments().size() > 0) {
                for (Type apt : alreadyPrintedTypes) {
                    if (apt instanceof X10ClassType && !(apt instanceof FunctionType)) {
                        if (((X10ClassType) apt).name().toString().equals(((X10ClassType) type).name().toString())) {
                            alreadyPrinted = true;
                            break;
                        }
                    }
                }
            }
        }
        return alreadyPrinted;
    }
    
    private static String getMangledMethodName(MethodDef md, boolean printIncludingGeneric) {
        StringBuilder sb = new StringBuilder(mangleToJava(md.name()));
        List<Ref<? extends Type>> formalTypes = md.formalTypes();
        for (int i = 0; i < formalTypes.size(); ++i) {
            Type type = formalTypes.get(i).get();
            buildMangledMethodName((ClassType) md.container().get(), sb, i, type, printIncludingGeneric);
        }
        return sb.toString();
    }
    
    private static String getMangledMethodName(ClassType ct, MethodInstance mi, boolean printIncludingGeneric) {
        StringBuilder sb = new StringBuilder(mangleToJava(mi.name()));
        List<Type> formalTypes = mi.formalTypes();
        for (int i = 0; i < formalTypes.size(); ++i) {
            Type type = formalTypes.get(i);
            buildMangledMethodName(ct, sb, i, type, printIncludingGeneric);
        }
        return sb.toString();
    }

    private static void buildMangledMethodName(ClassType ct, StringBuilder sb, int i, Type type, boolean printIncludingGeneric) {
        if (type.isUnsignedNumeric()) {
            sb.append(FORMAL_MARKER(i));
            sb.append(UNSIGNED_NUMERIC_TYPE_SUFFIX);
        }
        Type t = Types.baseType(type);
        if (t instanceof X10ClassType && (printIncludingGeneric || !containsTypeParam(t))) {
            // def g(l:x10.util.List[x10.lang.Int]) {...}
            //  -> g_0$1x10$lang$Int$2(x10.util.List l) {...}  ("$1" and "$2" mean "[" and "]", respectively)
            X10ClassType x10t = (X10ClassType) t;
            if (x10t.typeArguments() != null && x10t.typeArguments().size() > 0) {
                sb.append(FORMAL_MARKER(i));
                List<Type> ts = x10t.typeArguments();
                String delim = null;
                for (Type t1 : ts) {
                    if (delim != null) sb.append(delim);
                    delim = "_";
                    appendParameterizedType(sb, ct, Types.baseType(t1));
                }
            }
        }
        else if (printIncludingGeneric && t instanceof ParameterType) {
            // class I[T] { def foo(t:T) {...} }
            //  -> class I<T> { foo_0I$$T(T t) {...} }   ("I$$T" means T of I)
            sb.append(FORMAL_MARKER(i));
            appendParameterType(ct, sb, (ParameterType) t);
        }
    }

    private static void appendParameterizedType(StringBuilder sb, ClassType ct, Type t) {
        sb.append("$1"); // this means "["
        if (t instanceof X10ClassType) {
            X10ClassType x10t = (X10ClassType) t;
            sb.append(mangleAndFlattenQName(x10t.fullName()));
            if (x10t.typeArguments() != null && x10t.typeArguments().size() > 0) {
                List<Type> ts = x10t.typeArguments();
                for (Type t1 : ts) {
                    appendParameterizedType(sb, ct, Types.baseType(t1));
                }
            }
        }
        else if (t instanceof ParameterType) {
            appendParameterType(ct, sb, (ParameterType) t);
        }
        else {
            sb.append(mangleAndFlattenQName(t.fullName()));
        }
        sb.append("$2"); // this means "]"
    }

    private static void appendParameterType(ClassType ct, StringBuilder sb, ParameterType t) {
        sb.append(mangleAndFlattenQName(ct.fullName()));
        sb.append("$$");
        sb.append(mangleIdentifier(t.name()));
    }

	public static boolean containsTypeParam(Type type) {
	    if (type instanceof ParameterType) {
	        return true;
	    }
	    else if (type instanceof X10ClassType) {
	        List<Type> tas = ((X10ClassType) type).typeArguments();
	        if (tas != null) {
	            for (Type type1 : tas) {
	                if (containsTypeParam(type1)) {
	                    return true;
	                }
	            }
	        }
	    }
        return false;
    }

    public void generateBridgeMethodsForGenerics(X10ClassDef cd) {
	    if (cd.flags().isInterface()) {
	        return;
	    }

	    X10ClassType ct = cd.asType();
	    List<MethodInstance> methods;
	    for (MethodDef md : cd.methods()) {
	        methods = getInstantiatedMethods(ct, md.asInstance());
	        for (MethodInstance mi : methods) {
	            printBridgeMethod(ct, md.asInstance(), mi.def(), false);
	        }
	    }
	    
	    List<MethodInstance> inheriteds = new ArrayList<MethodInstance>();
        List<MethodInstance> overrides = new ArrayList<MethodInstance>();
	    getInheritedMethods(ct, inheriteds, overrides);
	    for (MethodInstance mi : inheriteds) {
	        if (isInstantiated(mi.def().returnType().get(), mi.returnType())) {
	            printBridgeForInheritedMethod(ct, mi);
	            continue;
	        }
	        for (int i = 0; i < mi.formalTypes().size(); ++ i) {
	            if (
	                    isPrimitive(mi.formalTypes().get(i)) &&
	                    isInstantiated(mi.def().formalTypes().get(i).get(), mi.formalTypes().get(i))
	            ) {
	                printBridgeForInheritedMethod(ct, mi);
	                break;
	            }
	        }
	        List<MethodInstance> implMethods = new ArrayList<MethodInstance>();
	        List<Type> interfaces = ct.interfaces();
	        getImplMethods(mi, implMethods, interfaces);
	        for (MethodInstance mi2 : implMethods) {
	            printBridgeMethod(ct, mi, mi2.def(), false);
	        }
	    }
	}

    private void getInheritedMethods(X10ClassType ct, List<MethodInstance> results, List<MethodInstance> overrides) {
        ArrayList<MethodInstance> list = new ArrayList<MethodInstance>(ct.methods());
        list.addAll(results);
        for (MethodInstance mi : list) {
            for (MethodInstance mi2 : mi.overrides(tr.context())) {
                if (X10PrettyPrinterVisitor.isGenericOverloading || (ct.superClass() != null && mi2.container().typeEquals(ct.superClass(), tr.context()))) {
                    overrides.add(mi2);
                }
            }
        }
        Type sup = ct.superClass();
        if (sup instanceof X10ClassType) {
            for (MethodInstance mi : ((X10ClassType)(sup)).methods()) {
                if (!mi.flags().isStatic() && !mi.flags().isPrivate()) {
                    boolean contains = false;
                    for (MethodInstance mi2 : overrides) {
                        if (mi2.isSameMethod(mi, tr.context())) {
                            contains = true;
                            break;
                        }
                    }
                    if (!contains) {
                        results.add(mi);
                    }
                }
            }
            getInheritedMethods((X10ClassType) sup, results, overrides);
        }       
    }

    private void getImplMethods(MethodInstance mi, List<MethodInstance> implMethods, List<Type> interfaces) {
        for (Type type : interfaces) {
            if (type instanceof X10ClassType) {
                List<MethodInstance> imis = ((X10ClassType) type).methods();
                for (MethodInstance imi : imis) {
                    if (!(imi.name().equals(mi.name()) && imi.formalTypes().size() == mi.formalTypes().size())) continue;

                    if (containsInstantiatedMethod(implMethods, imi)) continue;

                    Type returnType = mi.returnType();
                    if (X10PrettyPrinterVisitor.isGenericOverloading) {
                        if (
                                returnType.typeEquals(imi.returnType() , tr.context())
                                && isInstantiated(imi.def().returnType().get(), returnType)
                        ) {
                            boolean containsParam = false;
                            List<Ref<? extends Type>> types = imi.def().formalTypes();
                            for (int i = 0;i < types.size(); ++i) {
                                if (
                                        mi.formalTypes().get(i).typeEquals(imi.formalTypes().get(i), tr.context())
                                        && containsTypeParam(imi.def().formalTypes().get(i).get())
                                ) {
                                    containsParam = true;
                                    break;
                                }
                            }
                            if (!containsParam) {
                                implMethods.add(imi);
                                break;
                            }
                        }
                    } else {
                        if (
                                returnType.typeEquals(imi.returnType() , tr.context())
                                && isInstantiated(imi.def().returnType().get(), returnType)
                        ) {
                            implMethods.add(imi);
                            break;
                        }
                        List<Ref<? extends Type>> types = imi.def().formalTypes();
                        for (int i = 0;i < types.size(); ++i) {
                            if (
                                    mi.formalTypes().get(i).typeEquals(imi.formalTypes().get(i), tr.context())
                                    && isPrimitive(mi.formalTypes().get(i))
                                    && isInstantiated(types.get(i).get(), mi.formalTypes().get(i))
                            ) {
                                implMethods.add(imi);
                                break;
                            }
                        }
                    }
                }
                getImplMethods(mi, implMethods, ((X10ClassType) type).interfaces());
            }
        }
    }

    private List<MethodInstance> getInstantiatedMethods(X10ClassType ct, MethodInstance mi) {
        List<MethodInstance> methods = new ArrayList<MethodInstance>();
        for (MethodInstance impled : mi.implemented(tr.context())) {
            if (mi.flags().isPrivate()) continue;
            if (mi.container().typeEquals(impled.container(), tr.context())) continue;

            if (X10PrettyPrinterVisitor.isGenericOverloading) {
                boolean contains = false;
                for (MethodInstance mi1 : methods) {
                    if (mi1.def().equals(impled.def())) {
                        contains = true;
                    }
                }
                if (contains) continue;
            }
            else {
                if (containsInstantiatedMethod(methods, impled)) continue;
            }

            Type ti = impled.container();
            ti = Types.baseType(ti);

            if (ti instanceof X10ClassType && !((X10ClassType) ti).flags().isInterface()) {
                if (
                        X10PrettyPrinterVisitor.isGenericOverloading
                        || (ti.typeEquals(ct.superClass(), tr.context()) || (ct.isMember() && ti.typeEquals(ct.container(), tr.context())))
                ) {
                    Type returnType = mi.returnType();
                    if (isInstantiated(impled.def().returnType().get(), returnType)) {
                        methods.add(impled);
                        continue;
                    }
                    else {
                        List<Ref<? extends Type>> types = impled.def().formalTypes();
                        for (int i = 0;i < types.size(); ++i) {
                            if (
                                    (
                                            X10PrettyPrinterVisitor.isGenericOverloading
                                            && containsTypeParam(types.get(i).get())
                                    ) 
                                    || (
                                            !X10PrettyPrinterVisitor.isGenericOverloading
                                            && isPrimitive(mi.formalTypes().get(i))
                                            && isInstantiated(types.get(i).get(), mi.formalTypes().get(i))
                                    )
                            ) {
                                methods.add(impled);
                                break;
                            }
                        }
                    }
                }
            }
            else {
                for (Type t:ct.interfaces()) {
                    if (existMethodInterfaces(t, ti, impled, mi)) {
                        methods.add(impled);
                        continue;
                    }
                }
            }
        }
        return methods;
    }

    private static boolean isInstantiated(Type sup, Type t) {
        return Types.baseType(sup) instanceof ParameterType && !(Types.baseType(t) instanceof ParameterType);
    }

    private boolean existMethodInterfaces(Type t, Type type, MethodInstance mi, MethodInstance mdi) {
	    if (t.typeEquals(type, tr.context())) {
	        Type returnType = mdi.returnType();
	        if (
	                isInstantiated(mi.def().returnType().get(), returnType)
	        ) {
	            if (X10PrettyPrinterVisitor.isGenericOverloading) {
	                boolean containsTypeParam = false;
	                List<Ref<? extends Type>> types = mi.def().formalTypes();
	                for (int i = 0;i < types.size(); ++i) {
	                    if (containsTypeParam(types.get(i).get())) {
	                        containsTypeParam = true;
	                        break;
	                    }
	                }
	                if (!containsTypeParam) return true;
	            } else {
	                return true;
	            }
	        }
	        if (!X10PrettyPrinterVisitor.isGenericOverloading) {
	            List<Ref<? extends Type>> types = mi.def().formalTypes();
	            for (int i = 0;i < types.size(); ++i) {
	                if (containsTypeParam(types.get(i).get())) return false;
	                
	                if (
	                        isPrimitive(mdi.formalTypes().get(i))
	                        && isInstantiated(types.get(i).get(), mdi.formalTypes().get(i))
	                ) {
	                    return true;
	                }
	            }
	        }
	    }
	    t = Types.baseType(t);
	    if (t instanceof X10ClassType) {
	        for (Type ti : ((X10ClassType) t).interfaces()) {
	            if (existMethodInterfaces(ti, type, mi, mdi)) {
	                return true;
	            }
	        }
	    }
	    return false;
	}

    // TODO consolidate X10PrettyPrinterVisitor.isPrimitiveRepedJava(Type), Emitter.isPrimitive(Type) and Emitter.needExplicitBoxing(Type).
	private static boolean isPrimitive(Type type) {
	    return X10PrettyPrinterVisitor.isPrimitiveRepedJava(type);
//	    return type.isBoolean() || type.isNumeric() || type.isChar();
	}

	private boolean containsInstantiatedMethod(List<MethodInstance> methods, MethodInstance impled) {
        for (MethodInstance mi : methods) {
            if (
                !(
                    (Types.baseType(mi.def().returnType().get()) instanceof ParameterType && Types.baseType(impled.def().returnType().get()) instanceof ParameterType)
                    || (!(Types.baseType(mi.def().returnType().get()) instanceof ParameterType) && !(Types.baseType(impled.def().returnType().get()) instanceof ParameterType))
                )
            ) {
                continue;
//                return false;
            }
            List<Ref<? extends Type>> types = mi.def().formalTypes();
            for (int i = 0;i < types.size(); ++i) {
                if (
                    !(
                        (Types.baseType(types.get(i).get()) instanceof ParameterType && Types.baseType(impled.def().formalTypes().get(i).get()) instanceof ParameterType))
                        || (!(Types.baseType(types.get(i).get()) instanceof ParameterType) && !(Types.baseType(impled.def().formalTypes().get(i).get()) instanceof ParameterType))
                ) {
                    continue;
//                    return false;
                }
            }
            return true;
        }
        return false;
    }

    private void printBridgeMethod(ClassType ct, MethodInstance impl, MethodDef def, boolean boxReturnValue) {
    	// bridge method should not be needed for unmangled method
    	if (!canMangleMethodName(def)) return;
    	
	    w.write("// bridge for " + def);
	    w.newline();

	    Flags flags = impl.flags();

	    w.begin(0);
	    w.write(flags.clearAbstract().clearProtected().Public()
	        .clear(Flags.NATIVE)
	        .translateJava()
	    );
        
	    ContainerType st = def.container().get();
	    
	    if (def instanceof X10MethodDef) {
	        List<ParameterType> tps = ((X10MethodDef) def).typeParameters();
	        if (tps.size() > 0) {
	            w.write("<");
	            String delim = "";
	            for (ParameterType pt : tps) {
	                w.write(delim);
	                delim = ",";
	                w.write(mangleParameterType(pt));
	            }
	            w.write(">");
	            w.write(" ");
	        }
	    }
	    
	    // e.g int m() overrides or implements T m()
	    boolean instantiateReturnType = isBoxedType(Types.baseType(def.returnType().get()));
	    if (boxReturnValue) {
	        if (X10PrettyPrinterVisitor.isString(impl.returnType(), tr.context())) {
	            w.write(X10PrettyPrinterVisitor.X10_CORE_STRING);
	        } else {
                printType(impl.returnType(), (X10PrettyPrinterVisitor.isGenericOverloading ? 0 : X10PrettyPrinterVisitor.PRINT_TYPE_PARAMS) | X10PrettyPrinterVisitor.BOX_PRIMITIVES);
	        }
	    } else {
	        if (instantiateReturnType) {
	            printType(impl.returnType(), (X10PrettyPrinterVisitor.isGenericOverloading ? 0 : X10PrettyPrinterVisitor.PRINT_TYPE_PARAMS) | X10PrettyPrinterVisitor.BOX_PRIMITIVES);
	        }
	        else {
	            printType(impl.returnType(), (X10PrettyPrinterVisitor.isGenericOverloading ? 0 : X10PrettyPrinterVisitor.PRINT_TYPE_PARAMS) );
	        }
	    }

	    boolean isInterface = st instanceof X10ClassType && ((X10ClassType) st).flags().isInterface();
	    
	    w.allowBreak(2, 2, " ", 1);

	    // decl
	    // print the method name
	    printMethodName(def, isInterface, false);
	    
	    // print the formals
	    w.write("(");
        boolean first = true;
        
        if (X10PrettyPrinterVisitor.isGenericOverloading && def instanceof X10MethodDef && !isInterface) {
            X10MethodDef x10def = (X10MethodDef) def;
            for (ParameterType p : x10def.typeParameters()) {
                if (!first) {
                    w.write(",");
                    w.allowBreak(0, " ");
                }
                first = false;
                
                w.write("final ");
                w.write(X10PrettyPrinterVisitor.X10_RUNTIME_TYPE_CLASS);
                w.write(" ");
                w.write(mangleParameterType(p));
            }
        }

	    for (int i = 0; i < def.formalTypes().size(); i++) {
	        Type f = impl.formalTypes().get(i);
	        if (!first || i != 0) {
	            w.write(",");
	            w.allowBreak(0, " ");
	        }
	        if (Types.baseType(def.formalTypes().get(i).get()) instanceof ParameterType) {
                printType(f, (X10PrettyPrinterVisitor.isGenericOverloading ? 0 : X10PrettyPrinterVisitor.PRINT_TYPE_PARAMS) | X10PrettyPrinterVisitor.BOX_PRIMITIVES);

	        } else {
                printType(f, X10PrettyPrinterVisitor.isGenericOverloading ? 0 : X10PrettyPrinterVisitor.PRINT_TYPE_PARAMS);

	        }
	        w.write(" ");

	        Name name = Name.make("a" + (i + 1));
	        w.write(name.toString());
	    }

	    w.end();
	    w.write(")");

	    /* Remove throw types support
	    if (!impl.throwTypes().isEmpty()) {
	        w.allowBreak(6);
	        w.write("throws ");
	        for (Iterator<Type> i = impl.throwTypes().iterator(); i.hasNext();) {
	            Type t = i.next();
	            printType(t, X10PrettyPrinterVisitor.PRINT_TYPE_PARAMS);
	            if (i.hasNext()) {
	                w.write(",");
	                w.allowBreak(4, " ");
	            }
	        }
	    }
*/
	    w.write("{");
	    if (!impl.returnType().isVoid()) {
	        w.write("return ");
	    }

        boolean closeParen = false;
        if ((boxReturnValue && X10PrettyPrinterVisitor.isString(impl.returnType(), tr.context()))
                || (instantiateReturnType && !isBoxedType(impl.returnType()))) {
        	printBoxConversion(impl.returnType());
        	w.write("(");
            closeParen = true;
        }

	    TypeSystem xts = tr.typeSystem();
	    boolean isInterface2 = false;
	    ContainerType st2 = impl.container();
	    Type bst = Types.baseType(st2);
        if (st2 instanceof X10ClassType) {
	        if (xts.isInterfaceType(bst) || (xts.isFunctionType(bst) && ((X10ClassType) bst).isAnonymous())) {
	            isInterface2 = true;
	        }
	    }

        // call
        printMethodName(impl.def(), isInterface2, false);

        // print the argument list
	    w.write("(");
	    
	    boolean first2 = true;
	    MethodInstance dmi = def.asInstance();
	    for (Iterator<Type> i = dmi.typeParameters().iterator(); i.hasNext(); ) {
	        final Type at = i.next();
	        first2 = false;
	        // TODO
	        new RuntimeTypeExpander(this, at).expand(tr);
	        if (i.hasNext()) {
	            w.write(",");
	            w.allowBreak(0, " ");
	        }
	    }
	    
	    for (int i = 0; i < impl.formalTypes().size(); i++) {
	        Type f = impl.formalTypes().get(i);
	        if (!first2 || i != 0) {
	            w.write(",");
	            w.allowBreak(0, " ");
	        }
	        Name name = Name.make("a" + (i + 1));
	        boolean closeParenArg = false;
	        if (isPrimitive(f) && isBoxedType(def.formalTypes().get(i).get())) {
	            closeParenArg = printUnboxConversion(f);
	        }
	        w.write(name.toString());
	        if (closeParenArg) w.write(")");
	    }
	    w.write(")");

	    if (closeParen) {
	        w.write(")");
	    }
	    w.write(";");

	    w.write("}");
	    w.newline();
	}

    private void printBridgeForInheritedMethod(ClassType ct, MethodInstance mi) {
    	    MethodDef def = mi.def();
    	    w.write("// bridge for " + def);
    	    w.newline();
    
    	    Flags flags = mi.flags();
    
    	    w.begin(0);
    	    w.write(flags.clearAbstract()
    	        .clear(Flags.NATIVE)
    	        .translateJava()
    	    );
    
    	    printType(mi.returnType(), X10PrettyPrinterVisitor.PRINT_TYPE_PARAMS);

    	    w.allowBreak(2, 2, " ", 1);
    
    	    // print the method name
    	    printMethodName(ct, mi);
    
    	    w.write("(");
    	    for (int i = 0; i < def.formalTypes().size(); i++) {
    	        Type f = mi.formalTypes().get(i);
    	        if (i != 0) {
    	            w.write(",");
    	            w.allowBreak(0, " ");
    	        }
                printType(f, (X10PrettyPrinterVisitor.isGenericOverloading ? 0 : X10PrettyPrinterVisitor.PRINT_TYPE_PARAMS));
    	        w.write(" ");
    
    	        Name name = Name.make("a" + (i + 1));
    	        w.write(name.toString());
    	    }
    
    	    w.end();
    	    w.write(")");
    
    	    /** Remove throw types support.
    	    if (!mi.throwTypes().isEmpty()) {
    	        w.allowBreak(6);
    	        w.write("throws ");
    	        for (Iterator<Type> i = mi.throwTypes().iterator(); i.hasNext();) {
    	            Type t = i.next();
    	            printType(t, X10PrettyPrinterVisitor.PRINT_TYPE_PARAMS);
    	            if (i.hasNext()) {
    	                w.write(",");
    	                w.allowBreak(4, " ");
    	            }
    	        }
    	    }
    */
    	    w.write("{");
    	    if (!mi.returnType().isVoid()) {
    	        w.write("return ");
    	    }
    	    
    	    boolean closeParen = false;
    	    if (!isBoxedType(mi.returnType()) && isBoxedType(mi.def().returnType().get())) {
    	        // handle unboxing of the UInt values
    	        closeParen = printUnboxConversion(mi.returnType());
    	    }
    
    	    w.write("super.");
    	    
    	    // call
    	    printMethodName(def, false, false);

    	    // print the argument list
    	    w.write("(");
    	    for (int i = 0; i < mi.formalTypes().size(); i++) {
    	        Type f = mi.formalTypes().get(i);
    	        if (i != 0) {
    	            w.write(",");
    	            w.allowBreak(0, " ");
    	        }
    	        if (isPrimitive(f) && isInstantiated(def.formalTypes().get(i).get(), f)) {
    	            printBoxConversion(f);
    	        }
    	        w.write("("); // required by printBoxConversion()
    	        Name name = Name.make("a" + (i + 1));
    	        w.write(name.toString());
    	        w.write(")");
    	    }
    	    w.write(")");
    	    if (closeParen) w.write(")");
    
    	    w.write(";");
    	    w.write("}");
    	    w.newline();
    }

    public void generateBridgeMethodsToOverrideWithCovReturn(X10ClassDef cd) {
        if (cd.flags().isInterface()) {
            return;
        }
    
        X10ClassType ct = cd.asType();
        List<MethodInstance> methods;
        for (MethodDef md : cd.methods()) {
            methods = getOverriddenMethods(ct, md.asInstance());
            for (MethodInstance mi : methods) {
                printBridgeMethod(ct, md.asInstance(), mi.def(), true);
            }
        }
        
        List<MethodInstance> inheriteds = new ArrayList<MethodInstance>();
        List<MethodInstance> overrides = new ArrayList<MethodInstance>();
        getInheritedMethods(ct, inheriteds, overrides);
        for (MethodInstance mi : inheriteds) {
//            if (isOverriddenCovReturn(mi.def().returnType().get(), mi.returnType())) {
//                printBridgeForInheritedMethod(ct, mi);
//                continue;
//            }
            List<MethodInstance> implMethods = new ArrayList<MethodInstance>();
            List<Type> interfaces = ct.interfaces();
            getImplMethods2(mi, implMethods, interfaces);
            for (MethodInstance mi2 : implMethods) {
                printBridgeMethod(ct, mi, mi2.def(), true);
            }
        }
    }

    private List<MethodInstance> getOverriddenMethods(X10ClassType ct, MethodInstance mi) {
        List<MethodInstance> methods = new ArrayList<MethodInstance>();
        for1:for (MethodInstance impled : mi.implemented(tr.context())) {
            if (mi.flags().isPrivate()) continue;
            if (mi.container().typeEquals(impled.container(), tr.context())) continue;
    
            if (X10PrettyPrinterVisitor.isGenericOverloading) {
                for2:for (MethodInstance mi1 : methods) {
                    if (mi1.def().equals(impled.def())) {
                        continue for1;
                    }
                    List<Ref<? extends Type>> types = impled.def().formalTypes();
                    List<Ref<? extends Type>> types2 = mi1.def().formalTypes();
                    for (int i = 0;i < types.size(); ++i) {
                        if (!types.get(i).get().typeEquals(types2.get(i).get(), tr.context())) {
                            continue for2;
                        }
                    }
                    continue for1;
                }
            }
            else {
                if (containsOverriddenMethod(methods, impled)) continue;
            }
    
            Type ti = impled.container();
            ti = Types.baseType(ti);
            
            if (ti instanceof X10ClassType && !((X10ClassType) ti).flags().isInterface()) {
                if (
                        X10PrettyPrinterVisitor.isGenericOverloading
                        || (ti.typeEquals(ct.superClass(), tr.context()) || (ct.isMember() && ti.typeEquals(ct.container(), tr.context())))
                ) {
                    Type returnType = mi.returnType();
                    if (isOverriddenCovReturn(impled.def().returnType().get(), returnType)) {
                        methods.add(impled);
                        continue;
                    }
                }
            }
            else {
                for (Type t:ct.interfaces()) {
                    if (existMethodInterfaces2(t, ti, impled, mi)) {
                        methods.add(impled);
                        continue;
                    }
                }
            }
        }
        return methods;
    }

    private boolean isOverriddenCovReturn(Type sup, Type t) {
        return !sup.typeSystem().isParameterType(sup) && !Types.baseType(sup).typeEquals(Types.baseType(t), tr.context()) && isSpecialType(t);
    }

    private boolean containsOverriddenMethod(List<MethodInstance> methods, MethodInstance impled) {
        for (MethodInstance mi : methods) {
            if (isOverriddenCovReturn(impled.def().returnType().get(), mi.returnType())) {
                return true;
            }
        }
        return false;
    }

    private boolean existMethodInterfaces2(Type t, Type type, MethodInstance mi, MethodInstance mdi) {
        if (t.typeEquals(type, tr.context())) {
            Type returnType = mdi.returnType();
            if (isOverriddenCovReturn(mi.def().returnType().get(), returnType)) {
                    return true;
            }
        }
        t = Types.baseType(t);
        if (t instanceof X10ClassType) {
            for (Type ti : ((X10ClassType) t).interfaces()) {
                if (existMethodInterfaces2(ti, type, mi, mdi)) {
                    return true;
                }
            }
        }
        return false;
    }

    private void getImplMethods2(MethodInstance mi, List<MethodInstance> implMethods, List<Type> interfaces) {
        for (Type type : interfaces) {
            if (type instanceof X10ClassType) {
                List<MethodInstance> imis = ((X10ClassType) type).methods();
                for (MethodInstance imi : imis) {
                    if (!(imi.name().equals(mi.name()) && imi.formalTypes().size() == mi.formalTypes().size())) continue;

                    if (containsOverriddenMethod(implMethods, imi)) continue;
                    
                    Type returnType = mi.returnType();
                    if (X10PrettyPrinterVisitor.isGenericOverloading) {
                        if (isOverriddenCovReturn(imi.def().returnType().get(), returnType)) {
                            boolean containsParam = false;
                            List<Ref<? extends Type>> types = imi.def().formalTypes();
                            for (int i = 0;i < types.size(); ++i) {
                                if (
                                        mi.formalTypes().get(i).typeEquals(imi.formalTypes().get(i), tr.context())
                                        && containsTypeParam(imi.def().formalTypes().get(i).get())
                                ) {
                                    containsParam = true;
                                    break;
                                }
                            }
                            if (!containsParam) {
                                implMethods.add(imi);
                                break;
                            }
                        }
                    } else {
                        if (isOverriddenCovReturn(imi.def().returnType().get(), returnType)) {
                            implMethods.add(imi);
                            break;
                        }
                    }
                }
                getImplMethods2(mi, implMethods, ((X10ClassType) type).interfaces());
            }
        }
    }    

    public void generateDispatchMethods(X10ClassDef cd) {
        if (cd.flags().isInterface()) {
            return;
        }
        
        X10ClassType ct = cd.asType();
        
        List<MethodInstance> methods = ct.methods();
        Map<MethodInstance, List<MethodInstance>> dispatcherToMyMethods 
        = CollectionFactory.newHashMap();
        for (MethodInstance myMethod : methods) {
            List<MethodInstance> implementeds = myMethod.implemented(tr.context());
            List<MethodInstance> targets = new ArrayList<MethodInstance>();
            for (MethodInstance implemented : implementeds) {
                if (implemented.def().equals(myMethod.def())) continue;
                
                // only interface
                ContainerType st = implemented.def().container().get();
                if (st instanceof X10ClassType) {
                    if (!((X10ClassType) st).flags().isInterface()) {
                        continue;
                    }
                    // N.B. @NativeRep'ed interface (e.g. Comparable) does not use dispatch method nor mangle method. primitives need to be boxed to allow instantiating type parameter.
                    if (isNativeRepedToJava(st)) {
                    	continue;
                    }
                }
                
                boolean isContainsTypeParams = false;
                List<Ref<? extends Type>> formalTypes = implemented.def().formalTypes();
                for (Ref<? extends Type> ref : formalTypes) {
                    Type type = ref.get();
                    if (containsTypeParam(type)) {
                        isContainsTypeParams = true;
                        break;
                    }
                }
                if (!isContainsTypeParams) continue;
                
                // only implements by itself not super class's
                List<Type> allInterfaces = new ArrayList<Type>();
                getAllInterfaces(ct.interfaces(), allInterfaces);
                boolean isContainInterfaces = false;
                for (Type type : allInterfaces) {
                    if (type.typeEquals(implemented.container(), tr.context())) {
                        isContainInterfaces = true;
                        break;
                    }
                }
                if (!isContainInterfaces) continue;
                
                if (!isContainSameSignature(targets, implemented)) {
                    targets.add(implemented);
                }
            }
            add(dispatcherToMyMethods, myMethod, targets);
        }
        
        List<MethodInstance> inheriteds = new ArrayList<MethodInstance>();
        List<MethodInstance> overrides = new ArrayList<MethodInstance>();
        getInheritedMethods(ct, inheriteds, overrides);
        for (MethodInstance mi : inheriteds) {
            List<MethodInstance> implMethods = new ArrayList<MethodInstance>();
            List<Type> interfaces = ct.interfaces();
            getImplMethodsForDispatch(mi, implMethods, interfaces);
            add(dispatcherToMyMethods, mi, implMethods);
        }
    
        Set<Entry<MethodInstance, List<MethodInstance>>> entrySet = dispatcherToMyMethods.entrySet();
        for (Entry<MethodInstance, List<MethodInstance>> entry : entrySet) {
            printDispatchMethod(entry.getKey(), entry.getValue());
        }
    }

    private void add(Map<MethodInstance, List<MethodInstance>> dispatcherToMyMethods, MethodInstance myMethod,
                      List<MethodInstance> targets) {
        for (MethodInstance target : targets) {
            boolean isContainsSameSignature = false;
            Set<Entry<MethodInstance, List<MethodInstance>>> entrySet = dispatcherToMyMethods.entrySet();
            for (Entry<MethodInstance, List<MethodInstance>> entry : entrySet) {
                
                MethodDef md = entry.getKey().def();
                MethodDef td = target.def();
                if (md.name().equals(td.name()) && md.formalTypes().size() == td.formalTypes().size()) {
                    List<Ref<? extends Type>> formalTypes = md.formalTypes();
                    isContainsSameSignature = true;
                    for (int i = 0; i < formalTypes.size(); ++i) {
                        Type ft = formalTypes.get(i).get();
                        Type tt = td.formalTypes().get(i).get();
                        if ((ft instanceof ParameterType && td.formalTypes().get(i).get() instanceof ParameterType)) {}
                        else if (ft instanceof X10ClassType && tt instanceof X10ClassType && ((X10ClassType) ft).name().toString().equals(((X10ClassType) tt).name().toString())) {}
                        else {
                            isContainsSameSignature = false;
                            break;
                        }
                    }
                    if (isContainsSameSignature) {
                        entry.getValue().add(myMethod);
                    }
                }
            }
            if (isContainsSameSignature) break;
            
            ArrayList<MethodInstance> mis = new ArrayList<MethodInstance>();
            mis.add(myMethod);
            dispatcherToMyMethods.put(target, mis);
        }
    }

    private void getImplMethodsForDispatch(MethodInstance mi, List<MethodInstance> implMethods, List<Type> interfaces) {
        for (Type type : interfaces) {
            if (type instanceof X10ClassType) {
                List<MethodInstance> imis = ((X10ClassType) type).methods();
                for (MethodInstance imi : imis) {
                    if (!(imi.name().equals(mi.name()) && imi.formalTypes().size() == mi.formalTypes().size())) continue;
                    if (isContainSameSignature(implMethods, imi)) continue;
                    List<Ref<? extends Type>> types = imi.def().formalTypes();
                    for (int i = 0;i < types.size(); ++i) {
                        if (containsTypeParam(types.get(i).get()) ) {
                            implMethods.add(imi);
                            break;
                        }
                    }
                }
                getImplMethodsForDispatch(mi, implMethods, ((X10ClassType) type).interfaces());
            }
        }
    }

    private static void getAllInterfaces(List<Type> interfaces, List<Type> allInterfaces) {
        allInterfaces.addAll(interfaces);
        for (Type type : interfaces) {
        	type = Types.baseType(type);
            if (type instanceof X10ClassType) {
                List<Type> interfaces1 = ((X10ClassType) type).interfaces();
                getAllInterfaces(interfaces1, allInterfaces);
            }
        }
    }

    private boolean isContainSameSignature(List<MethodInstance> targets, MethodInstance mi1) {
        boolean isContain = false;
        for (MethodInstance mi2 : targets) {
            if (mi2.name().equals(mi1.name())) {
                List<Type> formalTypes1 = mi1.formalTypes();
                List<Type> formalTypes2 = mi2.formalTypes();
                if (formalTypes1.size() == formalTypes2.size()) {
                    for (int i = 0; i < formalTypes1.size(); ++i) {
                        Type type1 = formalTypes1.get(i);
                        Type type2 = formalTypes2.get(i);
                        if (type1.typeEquals(type2, tr.context()) || (type1 instanceof ParameterType && type2 instanceof ParameterType)) {
                            isContain = true;
                            break;
                        }
                    }
                }
            }
        }
        return isContain;
    }

    private void printDispatchMethod(MethodInstance dispatch, List<MethodInstance> mis) {
            MethodDef def = dispatch.def();
            w.write("// dispatcher for " + def);
            w.newline();
    
            Flags flags = dispatch.flags();
    
            w.begin(0);
            w.write(flags.clearAbstract()
                .clear(Flags.NATIVE)
                .translateJava()
            );
            
            w.write(X10PrettyPrinterVisitor.JAVA_LANG_OBJECT);
            
            w.allowBreak(2, 2, " ", 1);

            // decl
            // print the method name
            printMethodName(def, true, true);

            w.write("(");
            
            boolean first = true;
            X10MethodDef x10def = (X10MethodDef) def;
            for (ParameterType p : x10def.typeParameters()) {
                if (!first) {
                    w.write(",");
                    w.allowBreak(0, " ");
                } else {
                    first = false;
                }
                w.write("final ");
                w.write(X10PrettyPrinterVisitor.X10_RUNTIME_TYPE_CLASS);
                w.write(" ");
                w.write(mangleParameterType(p));
            }
            
            Name[] names = new Name[def.formalTypes().size()];
            for (int i = 0; i < def.formalTypes().size(); i++) {
                Type f = dispatch.formalTypes().get(i);
                if (!first || i != 0) {
                    w.write(",");
                    w.allowBreak(0, " ");
                }
                Type type = def.formalTypes().get(i).get();
                if (containsTypeParam(type)) {
                    w.write("final ");
                    if (type instanceof ParameterType) {
                        w.write(X10PrettyPrinterVisitor.JAVA_LANG_OBJECT);
                    } else {
                        printType(type, 0);
                    }
                    
                    w.write(" ");
    
                    Name name = Name.make("a" + (i + 1));
                    w.write(name.toString());
                    
                    w.write(",");
                    w.write("final ");
                    w.write(X10PrettyPrinterVisitor.X10_RUNTIME_TYPE_CLASS);
                    w.write(" ");
                    Name name1 = Name.make("t" + (i + 1));
                    w.write(name1.toString());
                    
                    names[i] = name1;
                } else {
                    w.write("final ");
                    printType(f, 0);
                    
                    w.write(" ");
    
                    Name name = Name.make("a" + (i + 1));
                    w.write(name.toString());
                }
            }
    
            w.end();
            w.write(")");
    /* Remove throw types support
            if (!dispatch.throwTypes().isEmpty()) {
                w.allowBreak(6);
                w.write("throws ");
                for (Iterator<Type> i = dispatch.throwTypes().iterator(); i.hasNext();) {
                    Type t = i.next();
                    printType(t, X10PrettyPrinterVisitor.PRINT_TYPE_PARAMS);
                    if (i.hasNext()) {
                        w.write(",");
                        w.allowBreak(4, " ");
                    }
                }
            }
    */
            w.write("{");
            
            for (MethodInstance mi : mis) {
                if (mis.size() != 1) {
                    boolean first3 = true;
                    for (int i = 0; i < names.length; i++) {
                        Name name = names[i];
                        if (name == null) continue;
                        if (first3) {
                            w.write("if (");
                            first3 = false;
                        }
                        else {
                            w.write(" && ");
                        }
    
                        w.write(name.toString());
                        w.write(".equals(");
                        new RuntimeTypeExpander(this, mi.formalTypes().get(i)).expand();
                        w.write(")");
                    }
                    w.write(") {");
                }
                
                if (!mi.returnType().isVoid()) {
                    w.write("return ");
                }
                
                boolean needParen = false;
                // this dispatch methods returns Object, so box if the underlying type is not boxed
                if (!isBoxedType(mi.returnType()) && !mi.returnType().isVoid()) {
                	printBoxConversion(mi.returnType());
                	w.write("(");
                	needParen = true;
                }

                // call
                printMethodName(mi.def(), false, false);

                // print the argument list
                w.write("(");
    
                boolean first2 = true;
                MethodInstance x10mi = mi;
                assert (x10mi.typeParameters().size() == x10def.typeParameters().size());
                for (Type t : x10def.typeParameters()) {
                    if (!first2) {
                        w.write(",");
                        w.allowBreak(0, " ");
                    }
                    first2 = false;
                    new RuntimeTypeExpander(this, t).expand(tr);
                }
    
                for (int i = 0; i < mi.formalTypes().size(); i++) {
                    Type f = mi.formalTypes().get(i);
                    if (!first2 || i != 0) {
                        w.write(",");
                        w.allowBreak(0, " ");
                    }
                    boolean closeParen = false;
                    if (isBoxedType(def.formalTypes().get(i).get())) {
                        Type bf = Types.baseType(f);
                        if (!isBoxedType(f)) {
                            closeParen = printUnboxConversion(f);
                        } else if (!isMethodParameter(bf, mi, tr.context())) {
                            // TODO:CAST
                            w.write("(");
                            printType(f, X10PrettyPrinterVisitor.BOX_PRIMITIVES);
                            w.write(")");
                        }
                    }
                    
                    Name name = Name.make("a" + (i + 1));
                    w.write(name.toString());
                    if (closeParen)
                        w.write(")");
                }
                w.write(")");
                if (needParen) {
                    w.write(")");
                }
                w.write(";");
                if (mi.returnType().isVoid()) {
                    w.write("return null;");
                }
                if (mis.size() != 1) {
                    w.write("}");
                }
            }
    
            if (mis.size() != 1) {
                w.write("throw new x10.lang.Error(\"not implemented dispatch mechanism based on contra-variant type completely\");");
            }
            
            w.write("}");
            w.newline();
        }

    private static boolean isMethodParameter(Type bf, MethodInstance mi, Context context) {
        if (bf instanceof ParameterType) {
            Def def = ((ParameterType) bf).def().get();
            if (def instanceof MethodDef) {
                if (((MethodDef) def).container().get().typeEquals(mi.container(), context)) {
                    return true;
                }
            }
        }
        return false;
    }

    /**
	 * @param pos
	 * @param left
	 *            TODO
	 * @param name
	 * @param right
	 *            TODO
	 */
	public void generateStaticOrInstanceCall(Position pos, Expr left,
			Name name, Expr... right) {
		List<Expr> sargs = new ArrayList<Expr>();
		List<Type> stypes = new ArrayList<Type>();
		sargs.add(left);
		stypes.add(left.type());
		for (Expr e : right) {
			sargs.add(e);
			stypes.add(e.type());
		}
		List<Type> types = stypes.subList(1, stypes.size());
		List<Expr> args = sargs.subList(1, sargs.size());

		TypeSystem xts = tr.typeSystem();
		NodeFactory nf = tr.nodeFactory();
		try {
			MethodInstance mi = xts.findMethod(left.type(), xts.MethodMatcher(
					left.type(), name, types, tr.context()));
			tr.print(null, nf.Call(pos, left, nf.Id(pos, name), args)
					.methodInstance(mi).type(mi.returnType()), w);
		} catch (SemanticException e) {
			throw new InternalCompilerError(e.getMessage(), pos, e);
		}
	}

	public void printFormal(Translator tr, Node n, Formal f, boolean mustBox) {
		tr.print(n, f.flags(), w);
		printType(f.type().type(), X10PrettyPrinterVisitor.PRINT_TYPE_PARAMS
				| (mustBox ? X10PrettyPrinterVisitor.BOX_PRIMITIVES : 0));
		w.write(" ");

		Name name = f.name().id();
		if (name.toString().equals(""))
			tr.print(n, f.name().id(Name.makeFresh("a")), w);
		else {
			tr.print(n, f.name(), w);
		}
	}
	
	private boolean isNoArgumentType(Expr e) {
		while (e instanceof ParExpr_c) {
			e = ((ParExpr_c) e).expr();
			if (e == null) {
			    return true;
			}
		}
		
		Type exprTgtType = null;
		if (e instanceof Field_c) {
			exprTgtType = ((Field_c) e).target().type();
		} else if (e instanceof Call) {
			exprTgtType = ((Call) e).target().type();
		}
		
		if (exprTgtType != null) {
			if (exprTgtType instanceof X10ParsedClassType_c) {
				List<Type> typeArguments = ((X10ParsedClassType_c) exprTgtType).typeArguments();
				if (typeArguments != null && !typeArguments.isEmpty()) {
					return false;
				}
			}
		}
		return true;
	}

	// TODO:CAST
	public void coerce(Node parent, Expr e, Type expected) {
	    Type actual = e.type();

	    Type expectedBase = expected;
	    if (expectedBase instanceof ConstrainedType) {
	        expectedBase = ((ConstrainedType) expectedBase).baseType().get();
	    }
	    if (actual instanceof ConstrainedType) {
	        actual = ((ConstrainedType) actual).baseType().get();
	    }
	    CastExpander expander = new CastExpander(w, this, e);
	    if (actual.isNull() || e.isConstant() && !(expectedBase instanceof ParameterType) && !(actual instanceof ParameterType)
	            && (!isBoxedType(expectedBase))) {
	        prettyPrint(e, tr);
	    }
	    // for primitive
	    else if (actual.isBoolean() || needExplicitBoxing(actual)) {
	        if (actual.typeEquals(expectedBase, tr.context())) {
	            if (e instanceof X10Call && isBoxedType(Types.baseType(((X10Call) e).methodInstance().def().returnType().get()))) {
	                expander = expander.unboxTo(expectedBase);
	                expander.expand(tr);
	            }
	            else {
	                prettyPrint(e, tr);
	            }
	        } else {

	            if (isBoxedType(expectedBase)) {
	                // when expected type is T or Any, include an explicit boxing transformation
	                expander = expander.boxTo(actual).castTo(expectedBase);
	                expander.expand(tr);
	            }
	            else {
	                //cast to actual primitive to expected primitive to expected boxed primitive.
	                expander = expander.castTo(actual).castTo(expectedBase);
	                expander.expand(tr);
	            }
	        }
	    }
	    else {
	        if (actual.typeEquals(expected, tr.context()) && !(expected instanceof ConstrainedType) && !(expectedBase instanceof ParameterType) && !(actual instanceof ParameterType)) {
	            prettyPrint(e, tr);
	        }
	        else if (!(actual instanceof ParameterType) && X10PrettyPrinterVisitor.isString(actual, tr.context()) &&
	        		!(expectedBase instanceof ParameterType) && !X10PrettyPrinterVisitor.isString(expectedBase, tr.context())) {
	        	expander = expander.boxTo(actual).castTo(expectedBase);
	        	expander.expand(tr);
	        }
	        else {
	            //cast eagerly
	            if (isBoxedType(actual) && !isBoxedType(expectedBase))
    	            expander = expander.unboxTo(expectedBase);
	            else {
	            	// java primitive arrays do not use boxed types
	            	final boolean isJavaArray = tr.typeSystem().isJavaArray(expectedBase);
    	            expander = expander.castTo(expectedBase, isJavaArray ? 0 : X10PrettyPrinterVisitor.BOX_PRIMITIVES);
	            }
	            expander.expand(tr);
	        }
	    }
	}

	public static X10ClassType annotationNamed(TypeSystem ts, Node o, QName name)
			throws SemanticException {
		// Nate's code. This one.
		if (o.ext() instanceof X10Ext) {
			X10Ext ext = (X10Ext) o.ext();
			Type baseType = ts.systemResolver().findOne(name);
			List<X10ClassType> ats = ext.annotationMatching(baseType);
			if (ats.size() > 1) {
				throw new SemanticException("Expression has more than one "+ name + " annotation.", o.position());
			}
			if (!ats.isEmpty()) {
				X10ClassType at = ats.get(0);
				return at;
			}
		}
		return null;
	}

    public static List<X10ClassType> annotationsNamed(TypeSystem ts, Node o, QName fullName) {
        if (o.ext() instanceof X10Ext) {
            X10Ext ext = (X10Ext) o.ext();
            return ext.annotationNamed(fullName);
        }
        return null;
    }
	
	public static boolean hasAnnotation(TypeSystem ts, Node dec, QName name) {
		try {
			if (annotationNamed(ts, dec, name) != null)
				return true;
		} catch (NoClassException e) {
			if (!e.getClassName().equals(name.toString()))
				throw new InternalCompilerError(
						"Something went terribly wrong", e);
		} catch (SemanticException e) {
			throw new InternalCompilerError("Something is terribly wrong", e);
		}
		return false;
	}

	public boolean hasEffects(Receiver e) {
		if (e instanceof TypeNode)
			return false;
		if (e instanceof Local)
			return false;
		if (e instanceof Lit)
			return false;
		if (e instanceof Field) {
			Field f = (Field) e;
			return hasEffects(f.target());
		}
		if (e instanceof Unary) {
			Unary u = (Unary) e;
			if (u.operator() == Unary.BIT_NOT || u.operator() == Unary.NOT
					|| u.operator() == Unary.POS || u.operator() == Unary.NEG)
				return hasEffects(u.expr());
		}
		if (e instanceof Binary) {
			Binary b = (Binary) e;
			return hasEffects(b.left()) || hasEffects(b.right());
		}
		if (e instanceof Cast) {
			Cast c = (Cast) e;
			return hasEffects(c.expr());
		}
		if (e instanceof Instanceof) {
			Instanceof i = (Instanceof) e;
			return hasEffects(i.expr());
		}
		return true;
	}

	public static String convertToString(Object[] a) {
		StringBuffer s = new StringBuffer("[");
		for (int i = 0; i < a.length; ++i) {
			s.append(a[i].toString());
			if (i + 1 < a.length) {
				s.append(", ");
			}
		}
		s.append("]");
		return s.toString();
	}

	public static String convertToString(List<?> a) {
		StringBuffer s = new StringBuffer("[");
		final int size = a.size();
		for (int i = 0; i < size; ++i) {
			s.append(a.get(i).toString());
			if (i + 1 < size) {
				s.append(", ");
			}
		}
		s.append("]");
		return s.toString();
	}

	public void generateRTTInstance(X10ClassDef def) {
	    // for static inner classes that are compiled from closures
	    boolean isStaticFunType = def.name().toString().startsWith(ClosureRemover.STATIC_NESTED_CLASS_BASE_NAME);
	    boolean isVoidFun = false;
	    if (isStaticFunType) {
	        // Note: assume that the first interface in this X10ClassDef is a function type
	        Type type = def.interfaces().get(0).get();
            assert type instanceof FunctionType;
            isVoidFun = ((FunctionType) type).returnType().isVoid();
	    }

	    w.write("public static final x10.rtt.RuntimeType");
        w.write("<");
        printType(def.asType(), X10PrettyPrinterVisitor.BOX_PRIMITIVES | X10PrettyPrinterVisitor.NO_QUALIFIER);
        w.write("> " + X10PrettyPrinterVisitor.RTT_NAME + " = ");
        if (isStaticFunType) {
            // Option for closures
//            w.write("new x10.rtt.RuntimeType");
            if (isVoidFun) {
                w.write("new x10.rtt.StaticVoidFunType");
            } else {
                w.write("new x10.rtt.StaticFunType");
            }
        } else {
            // Option for non-closures
//            w.write("new x10.rtt.RuntimeType");
            w.write("new x10.rtt.NamedType");
        }
        w.write("<");
        printType(def.asType(), X10PrettyPrinterVisitor.BOX_PRIMITIVES | X10PrettyPrinterVisitor.NO_QUALIFIER);
        w.write(">");
        w.write("(");
        w.newline();
        if (!isStaticFunType) {
            // Option for non-closures
            w.write("\"" + def.asType() + "\", ");
        }
        w.write("/* base class */");
        printType(def.asType(), X10PrettyPrinterVisitor.BOX_PRIMITIVES | X10PrettyPrinterVisitor.NO_QUALIFIER);
        w.write(".class");
        
        for (int i = 0; i < def.variances().size(); i ++) {
            w.write(", ");
            w.newline();
            if (i == 0) w.write("/* variances */ new x10.rtt.RuntimeType.Variance[] {");
            ParameterType.Variance v = def.variances().get(i);
            switch (v) {
            case INVARIANT:
                w.write("x10.rtt.RuntimeType.Variance.INVARIANT");
                break;
            case COVARIANT:
                w.write("x10.rtt.RuntimeType.Variance.COVARIANT");
                break;
            case CONTRAVARIANT:
                w.write("x10.rtt.RuntimeType.Variance.CONTRAVARIANT");
                break;
            }
            if (i == def.variances().size() - 1) w.write("}");
        }
        w.newline();
        
        TypeSystem xts = tr.typeSystem();
        if (def.interfaces().size() > 0 || def.superType() != null) {
            w.write(", ");
            w.write("/* parents */ new x10.rtt.Type[] {");
            boolean needComma = false;
            for (int i = 0 ; i < def.interfaces().size(); i ++) {
                Type type = def.interfaces().get(i).get();
                // N.B. any X10 type is either Object or Struct that has Any as parents
                if (xts.isAny(type)) continue;
                if (needComma) {
                    w.write(", ");
                } else {
                    needComma = true;
                }
                printRTT(def, type);
            }
            if (def.superType() != null) {
                if (needComma) {
                    w.write(", ");
                } else {
                    needComma = true;
                }
                printRTT(def, def.superType().get());
            }
            if (def.isStruct()) {
                if (needComma) {
                    w.write(", ");
                } else {
                    needComma = true;
                }
                // Struct is not an X10 type, but it has RTT for runtime type checking such as instanceof
                w.write("x10.rtt.Types.STRUCT");
            }
            w.write("}");
        }
        w.newline();
        w.write(")");

        // override methods of RuntimeType as needed
        if (isStaticFunType) {
            // Option for closures
            /*
            // for static inner classes that are compiled from closures
            w.write("{");

            // Note: assume that the first parent in this RuntimeType is the parameterized type which corresponds to the above function type
            w.write("public String typeName(Object o) {");
            if (isVoidFun) {
                w.write("return ((x10.rtt.ParameterizedType<?>) getParents()[0]).typeNameForVoidFun();");
            } else {
                w.write("return ((x10.rtt.ParameterizedType<?>) getParents()[0]).typeNameForFun();");
            }
            w.write("}");
            
            w.write("}");
            */
        } else {
            // Option for non-closures
            /*
            w.write("{");

            w.write("public String typeName() {");
            w.write("return \"" + def.asType() + "\";");
            w.write("}");

            w.write("}");
            */
        }

        w.write(";");
        w.newline();
        
        if (!def.flags().isInterface()) {
            w.write("public x10.rtt.RuntimeType<?> " + X10PrettyPrinterVisitor.GETRTT_NAME + "() {");
            w.write("return " + X10PrettyPrinterVisitor.RTT_NAME + ";");
            w.write("}");
            w.newline();
            w.newline();
            
            if (!def.typeParameters().isEmpty()) {
              w.write("public x10.rtt.Type<?> " + X10PrettyPrinterVisitor.GETPARAM_NAME + "(int i) {");
              for (int i = 0; i < def.typeParameters().size(); i++) {
                  ParameterType pt = def.typeParameters().get(i);
                  w.write("if (i ==" + i + ")");
                  w.write("return ");
                  w.write(mangleParameterType(pt));
                  w.write(";");
              }
                w.write("return null;");
                w.write("}");
            }
            w.newline();
        }
	}

    private void printRTT(final X10ClassDef def, Type type) {
        type = Types.baseType(type);
        if (type instanceof X10ClassType) {
            X10ClassType x10Type = (X10ClassType) type;
            if (x10Type.isJavaType()) {
            	w.write("x10.rtt.Types.getRTT(");
            	printType(x10Type, 0);
            	w.write(".class)");
                return;
            }
            X10ClassDef cd = x10Type.x10Def();
            String pat = getJavaRTTRep(cd);	// @NativeRep("java", JavaRep, n/a, JavaRTTRep)
            if (pat != null) {
                List<ParameterType> classTypeParams  = cd.typeParameters();
//                if (classTypeParams == null) classTypeParams = Collections.<ParameterType>emptyList();
                Iterator<ParameterType> classTypeParamsIter = null;
                if (classTypeParams != null) {
                    classTypeParamsIter = classTypeParams.iterator();
                }
                List<Type> classTypeArgs = x10Type.typeArguments();
                if (classTypeArgs == null) classTypeArgs = Collections.<Type>emptyList();
                HashMap<String,Object> components = new HashMap<String,Object>();
                int i = 0;
                Object component;
                String name;
                component = new TypeExpander(this, x10Type, X10PrettyPrinterVisitor.PRINT_TYPE_PARAMS | X10PrettyPrinterVisitor.BOX_PRIMITIVES);
                components.put(String.valueOf(i++), component);
                components.put("class", component);
                for (final Type at : classTypeArgs) {
                    if (classTypeParamsIter != null) {
                        name = classTypeParamsIter.next().name().toString();
                    } else {
                        name = null;
                    }
                    component = new TypeExpander(this, at, X10PrettyPrinterVisitor.PRINT_TYPE_PARAMS | X10PrettyPrinterVisitor.BOX_PRIMITIVES);
                    components.put(String.valueOf(i++), component);
                    if (name != null) { components.put(name+NATIVE_ANNOTATION_BOXED_REP_SUFFIX, component); }
                    if (Types.baseType(at).typeEquals(def.asType(), tr.context())) {
                        component = "x10.rtt.UnresolvedType.THIS";
                    } else if (Types.baseType(at) instanceof ParameterType) {
                        component = "x10.rtt.UnresolvedType.PARAM(" + getIndex(def.typeParameters(), (ParameterType) Types.baseType(at)) + ")";
                    } else {
                        component = new Expander(this) {
                            public void expand(Translator tr) {
                                printRTT(def, at);
                            }
                        };
                    }
                    components.put(String.valueOf(i++), component);
                    if (name != null) { components.put(name+NATIVE_ANNOTATION_RUNTIME_TYPE_SUFFIX, component); }
                }
                dumpRegex("NativeRep", components, tr, pat);
            }
            else if (x10Type.typeArguments() != null && x10Type.typeArguments().size() > 0) {
                w.write("new x10.rtt.ParameterizedType(");
                if (x10Type instanceof FunctionType) {
                    FunctionType ft = (FunctionType) x10Type;
                    List<Type> args = ft.argumentTypes();
                    Type ret = ft.returnType();
                    if (ret.isVoid()) {
                        w.write(X10PrettyPrinterVisitor.X10_VOIDFUN_CLASS_PREFIX);
                    } else {
                        w.write(X10PrettyPrinterVisitor.X10_FUN_CLASS_PREFIX);
                    }
                    w.write("_" + ft.typeParameters().size());
                    w.write("_" + args.size());
                    w.write("." + X10PrettyPrinterVisitor.RTT_NAME);
                }
                else {
                    if (getJavaRep(cd) != null) {
                        w.write("new x10.rtt.RuntimeType(");
                        printType(x10Type, 0);
                        w.write(".class");
                        w.write(")");
                    }
                    else {
                        printType(x10Type, 0);
                        w.write("." + X10PrettyPrinterVisitor.RTT_NAME);
                    }
                }
                for (int i = 0; i < x10Type.typeArguments().size(); i++) {
                    w.write(", ");
                    Type ta = Types.baseType(x10Type.typeArguments().get(i));
                    if (ta.typeEquals(def.asType(), tr.context())) {
                        w.write("x10.rtt.UnresolvedType.THIS");
                    } else if (ta instanceof ParameterType) {
                        w.write("x10.rtt.UnresolvedType.PARAM(" + getIndex(def.typeParameters(), (ParameterType) ta) + ")");
                    } else {
                        printRTT(def, ta);
                    }
                }
                w.write(")");
            } else {
                new RuntimeTypeExpander(this, x10Type).expand(tr);
            }
        }
        else if (type instanceof NullType) {
            w.write("x10.rtt.Types.OBJECT");
        }
    }

    private static int getIndex(List<ParameterType> pts, ParameterType t) {
        for (int i = 0; i < pts.size(); i ++) {
            if (pts.get(i).name().equals(t.name())) {
                return i;
            }
        }
        throw new InternalCompilerError(""); // TODO
    }

    // not used
    private static boolean hasCustomSerializer(X10ClassDef def) {
        for (MethodDef md: def.methods()) {
            if ("serialize".equals(md.name().toString())) {
                if (md.formalTypes().size() == 0) {
                    return true;
                }
            }
        }
        return false;
    }
    
    private static X10ConstructorDecl hasDefaultConstructor(X10ClassDecl n) {
        for (ClassMember member : n.body().members()) {
            if (member instanceof X10ConstructorDecl) {
                X10ConstructorDecl ctor = (X10ConstructorDecl) member;
                if (ctor.formals().size() == 0) {
                    return ctor;
                }
            }
        }
        return null;
    }
    
    // not used
    // copy of X10ClassDecl_c.createDefaultConstructor
    private static X10ConstructorDecl
    createDefaultConstructor(X10ClassDef thisType, X10NodeFactory_c xnf, X10ClassDecl n) {
        Position pos = Position.compilerGenerated(n.body().position());

        Ref<? extends Type> superType = thisType.superType();
        Stmt s1 = null;
        if (superType != null) {
            s1 = xnf.SuperCall(pos, Collections.<Expr>emptyList());
        }

        Stmt s2 = null; 
        List<TypeParamNode> typeFormals = Collections.<TypeParamNode>emptyList();
        List<Formal> formals = Collections.<Formal>emptyList();
        DepParameterExpr guard = null;

        List<PropertyDecl> properties = n.properties();
        
        if (! properties.isEmpty()) {
            // build type parameters.
            /*typeFormals = new ArrayList<TypeParamNode>(typeParameters.size());
            List<TypeNode> typeActuals = new ArrayList<TypeNode>(typeParameters.size());
            for (TypeParamNode tp : typeParameters) {
                typeFormals.add(xnf.TypeParamNode(pos, tp.name()));
                typeActuals.add(xnf.CanonicalTypeNode(pos, tp.type()));
            }*/

            formals = new ArrayList<Formal>(properties.size());
            List<Expr> actuals = new ArrayList<Expr>(properties.size());
            ChangePositionVisitor changePositionVisitor = new ChangePositionVisitor(pos);
            for (PropertyDecl pd: properties) {
                Id name = (Id) pd.name().position(pos);
                TypeNode typeNode = (TypeNode) pd.type().copy();
                Node newNode = typeNode.visit(changePositionVisitor);
                formals.add(xnf.Formal(pos, xnf.FlagsNode(pos, Flags.FINAL), (TypeNode) newNode, name));
                actuals.add(xnf.Local(pos, name));
            }

            guard = n.classInvariant();
            s2 = xnf.AssignPropertyCall(pos, Collections.<TypeNode>emptyList(), actuals);
            // TODO: add constraint on the return type
        }
        
        Block block = s2 == null ? (s1 == null ? xnf.Block(pos) : xnf.Block(pos, s1))
                : (s1 == null ? xnf.Block(pos, s2) : xnf.Block(pos, s1, s2));

        X10ClassType resultType = thisType.asType();
        // for Generic classes
        final List<ParameterType> typeParams = thisType.typeParameters();
        resultType = resultType.typeArguments((List) typeParams);
        X10CanonicalTypeNode returnType = (X10CanonicalTypeNode) xnf.CanonicalTypeNode(pos, resultType);

        X10ConstructorDecl cd = xnf.X10ConstructorDecl(pos,
                                                       xnf.FlagsNode(pos, Flags.PUBLIC),
                                                       xnf.Id(pos, TypeSystem.CONSTRUCTOR_NAME), 
                                                       returnType,
                                                       typeFormals,
                                                       formals,
                                                       guard, 
                                                       null, // offerType
                                                       block);
        return cd;
    }

	public void generateCustomSerializer(X10ClassDef def, X10ClassDecl_c n) {
	    X10CompilerOptions opts = (X10CompilerOptions) tr.job().extensionInfo().getOptions();
	    String fieldName = "$$serialdata";
	    w.write("// custom serializer");
	    w.newline();
        w.write("private transient x10.io.SerialData " + fieldName + ";");
        w.newline();
        w.write("private Object writeReplace() { ");
        if (!opts.x10_config.NO_TRACES && !opts.x10_config.OPTIMIZE) {
            w.write("if (x10.runtime.impl.java.Runtime.TRACE_SER) { ");
            w.write("java.lang.System.out.println(\"Serializer: serialize() of \" + this + \" calling\"); ");
            w.write("} ");
        }
        w.write(fieldName + " = serialize(); ");
        if (!opts.x10_config.NO_TRACES && !opts.x10_config.OPTIMIZE) {
            w.write("if (x10.runtime.impl.java.Runtime.TRACE_SER) { ");
            w.write("java.lang.System.out.println(\"Serializer: serialize() of \" + this + \" returned \" + " + fieldName + "); ");
            w.write("} ");
        }
        w.write("return this; }");
        w.newline();
	    w.write("private Object readResolve() { return ");
        printType(def.asType(), X10PrettyPrinterVisitor.BOX_PRIMITIVES | X10PrettyPrinterVisitor.NO_QUALIFIER);
        w.write(".");
        w.write(X10PrettyPrinterVisitor.CREATION_METHOD_NAME);
        w.write("(");
        for (ParameterType type : def.typeParameters()) {
        	w.write(mangleParameterType(type) + ", ");
        }
        w.write(fieldName + "); }");
        w.newline();
        w.write("private void writeObject(java.io.ObjectOutputStream oos) throws java.io.IOException {");
        w.newline();
        for (ParameterType type : def.typeParameters()) {
        	w.write("oos.writeObject(" + mangleParameterType(type) + ");");
            w.newline();
        }
        w.write("oos.writeObject(" + fieldName + "); }");
        w.newline();
        w.write("private void readObject(java.io.ObjectInputStream ois) throws java.io.IOException, java.lang.ClassNotFoundException {");
        w.newline();
        for (ParameterType type : def.typeParameters()) {
        	w.write(mangleParameterType(type) + " = (" + X10PrettyPrinterVisitor.X10_RUNTIME_TYPE_CLASS + ") ois.readObject();");
            w.newline();
        }
        w.write(fieldName + " = (x10.io.SerialData) ois.readObject(); }");
        w.newline();

        /*
        if (!hasCustomSerializer(def)) {
            w.write("// default custom serializer");
            w.newline();
//            w.write("public x10.io.SerialData serialize() { return new x10.io.SerialData(null, super.serialize()); }");
            w.write("public x10.io.SerialData serialize() { return super.serialize(); }");
            w.newline();
        }
        */

        if (!def.hasDeserializationConstructor(tr.context())) {
            w.write("// default deserialization constructor");
            w.newline();
            w.write("public " + def.name().toString() + "(");
            for (ParameterType type : def.typeParameters()) {
            	w.write("final x10.rtt.Type " + mangleParameterType(type) + ", ");
            }
            w.write("final x10.io.SerialData a) { ");

            // call super deserialization constructor
            Ref<? extends Type> superType0Ref = def.superType();
            if (superType0Ref != null) {
                Type superType0 = superType0Ref.get();
                X10ClassType superType;
                if (superType0 instanceof ConstrainedType) {
                    superType = (X10ClassType) ((ConstrainedType) superType0).baseType().get();
                } else {
                    superType = (X10ClassType) superType0;
                }
                w.write("super(");
                if (superType.typeArguments() != null) {
                    for (Type type : superType.typeArguments()) {
                        // pass rtt of the type
                    	// TODO mangle typa variable
                        new RuntimeTypeExpander(this, type).expand(tr);
                        w.write(", ");
                    }
                }
//                w.write("a.superclassData); ");
                w.write("a); ");
            }
            
            // initialize rtt
            for (ParameterType type : def.typeParameters()) {
            	w.write("this." + mangleParameterType(type) + " = " + mangleParameterType(type) + "; ");            		
            }
            
            // copy the rest of default (standard) constructor to initialize properties and fields
            X10ConstructorDecl ctor = hasDefaultConstructor(n);
            // we must have default constructor to initialize properties
//          assert ctor != null;
            /*
            if (ctor == null) {
                ctor = createDefaultConstructor(def, (X10NodeFactory_c) tr.nodeFactory(), n);
                // TODO apply FieldInitializerMover
            }
            */
            if (ctor != null) {
                // initialize properties and call field initializer
                Block_c body = (Block_c) ctor.body();
                if (body.statements().size() > 0) {
                    if (body.statements().get(0) instanceof ConstructorCall) {
                        body = (Block_c) body.statements(body.statements().subList(1, body.statements().size()));
                    }
                    // X10PrettyPrinterVisitor.visit(Block_c body)
                    String s = getJavaImplForStmt(body, tr.typeSystem());
                    if (s != null) {
                        w.write(s);
                    } else {
                        body.translate(w, tr);
                    }
                }
            }

            w.write("}");
            w.newline();
        }

        //_deserialize_body method
        w.write("public static x10.x10rt.X10JavaSerializable " + Emitter.DESERIALIZE_BODY_METHOD + "(");
        w.writeln(Emitter.mangleToJava(def.name()) + " $_obj , x10.x10rt.X10JavaDeserializer $deserializer) throws java.io.IOException { ");
        w.newline(4);
        w.begin(0);

        if (!opts.x10_config.NO_TRACES && !opts.x10_config.OPTIMIZE) {
            w.write("if (x10.runtime.impl.java.Runtime.TRACE_SER) { ");
            w.write("java.lang.System.out.println(\"X10JavaSerializable: " + Emitter.DESERIALIZE_BODY_METHOD + "() of \" + "  + Emitter.mangleToJava(def.name()) + ".class + \" calling\"); ");
            w.writeln("} ");
        }

        String params = "";
        w.writeln("x10.io.SerialData " +  fieldName +  " = (x10.io.SerialData) $deserializer.readRef();");
        for (ParameterType at : def.typeParameters()) {
            w.write(X10PrettyPrinterVisitor.X10_RUNTIME_TYPE_CLASS + " ");
            printType(at, X10PrettyPrinterVisitor.PRINT_TYPE_PARAMS | X10PrettyPrinterVisitor.BOX_PRIMITIVES);
            w.write(" = ( " + X10PrettyPrinterVisitor.X10_RUNTIME_TYPE_CLASS + " ) ");
            w.writeln("$deserializer.readRef();");
            params = params + mangleParameterType(at) + ", ";
        }

        w.write("$_obj = (");
        printType(def.asType(), X10PrettyPrinterVisitor.BOX_PRIMITIVES | X10PrettyPrinterVisitor.NO_QUALIFIER);
        w.write(") ");
        printType(def.asType(), X10PrettyPrinterVisitor.BOX_PRIMITIVES | X10PrettyPrinterVisitor.NO_QUALIFIER);
        w.write(".");
        w.write(X10PrettyPrinterVisitor.CREATION_METHOD_NAME);
        w.writeln("(" + params + fieldName + ");");
        w.writeln("return $_obj;");
        w.end();
        w.newline();
        w.writeln("}");
        w.newline();

        // _deserializer  method
        w.writeln("public static x10.x10rt.X10JavaSerializable " + Emitter.DESERIALIZER_METHOD + "(x10.x10rt.X10JavaDeserializer $deserializer) throws java.io.IOException { ");
        w.newline(4);
        w.begin(0);
        w.write(Emitter.mangleToJava(def.name()) + " $_obj = new " + Emitter.mangleToJava(def.name()) + "(");
        if (X10PrettyPrinterVisitor.supportConstructorSplitting
            // XTENLANG-2830
            /*&& !ConstructorSplitterVisitor.isUnsplittable(Types.baseType(def.asType()))*/
            && !def.flags().isInterface()) {
            w.write("(" + X10PrettyPrinterVisitor.JAVA_LANG_SYSTEM + "[]) null");
            // N.B. in custom deserializer, initialize type params with null
            for (ParameterType typeParam : def.typeParameters()) {
                w.write(", (" + X10PrettyPrinterVisitor.X10_RUNTIME_TYPE_CLASS + ") null");
            }
            w.write(");");
            w.newline();
        } else {
            for (int i = 0; i < def.typeParameters().size(); i++) {
                w.write("null, ");
            }
            w.writeln("(x10.io.SerialData) null);");
        }
        w.writeln("$deserializer.record_reference($_obj);");
        w.writeln("return " + Emitter.DESERIALIZE_BODY_METHOD + "($_obj, $deserializer);");
        w.end();
        w.newline();
        w.writeln("}");
        w.newline();

        // _serialize_id()
        w.writeln("public short " + Emitter.SERIALIZE_ID_METHOD + "() {");
        w.newline(4);
        w.begin(0);
        w.writeln(" return " + Emitter.SERIALIZATION_ID_FIELD + ";");
        w.end();
        w.newline();
        w.writeln("}");
        w.newline();

        // _serialize()
        w.writeln("public void " + Emitter.SERIALIZE_METHOD + "(x10.x10rt.X10JavaSerializer $serializer) throws java.io.IOException {");
        w.newline(4);
        w.begin(0);
        if (!opts.x10_config.NO_TRACES && !opts.x10_config.OPTIMIZE) {
            w.write("if (x10.runtime.impl.java.Runtime.TRACE_SER) { ");
            w.write("java.lang.System.out.println(\" CustomSerialization : " + Emitter.SERIALIZE_METHOD + " of \" + this + \" calling\"); ");
            w.writeln("} ");
        }

        w.writeln(fieldName + " = serialize(); ");
        w.writeln("$serializer.write(" + fieldName + ");");
        for (ParameterType at : def.typeParameters()) {
            w.writeln("$serializer.write(" + mangleParameterType(at) + ");");
        }
        w.end();
        w.newline();
        w.writeln("}");
        w.newline();
	}

    // Emits the code to serialize the super class
    public void serializeSuperClass(TypeNode superClassNode) {
        X10CompilerOptions opts = (X10CompilerOptions) tr.job().extensionInfo().getOptions();
        // Check whether need to serialize super class
        if (superClassNode != null && superClassNode.type().isClass()) {
            if (!(superClassNode.type().toString().equals("x10.lang.Thread") ||
                    superClassNode.type().toString().equals("x10.lang.Object") ||
                    superClassNode.type().toString().equals("x10.lang.Any"))) {
                if (superClassNode.type().toClass().isJavaType()) {
                    w.write("$serializer.serializeClassUsingReflection(this, ");
                    printType(superClassNode.type(), X10PrettyPrinterVisitor.BOX_PRIMITIVES);
                    w.writeln(".class);");
                } else {
                    w.write("super." + Emitter.SERIALIZE_METHOD + "($serializer);");
                    w.newline();
                }
            }
        }
    }

    // Emits the code to deserialize the super class
    public void deserializeSuperClass(TypeNode superClassNode) {
        // Check whether we need to deserialize the super class
        if (superClassNode != null && superClassNode.type().isClass()) {
            if (!(superClassNode.type().toString().equals("x10.lang.Thread") ||
                    superClassNode.type().toString().equals("x10.lang.Object") ||
                    superClassNode.type().toString().equals("x10.lang.Any"))) {
                // If the super class is a pure java class we need to deserialize it using reflection
                if (superClassNode.type().toClass().isJavaType()) {
                    w.write("$deserializer.deserializeClassUsingReflection(");
                    printType(superClassNode.type(), X10PrettyPrinterVisitor.BOX_PRIMITIVES);
                    w.writeln(".class, $_obj, 0);");
                } else {
                    printType(superClassNode.type(), X10PrettyPrinterVisitor.BOX_PRIMITIVES);
                    w.writeln("." + Emitter.DESERIALIZE_BODY_METHOD + "($_obj, $deserializer);");
                }
            }
        }
    }

    // TODO haszero
	public void generateZeroValueConstructor(X10ClassDef def, X10ClassDecl_c n) {
        w.write("// zero value constructor");
        w.newline();
        w.write("public " + def.name().toString() + "(");
        for (ParameterType type : def.typeParameters()) {
        	w.write("final x10.rtt.Type " + mangleParameterType(type) + ", ");
        }
        w.write("final " + X10PrettyPrinterVisitor.JAVA_LANG_SYSTEM + " $dummy) { ");

        /* struct does not have super type
        // call super zero value constructor
        Ref<? extends Type> superType0Ref = def.superType();
        if (superType0Ref != null) {
            Type superType0 = superType0Ref.get();
            X10ClassType superType;
            if (superType0 instanceof ConstrainedType) {
                superType = (X10ClassType) ((ConstrainedType) superType0).baseType().get();
            } else {
                superType = (X10ClassType) superType0;
            }
            w.write("super(");
            if (superType.typeArguments() != null) {
                for (Type type : superType.typeArguments()) {
                    // pass rtt of the type
                    new RuntimeTypeExpander(this, type).expand(tr);
                    w.write(", ");
                }
            }
            w.write("$dummy); ");
        }
        */
        
        // initialize rtt
        for (ParameterType type : def.typeParameters()) {
        	w.write("this." + mangleParameterType(type) + " = " + mangleParameterType(type) + "; ");
        }
        
        // initialize instance fields with zero value
        TypeSystem xts = def.typeSystem();
        for (polyglot.types.FieldDef field : def.fields()) {
            if (field.flags().isStatic()) continue;
            Type type = field.type().get();
            if (type instanceof ConstrainedType) {
                type = ((ConstrainedType) type).baseType().get();
            }
            String lhs = "this." + field.name().toString() + " = ";
            String zero = null;
//            // XTENLANG-2529 : use the third parameter of @NativeRep as an expression to get zero value
//            if (type instanceof X10ClassType && getJavaZeroValueRep(((X10ClassType) type).x10Def()) != null) {
//                zero = getJavaZeroValueRep(((X10ClassType) type).x10Def());
//            } else
            if (xts.isStruct(type)) {
                if (xts.isUByte(type)) {
                    zero = "(x10.core.UByte) x10.rtt.Types.UBYTE_ZERO";
                } else if (xts.isUShort(type)) {
                    zero = "(x10.core.UShort) x10.rtt.Types.USHORT_ZERO";
                } else if (xts.isUInt(type)) {
                    zero = "(x10.core.UInt) x10.rtt.Types.UINT_ZERO";
                } else if (xts.isULong(type)) {
                    zero = "(x10.core.ULong) x10.rtt.Types.ULONG_ZERO";
                } else if (xts.isByte(type)) {
                    zero = "(byte) 0";
                } else if (xts.isShort(type)) {
                    zero = "(short) 0";
                } else if (xts.isInt(type)) {
                    zero = "0";
                } else if (xts.isLong(type)) {
                    zero = "0L";
                } else if (xts.isFloat(type)) {
                    zero = "0.0F";
                } else if (xts.isDouble(type)) {
                    zero = "0.0";
                } else if (xts.isChar(type)) {
                    zero = "(char) 0";
                } else if (xts.isBoolean(type)) {
                    zero = "false";
                } else {
                    // user-defined struct type
                    // for struct a.b.S[T], "new a.b.S(T, (java.lang.System) null);"
                    w.write(lhs); lhs = "";
                    w.write("new ");
                    printType(type, X10PrettyPrinterVisitor.PRINT_TYPE_PARAMS);
                    w.write("(");
                    X10ParsedClassType_c pcType = (X10ParsedClassType_c) type;
                    if (pcType.typeArguments() != null) {
                        for (Type typeArgument : pcType.typeArguments()) {
                            // pass rtt of the type
                            new RuntimeTypeExpander(this, typeArgument).expand(tr);
                            w.write(", ");
                        }
                    }
                    w.write("$dummy); ");
                }
            } else if (xts.isParameterType(type)) {
                // for type parameter T, "(T) x10.rtt.Types.zeroValue(T);"
                ParameterType paramType = (ParameterType) type;
                zero = "(" + mangleParameterType(paramType) + ") x10.rtt.Types.zeroValue(" + mangleParameterType(paramType) + ")";
            } else {
                // reference (i.e. non-struct) type
                zero = "null";
            }
            if (zero != null) w.write(lhs + zero + "; ");
        }

        w.write("}");
        w.newline();
	}
	
	// N.B. these conditions are cut&pasted from printInlinedCode()
	public boolean isInlinedCall(X10Call c) {
	    TypeSystem xts = tr.typeSystem();
	    if (!isMethodInlineTarget(xts, Types.baseType(c.target().type()))) return false;
	    MethodInstance mi = c.methodInstance();
	    if (mi.name() == SettableAssign.SET || mi.name() == ClosureCall.APPLY) return true;
	    return false;
	}

    public boolean printInlinedCode(X10Call_c c) {
        TypeSystem xts = tr.typeSystem();
        Type ttype = Types.baseType(c.target().type());
        
        if (isMethodInlineTarget(xts, ttype)) {
            Type ptype = ((X10ClassType) ttype).typeArguments().get(0);
            Name methodName = c.methodInstance().name();
            // e.g. rail.set(a,i) -> ((Object[]) rail.value)[i] = a or ((int[]/* primitive array */)rail.value)[i] = a
            if (methodName==SettableAssign.SET) {
                w.write("(");
                w.write("(");
                printType(ptype, 0);
                w.write("[]");
                w.write(")");
                c.print(c.target(), w, tr);
                w.write(".value");
                w.write(")");

                w.write("[");
                c.print(c.arguments().get(0), w, tr);
                w.write("]");

                w.write(" = ");
                c.print(c.arguments().get(1), w, tr);
                return true;
            }
            // e.g. rail.apply(i) -> ((String)((String[])rail.value)[i]) or ((int[])rail.value)[i]
            if (methodName==ClosureCall.APPLY) {
                
                w.write("(");
                w.write("(");
                printType(ptype, 0);
                w.write("[]");
                w.write(")");
                c.print(c.target(), w, tr);
                w.write(".value");
                w.write(")");

                w.write("[");
                c.print(c.arguments().get(0), w, tr);
                w.write("]");

                return true;
            }
        }

        return false;
    }

    public boolean isMethodInlineTarget(TypeSystem xts, Type ttype) {
        ttype = Types.baseType(ttype);
        if (!isIMC(ttype)) {
            return false;
        }
        if (!X10PrettyPrinterVisitor.hasParams(ttype)) {
            return true;
        }
        List<Type> ta = ((X10ClassType) ttype).typeArguments();
        if (ta != null && !ta.isEmpty() && !xts.isParameterType(ta.get(0))) {
            return true;
        }
        return false;
    }

    public boolean printNativeMethodCall(X10Call c) {
        TypeSystem xts = tr.typeSystem();
        MethodInstance mi = c.methodInstance();
        String pat = getJavaImplForDef(mi.x10Def());
    	if (pat != null) {
            Receiver target = c.target();
            Type t = target.type();
    	    boolean cast = xts.isParameterType(t) || X10PrettyPrinterVisitor.hasParams(t);
    		CastExpander targetArg = new CastExpander(w, this, target);
    		if (cast) {
    		    targetArg = targetArg.castTo(mi.container(), X10PrettyPrinterVisitor.BOX_PRIMITIVES | X10PrettyPrinterVisitor.PRINT_TYPE_PARAMS);
    		    // in native methods of numerics (Int etc), the #this argument is expected to be unboxed
    		    if (needExplicitBoxing(mi.container()))
    		        targetArg = targetArg.unboxTo(mi.container());
    		}
    		
	        List<ParameterType> classTypeParams  = Collections.<ParameterType>emptyList();
    		List<Type> classTypeArguments  = Collections.<Type>emptyList();
    		if (mi.container().isClass() && !mi.flags().isStatic()) {
    		    X10ClassType ct = (X10ClassType) mi.container().toClass();
	            classTypeParams = ct.x10Def().typeParameters();
    		    classTypeArguments = ct.typeArguments();
	            if (classTypeParams == null) classTypeParams = Collections.<ParameterType>emptyList();
    		    if (classTypeArguments == null) classTypeArguments = Collections.<Type>emptyList();
    		}
    		
    		List<String> params = new ArrayList<String>();
    		List<CastExpander> args = new ArrayList<CastExpander>();
    		List<Expr> arguments = c.arguments();
    		for (int i = 0; i < arguments.size(); ++ i) {
    		    params.add(mi.def().formalNames().get(i).name().toString());
    		    Type ft = mi.def().formalTypes().get(i).get();
    		    Type at = arguments.get(i).type();
    		    if (X10PrettyPrinterVisitor.isPrimitiveRepedJava(at) && xts.isParameterType(ft)) {
    		        args.add(new CastExpander(w, this, arguments.get(i)).boxTo(at));
    		    }
    		    else if (X10PrettyPrinterVisitor.isPrimitiveRepedJava(at)) {
    		        args.add(new CastExpander(w, this, arguments.get(i)).castTo(at, 0));
    		    }
    		    else {
    		        args.add(new CastExpander(w, this, arguments.get(i)));                                    
    		    }
    		}
    		
    		emitNativeAnnotation(pat, targetArg, mi.x10Def().typeParameters(), mi.typeParameters(), params, args, classTypeParams, classTypeArguments);
    		return true;
    	}
    	return false;
    }

    public boolean printNativeNew(X10New_c c, X10ConstructorInstance mi) {
        String pat = getJavaImplForDef(mi.x10Def());
        if (pat != null) {
	        List<ParameterType> classTypeParams  = Collections.<ParameterType>emptyList();
            List<Type> classTypeArguments  = Collections.<Type>emptyList();
            if (mi.container().isClass() && !mi.flags().isStatic()) {
                X10ClassType ct = (X10ClassType) mi.container().toClass();
	            classTypeParams = ct.x10Def().typeParameters();
                classTypeArguments = ct.typeArguments();
	            if (classTypeParams == null) classTypeParams = Collections.<ParameterType>emptyList();
                if (classTypeArguments == null) classTypeArguments = Collections.<Type>emptyList();
            }
            
    		List<String> params = new ArrayList<String>();
    		List<CastExpander> args = new ArrayList<CastExpander>();
            List<Expr> arguments = c.arguments();
            for (int i = 0; i < arguments.size(); ++ i) {
    		    params.add(mi.def().formalNames().get(i).name().toString());
                Type ft = c.constructorInstance().def().formalTypes().get(i).get();
                Type at = arguments.get(i).type();
                if (X10PrettyPrinterVisitor.isPrimitiveRepedJava(at) && Types.baseType(ft) instanceof ParameterType) {
                    args.add(new CastExpander(w, this, arguments.get(i)).castTo(at, X10PrettyPrinterVisitor.BOX_PRIMITIVES));
                }
                else if (X10PrettyPrinterVisitor.isPrimitiveRepedJava(at)) {
                    args.add(new CastExpander(w, this, arguments.get(i)).castTo(at, 0));
                }
                else {
                    args.add(new CastExpander(w, this, arguments.get(i)));                                    
                }
            }
            
            emitNativeAnnotation(pat, null, Collections.<ParameterType>emptyList(), Collections.<Type>emptyList(), params, args, classTypeParams, classTypeArguments);
            return true;
        }
        return false;
    }
    
    // WIP XTENLANG-2680
	// print @Native annotation as method body
    public boolean printNativeMethodDecl(X10MethodDecl_c n) {
    	assert supportNativeMethodDecl;
    	
        TypeSystem xts = tr.typeSystem();
        MethodInstance mi = n.methodDef().asInstance();
        String pat = getJavaImplForDef(mi.x10Def());
        assert pat != null;
    	if (pat != null) {
////            Receiver target = c.target();
////            Type t = target.type();
//    		Type t = mi.container();
//    	    boolean cast = xts.isParameterType(t) || X10PrettyPrinterVisitor.hasParams(t);
//    		CastExpander targetArg = new CastExpander(w, this, target);
//    		if (cast) {
//    		    targetArg = targetArg.castTo(mi.container(), X10PrettyPrinterVisitor.BOX_PRIMITIVES | X10PrettyPrinterVisitor.PRINT_TYPE_PARAMS);
//    		}
    		String targetArg = null;
    		if (!mi.flags().isStatic()) {
    			targetArg = "this";
    		}
    		
	        List<ParameterType> classTypeParams  = Collections.<ParameterType>emptyList();
    		List<Type> classTypeArguments  = Collections.<Type>emptyList();
    		if (mi.container().isClass() && !mi.flags().isStatic()) {
    		    X10ClassType ct = (X10ClassType) mi.container().toClass();
	            classTypeParams = ct.x10Def().typeParameters();
    		    classTypeArguments = ct.typeArguments();
	            if (classTypeParams == null) classTypeParams = Collections.<ParameterType>emptyList();
    		    if (classTypeArguments == null) classTypeArguments = Collections.<Type>emptyList();
    		}
    		
    		List<String> params = new ArrayList<String>();
//    		List<CastExpander> args = new ArrayList<CastExpander>();
    		List<String> args = new ArrayList<String>();
//    		List<Expr> arguments = c.arguments();
//    		for (int i = 0; i < arguments.size(); ++ i) {
    		for (int i = 0; i < mi.def().formalNames().size(); ++ i) {
    		    params.add(mi.def().formalNames().get(i).name().toString());
    		    /*
    		    Type ft = mi.def().formalTypes().get(i).get();
    		    Type at = arguments.get(i).type();
    		    if (X10PrettyPrinterVisitor.isPrimitiveRepedJava(at) && xts.isParameterType(ft)) {
    		        args.add(new CastExpander(w, this, arguments.get(i)).castTo(at, X10PrettyPrinterVisitor.BOX_PRIMITIVES));
    		    }
    		    else if (X10PrettyPrinterVisitor.isPrimitiveRepedJava(at)) {
    		        args.add(new CastExpander(w, this, arguments.get(i)).castTo(at, 0));
    		    }
    		    else {
    		        args.add(new CastExpander(w, this, arguments.get(i)));                                    
    		    }
    		    */
    		    args.add(mi.def().formalNames().get(i).name().toString());
    		}
    		
    		w.write("{");
    		w.write("try {"); // XTENLANG-2686: handle Java exceptions inside @Native method
    		// always same?
    		if (!n.returnType().type().isVoid()) {
//    		if (!mi.returnType().isVoid()) {
    			w.write("return ");
    		}
    		
    		emitNativeAnnotation(pat, targetArg, mi.x10Def().typeParameters(), mi.typeParameters(), params, args, classTypeParams, classTypeArguments);
    		
    		w.write(";}");
    		w.write("catch (java.lang.Throwable $exc$) { throw x10.core.ThrowableUtilities.convertJavaThrowable($exc$); } }"); // XTENLANG-2686
    		w.newline();
    		
    		return true;
    	}
    	return false;
    }

    public boolean printMainMethod(X10MethodDecl_c n) {
        if (HierarchyUtils.isMainMethod(n.methodDef(), tr.context())) {
            /*Expander throwsClause = new Inline(er, "");
            if (n.throwTypes().size() > 0) {
                List<Expander> l = new ArrayList<Expander>();
                for (TypeNode tn : n.throwTypes()) {
                    l.add(new TypeExpander(er, tn.type(), PRINT_TYPE_PARAMS));
                }
                throwsClause = new Join(er, "", "throws ", new Join(er, ", ", l));
            }*/

    		String throwsClause = printThrowsClause(n.methodDef());

    		// SYNOPSIS: #2.main(#0) #1    #0=args #1=body #2=mainclass 
            String regex = "public static class " + X10PrettyPrinterVisitor.MAIN_CLASS + " extends x10.runtime.impl.java.Runtime {\n" +
                "private static final long serialVersionUID = 1L;\n" +
                "public static void main(java.lang.String[] args)" +
                throwsClause +
                " {\n" +
                    "// start native runtime\n" +
                    "new " + X10PrettyPrinterVisitor.MAIN_CLASS + "().start(args);\n" +
                "}\n" +
                "\n" +
                "// called by native runtime inside main x10 thread\n" +
                "public void runtimeCallback(final x10.array.Array<java.lang.String> args)" +
                throwsClause +
                " {\n" +
                    "// call the original app-main method\n" +
                    "#mainclass.main(args);\n" +
                "}\n" +
            "}\n" +
            "\n" +
            "// the original app-main method\n" +
            "public static void main(#args)" +
            throwsClause +
            " #body";
            Map<String,Object> components = new HashMap<String,Object>();
            Object component;
            int i = 0;
            component = n.formals().get(0);
//            components.put(String.valueOf(i++), component);
            components.put("args", component);
            component = n.body();
//            components.put(String.valueOf(i++), component);
            components.put("body", component);
            component = tr.context().currentClass().name();
//            components.put(String.valueOf(i++), component);
            components.put("mainclass", component);
            dumpRegex(X10PrettyPrinterVisitor.MAIN_CLASS, components, tr, regex);

            return true;
        }
        return false;
    }
    
    public static boolean isBoxedType(Type t) {
        return X10PrettyPrinterVisitor.isBoxedType(t);
    }
}<|MERGE_RESOLUTION|>--- conflicted
+++ resolved
@@ -619,9 +619,6 @@
 	    return false;
 	}
 
-<<<<<<< HEAD
-	private static String getNativeClassJavaRepParam(X10ClassDef def, int i) {
-=======
         public static boolean isNativeReped(Type ct) {
             Type bt = Types.baseType(ct);
             if (bt instanceof X10ClassType) {
@@ -634,8 +631,7 @@
             return false;
         }
 
-	private String getNativeClassJavaRepParam(X10ClassDef def, int i) {
->>>>>>> 8b5c23d4
+	private static String getNativeClassJavaRepParam(X10ClassDef def, int i) {
         List<Type> as = def.annotationsMatching(def.typeSystem().NativeClass());
         for (Type at : as) {
             String lang = getPropertyInit(at, 0);
@@ -1220,22 +1216,6 @@
     public static final boolean canMangleMethodName(MethodDef def) {
         ContainerType containerType = def.container().get();
         String methodName = def.name().toString();
-<<<<<<< HEAD
-        List<Ref<? extends Type>> formalTypes = def.formalTypes();
-        int numFormals = formalTypes.size();
-        boolean nonStatic = !def.flags().isStatic();
-        return !containerType.fullName().toString().startsWith("x10.util.concurrent.")
-        && !isNativeClassToJava(containerType)
-        && !isNativeRepedToJava(containerType)
-        && !(nonStatic &&
-        		(
-        				((methodName.equals("equals") && numFormals == 1) || (methodName.equals("toString") && numFormals == 0) || (methodName.equals("hashCode") && numFormals == 0))/*Any*/
-        				|| (methodName.equals("compareTo") && numFormals == 1)/*Comparable*/
-        				|| isJavaType(containerType)/*CharSequence etc.*/ //FIXME we should allow mangling of X10 method that doesn't implement/override Java method
-        		)
-        )
-        && !(methodName.startsWith(StaticInitializer.initializerPrefix) || methodName.startsWith(StaticInitializer.deserializerPrefix));
-=======
         
         if (isNativeClassToJava(containerType)) return false;
         if (isNativeRepedToJava(containerType)) return false;
@@ -1262,10 +1242,10 @@
             if (methodName.equals("equals") && numFormals == 1 && formalTypes.get(0).get().isAny()) return false;/*Any=j.l.Object*/
             if (methodName.equals("compareTo") && numFormals == 1) return false;/*Comparable=j.l.Comparable*/
             // TODO want to check with the fact that x.l.Comparable is @NativeRep'ed to j.l.Comparable
+	    if (isJavaType(containerType)) return false;/*CharSequence etc.*/
         }
         
         return true;
->>>>>>> 8b5c23d4
     }
     
     public void printMethodName(MethodDef def, boolean isInterface, boolean isDispatcher, boolean isSpecialReturnType, boolean isParamReturnType) {
