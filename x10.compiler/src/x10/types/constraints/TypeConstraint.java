--- conflicted
+++ resolved
@@ -264,17 +264,8 @@
 	        // Be sure to copy the constraints since we use the self vars
 	        // in other constraints and don't want to conflate them if
 	        // realX returns the same constraint twice.
-<<<<<<< HEAD
-	        final CConstraint yc = X10TypeMixin.realX(ytype).copy();
-	        XVar yi = X10TypeMixin.selfVar(yc);
-=======
 	        final CConstraint yc = Types.realX(ytype).copy();
-	
-	        XVar xi;
-	        XVar yi;
-	
-	        yi = Types.selfVar(yc);
->>>>>>> 052fb3e5
+	        XVar yi = Types.selfVar(yc);
 	
 	        if (yi == null) {
 	            // This must mean that yi was not final, hence it cannot occur in 
@@ -347,27 +338,10 @@
      * @param ytype -- the actual type
      * @throws XFailure
      */
-<<<<<<< HEAD
     void addTypeParameterBindings(Type xtype, Type ytype, boolean isEqual)  {
-    	xtype = X10TypeMixin.baseType(xtype);
+    	xtype = Types.baseType(xtype);
     	  if (xtype == null)
           	return;
-=======
-    void addTypeParameterBindings(Type xtype, Type ytype, boolean isEqual) throws XFailure {
-    	while (true) {
-    		if (xtype == null)
-    			return;
-    		if (xtype instanceof MacroType) {
-    			xtype = ((MacroType) xtype).definedType();
-    			continue;
-    		}
-    		if (xtype instanceof ConstrainedType) {
-    			xtype = Types.baseType(xtype);
-    			continue;
-    		}
-    		break;
-    	}
->>>>>>> 052fb3e5
     	if (xtype instanceof ParameterType) {
     		// do not strip constraints from ytype
     		addTerm(new SubtypeConstraint(ytype, xtype, isEqual)); 
@@ -398,27 +372,10 @@
      * @param isEqual
      * @throws XFailure
      */
-<<<<<<< HEAD
     private void addTypeParameterBindings(X10ClassType xtype, Type ytype, boolean isEqual)  {
-    	ytype = X10TypeMixin.baseType(ytype);
+    	ytype = Types.baseType(ytype);
     	if (ytype == null)
     		return;
-=======
-    private void addTypeParameterBindings(X10ClassType xtype, Type ytype, boolean isEqual) throws XFailure {
-        while (true) {
-        	if (ytype == null)
-        		return;
-        	if (ytype instanceof MacroType) {
-        		ytype = ((MacroType) ytype).definedType();
-        		continue;
-        	}
-        	if (ytype instanceof ConstrainedType) {
-        		ytype = Types.baseType(ytype);
-        		continue;
-        	}
-        	break;
-        }
->>>>>>> 052fb3e5
         if (ytype instanceof X10ClassType) {
         	X10ClassDef xcd = xtype.x10Def();
             X10ClassType yct = (X10ClassType) ytype;
