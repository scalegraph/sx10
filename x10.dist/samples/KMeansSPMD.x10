--- conflicted
+++ resolved
@@ -21,13 +21,10 @@
 
 /**
  * An SPMD formulation of KMeans.
-<<<<<<< HEAD
  * Converted to 2.3 on 8/2/2012.
-=======
  *
  * For a scalable, high-performance version of this benchmark see
  * KMeans.x10 in the X10 Benchmarks (separate download from x10-lang.org)
->>>>>>> ef1d48cb
  */
 public class KMeansSPMD {
 
