--- conflicted
+++ resolved
@@ -99,13 +99,9 @@
 import polyglot.types.InitializerInstance;
 import polyglot.types.LocalDef;
 import polyglot.types.MemberDef;
-<<<<<<< HEAD
-import polyglot.types.MethodInstance;
+import polyglot.types.JavaArrayType;
+
 import polyglot.types.Name;
-=======
-import polyglot.types.JavaArrayType;
-
->>>>>>> 6e838d15
 import polyglot.types.Named;
 import polyglot.types.ObjectType;
 import polyglot.types.ProcedureInstance;
@@ -3178,15 +3174,9 @@
         }
         
         public CAstNode visit(Call c, WalkContext wc) {
-<<<<<<< HEAD
-	    MethodInstance methodInstance= c.methodInstance();
-	    StructType methodOwner= methodInstance.container();
-/*
-=======
 	    x10.types.MethodInstance methodInstance= c.methodInstance();
 	    ContainerType methodOwner= methodInstance.container();
-
->>>>>>> 6e838d15
+/*
 	    //PORT1.7 Array accesses are now represented as ordinary method calls
 	    if (methodOwner instanceof ClassType) {
 	        ClassType classType = (ClassType) methodOwner;
